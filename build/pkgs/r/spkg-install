--- conflicted
+++ resolved
@@ -119,11 +119,8 @@
 {
     ./configure \
         --prefix="$SAGE_LOCAL" --libdir="$SAGE_LOCAL/lib" \
-<<<<<<< HEAD
-=======
 	--enable-R-shlib \
 	--with-recommended-packages \
->>>>>>> 516f0291
         --with-readline=yes \
         --with-x=$XSUPPORT \
         "$R_CONFIGURE_BLAS" \
