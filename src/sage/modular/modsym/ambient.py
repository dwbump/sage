"""
Ambient spaces of modular symbols.

EXAMPLES:

    We compute a space of modular symbols modulo 2.  The dimension is
    different than that of the corresponding space in characteristic 0:
        sage: M = ModularSymbols(11,4,base_ring=GF(2)); M
        Modular Symbols space of dimension 7 for Gamma_0(11) of weight 4
        with sign 0 over Finite Field of size 2
        sage: M.basis()
        ([X*Y,(1,0)], [X*Y,(1,8)], [X*Y,(1,9)], [X^2,(0,1)], [X^2,(1,8)], [X^2,(1,9)], [X^2,(1,10)])
        sage: M0 =  ModularSymbols(11,4,base_ring=QQ); M0
        Modular Symbols space of dimension 6 for Gamma_0(11) of weight 4
        with sign 0 over Rational Field
        sage: M0.basis()
        ([X^2,(0,1)], [X^2,(1,6)], [X^2,(1,7)], [X^2,(1,8)], [X^2,(1,9)], [X^2,(1,10)])

    The charpoly of the Hecke operator $T_2$ has an extra factor $x$.
        sage: M.T(2).matrix().fcp('x')
        (x + 1)^2 * x^5
        sage: M0.T(2).matrix().fcp('x')
        (x - 9)^2 * (x^2 - 2*x - 2)^2

"""

#*****************************************************************************
#       SAGE: System for Algebra and Geometry Experimentation
#
#       Copyright (C) 2005 William Stein <wstein@gmail.com>
#
#  Distributed under the terms of the GNU General Public License (GPL)
#
#    This code is distributed in the hope that it will be useful,
#    but WITHOUT ANY WARRANTY; without even the implied warranty of
#    MERCHANTABILITY or FITNESS FOR A PARTICULAR PURPOSE.  See the GNU
#    General Public License for more details.
#
#  The full text of the GPL is available at:
#
#                  http://www.gnu.org/licenses/
#*****************************************************************************

# SAGE packages
from   sage.misc.search import search
import sage.misc.latex as latex
import sage.misc.misc as misc

import sage.matrix.matrix_space as matrix_space
import sage.modules.free_module_element as free_module_element
import sage.modules.free_module as free_module
import sage.misc.misc as misc
import sage.modular.congroup as congroup
import sage.modular.dims as dims
import sage.modular.dirichlet as dirichlet
import sage.modular.hecke.all as hecke
import sage.rings.rational_field as rational_field
import sage.rings.integer_ring as integer_ring
import sage.rings.all as rings
import sage.rings.arith as arith
import sage.structure.formal_sum as formal_sum
import sage.categories.all as cat
from sage.modular.cusps import Cusp
import sage.structure.all

import boundary
import element
import heilbronn
import manin_symbols
import modular_symbols
import modsym
import p1list
import relation_matrix
import space
import subspace


class ModularSymbolsAmbient(space.ModularSymbolsSpace, hecke.AmbientHeckeModule):
    """
    An ambient space of modular symbols for a congruence subgroup of SL_2(Z).

    This class is an abstract base class, so only derived classes should
    be instantiated.
    INPUT:
        weight    -- an integer >= 2
        group     -- a congruence subgroup.
        sign      -- an integer, either -1, 0, or 1
        base_ring -- a commutative ring
    """
    def __init__(self, group, weight, sign, base_ring,
                 character = None):
        """
        Initialize a space of modular symbols.
        """
        weight = int(weight)
        if weight <= 1:
            raise ValueError, "Weight (=%s) Modular symbols of weight <= 1 not defined."%weight
        if not isinstance(group, congroup.CongruenceSubgroup):
            raise TypeError, "group must be a congruence subgroup"

        sign = int(sign)
        if not isinstance(base_ring, rings.Ring) and base_ring.is_field():
            raise TypeError, "base_ring must be a commutative ring"

        if character == None and isinstance(group, congroup.Gamma0):
            character = dirichlet.TrivialCharacter(group.level(), base_ring)

        space.ModularSymbolsSpace.__init__(self, group, weight,
                                           character, sign, base_ring)

        try:
            formula = self._dimension_formula()
        except NotImplementedError:
            formula = None
        rank = self.rank()
        if formula != None:
            assert rank == formula, \
                   "Computed dimension (=%s) of ambient space \"%s\" doesn't match dimension formula (=%s)!\n"%(d, self, formula) + \
                   "ModularSymbolsAmbient: group = %s, weight = %s, sign = %s, base_ring = %s, character = %s"%(
                         group, weight, sign, base_ring, character)

        hecke.AmbientHeckeModule.__init__(self, base_ring, rank, group.level(), weight)

    def __cmp__(self, other):
        if not isinstance(other, space.ModularSymbolsSpace):
            return cmp(type(self), type(other))
        if isinstance(other, ModularSymbolsAmbient):
            return misc.cmp_props(self, other, ['group', 'weight', 'sign', 'base_ring', 'character'])
        c = cmp(self, other.ambient_hecke_module())
        if c: return c
        if self.free_module() == other.free_module():
            return 0
        return -1

    def manin_symbols(self):
        raise NotImplementedError

    def manin_generators(self):
        """
        Return list of all Manin symbols for this space.  These are
        the generators in the presentation of this space by Manin
        symbols.

        EXAMPLES:
        sage: M = ModularSymbols(2,2)
        sage: M.manin_generators()
        [(0,1), (1,0), (1,1)]

        sage: M = ModularSymbols(1,6)
        sage: M.manin_generators()
        [[Y^4,(0,0)], [X*Y^3,(0,0)], [X^2*Y^2,(0,0)], [X^3*Y,(0,0)], [X^4,(0,0)]]
        """
        return self._manin_generators

    def manin_basis(self):
        r"""
        Return a list of indices into the list of Manin generators
        (see \code{self.manin_generators()}) such that those symbols
        form a basis for the quotient of the $\Q$-vector space spanned
        by Manin symbols modulo the relations.


        EXAMPLES:
        sage: M = ModularSymbols(2,2)
        sage: M.manin_basis()
        [1]
        sage: [M.manin_generators()[i] for i in M.manin_basis()]
        [(1,0)]
        sage: M = ModularSymbols(6,2)
        sage: M.manin_basis()
        [1, 10, 11]
        sage: [M.manin_generators()[i] for i in M.manin_basis()]
        [(1,0), (3,1), (3,2)]
        """
        try:
            return self._manin_basis
        except AttributeError:
            self.compute_presentation()
        return self._manin_basis

    def p1list(self):
        try:
            return self.__p1list
        except AttributeError:
            self.__p1list = p1list.P1List(self.level())
        return self.__p1list

    def relation_matrix(self):
        raise NotImplementedError

    def compute_presentation(self):
        B, basis, mod = relation_matrix.compute_presentation(
                self.manin_symbols(), self.sign(),
                self.base_ring(), self.weight())
        self._manin_generators = self.manin_symbols().manin_symbol_list()
        self._manin_basis = basis
        self._manin_gens_to_basis = B
        self._mod2term = mod

    def manin_gens_to_basis(self):
        try:
            return self._manin_gens_to_basis
        except AttributeError:
            self.compute_presentation()
            return self._manin_gens_to_basis


    #####################################################################
    # Coercion
    #####################################################################
    def __call__(self, x, computed_with_hecke=False):
        r"""
        Coerce x into this modular symbols space (self). The result is
        either an element of self or a subspace of self.

        The allowed inputs for x are as follows:
        \begin{itemize}
        \item
            \class{Vector} -- a vector of the same degree.  This
                      defines the corresponding linear combination of
                      the basis of self.

        \item
            \class{ManinSymbol} -- a Manin symbol of the same weight as the
                           space

        \item
            \class{ModularSymbolsElement} -- a modular symbol whose
                                    ambient parent is this space of
                                    modular symbols. (TODO: make more
                                    sophisticated)

        \item
            0 -- the integer 0; results in the 0 modular symbol.

        \item
            3-tuple -- Given a 3-tuple (i,u,v), returns the elementmodular
                       defined by the Manin symbol
                       $[X^{i}\cdot Y^{k-2-i}, (u,v)]$, where k is the
                       weight.  Note that we must have $0\leq i \leq 2-k$.

        \item
            2-tuple -- Given a 2-tuple (u,v), returns the element
                       defined by the Manin symbol
                       $[X^0 \cdot Y^{2-k}, (u,v)]$.

        \item
            2-elements list -- Given a list \code{[alpha, beta]}, where
                       $\alpha$ and $\beta$ are (coercible to) cusps, return
                       the modular symbol $\{\alpha, \beta\}$.  When the
                       the weight $k > 2$ return $Y^{k-2-i} \{\alpha, \beta\}$.

        \item
            3-element list -- Given a list \code{[i, alpha, beta]},
                       where $i$ is an integer, and $\alpha$, $\beta$
                       are (coercible to) cusps, return the modular symbol
                       $X^i Y^{k-2-i} \{\alpha, \beta\}$.
        \end{itemize}
        """
        if isinstance(x, free_module_element.FreeModuleElement):
            if x.degree() != self.dimension():
                raise TypeError, "Incompatible degrees: x has degree %s but modular symbols space has dimension %s"%(
                    x.degree(), self.dimension())
            #if x.parent().base_ring() != self.base_ring():
            #    raise TypeError, "Vector x is over %s, but modular symbols space is over %s."%(
            #        x.parent().base_ring(), self.base_ring())
            return element.ModularSymbolsElement(self, x)

        elif isinstance(x, (manin_symbols.ManinSymbol, element.ModularSymbolsElement)):
            return self.element(x)

        elif isinstance(x, modular_symbols.ModularSymbol):
            return self(x.manin_symbol_rep())

        elif isinstance(x, (int, rings.Integer)) and x==0:
            return element.ModularSymbolsElement(self, self.free_module()(0))

        elif isinstance(x, tuple):
            return self.manin_symbol(x)

        elif isinstance(x, formal_sum.FormalSum):
            return sum([c*self(y) for c, y in x], self(0))

        elif isinstance(x, list):
            return self.modular_symbol(x)

        raise TypeError, "No coercion of %s into %s defined."%(x, self)

    def _action_on_modular_symbols(self, g):
        """
        Compute the matrix of the action of the 2x2 integer matrix g=[a,b,c,d]
        (which must be specified as an integer list) on self with respect
        to the standard basis.

        Use _matrix_of_operator_on_modular_symbols for more general operators.
        """
        if not isinstance(g, list):
            raise TypeError, "g must be a list"
        if not len(g) == 4:
            raise TypeError, "g must be a list of length 4"
        return self._matrix_of_operator_on_modular_symbols(self, [g])

    def manin_symbol(self, x, check=True):
        if check:
            if len(x) == 2:
                x = (0,x[0],x[1])
            if len(x) == 3:
                # Manin symbol of the form (i, u, v), which corresponds to [X^i*Y^(k-2-i), (u,v)].
                if x[0] < 0 or x[0] > self.weight()-2:
                    raise ValueError, "The first entry of the tuple (=%s) must be an integer between 0 and k-2 (=%s)."%(
                        x, self.weight()-2)
            else:
                raise ValueError, "x (=%s) must be of length 2 or 3"%x
        # end check
        y = manin_symbols.ManinSymbol(self.manin_symbols(), x)
        return self(y)

    def _modular_symbol_0_to_alpha(self, alpha, i=0):
        if alpha.is_infinity():
            return self.manin_symbol((i,0,1), check=False)
        QQ = rings.Rational
        v = arith.continued_fraction(QQ(alpha))
        c = [QQ(0), QQ(1)] + arith.convergents(v)
        a = self(0)
        if self.weight() > 2:
            # TODO!!!!!  must apply action to the polynomial part
            raise NotImplementedError
        for k in range(1,len(c)):
            u = c[k].denominator()
            v = c[k-1].denominator()
            if k % 2 == 0:
                v = -v
            a += self.manin_symbol((i, u, v), check=False)
        return a

    def modular_symbol(self, x, check=True):
        """
        Create a modular symbol in this space.

        INPUT:
            x -- a list of either 2 or 3 entries
            2 entries:   [alpha, beta] -- creates the modular
                         symbol {alpha, beta}, or, if the weight
                         is > 2 the symbol Y^(k-2-i){alpha,beta}.
            3 entries:   [i, alpha, beta] -- create the modular
                         symbol X^i*Y^(k-2-i){alpha,beta}.

        EXAMPLES:
            sage: set_modsym_print_mode('modular')
            sage: M = ModularSymbols(11)
            sage: M.modular_symbol([2/11, oo])
            -{-1/9,0}
            sage: M.1
            {-1/8,0}
            sage: M.modular_symbol([-1/8, 0])
            {-1/8,0}
            sage: M.modular_symbol([0, -1/8, 0])
            {-1/8,0}
            sage: M.modular_symbol([10, -1/8, 0])
            Traceback (most recent call last):
            ...
            ValueError: The first entry of the tuple (=[10, -1/8, 0]) must be an integer between 0 and k-2 (=0).

        Use check=False for efficiency if the input x is
        a list of length 3 whose first entry is an Integer,
        and whose second and third entries are cusps:

            sage: M.modular_symbol([0, Cusp(2/11), Cusp(oo)], check=False)
            -{-1/9,0}

            sage: set_modsym_print_mode()   # return to default.
        """

        if check:
            if len(x) == 2:
                x = [0,x[0],x[1]]
            if len(x) == 3:
                if x[0] < 0 or x[0] > self.weight()-2:
                    raise ValueError, "The first entry of the tuple (=%s) must be an integer between 0 and k-2 (=%s)."%(
                        x, self.weight()-2)
            else:
                raise ValueError, "x (=%s) must be of length 2 or 3"%x
            i = rings.Integer(x[0])
            alpha = Cusp(x[1])
            beta = Cusp(x[2])
        else:
            i = x[0]
            alpha = x[1]
            beta = x[2]

        # Compute {0,beta} - {0,alpha}
        a = self._modular_symbol_0_to_alpha(alpha, i)
        b = self._modular_symbol_0_to_alpha(beta, i)
        return b - a

    def _compute_dual_hecke_matrix(self, n):
        return self.hecke_matrix(n).transpose()

    def _compute_hecke_matrix_prime(self, p, rows=None):
        """
        Compute and return the matrix of the p-th Hecke operator.

        EXAMPLES:
        We first compute some examples for Gamma0(N):

            sage: m = ModularSymbols(2, weight=4)
            sage: m._compute_hecke_matrix_prime(2).charpoly('x')
            x^2 - 9*x + 8

            sage: m = ModularSymbols(1,weight=12)
            sage: m._compute_hecke_matrix_prime(2).charpoly('x')
            x^3 - 2001*x^2 - 97776*x - 1180224
            sage: m._compute_hecke_matrix_prime(13).charpoly('x')
            x^3 - 1792159238562*x^2 - 2070797989680255444*x - 598189440899986203208472

            sage: m = ModularSymbols(1,weight=12, sign=-1)
            sage: m._compute_hecke_matrix_prime(5)
            [4830]
            sage: m._compute_hecke_matrix_prime(23)
            [18643272]

            sage: m = ModularSymbols(3,4)
            sage: m._compute_hecke_matrix_prime(2).charpoly('x')
            x^2 - 18*x + 81

            sage: m = ModularSymbols(6,4)
            sage: m._compute_hecke_matrix_prime(2).charpoly('x')
            x^6 - 14*x^5 + 29*x^4 + 172*x^3 - 124*x^2 - 320*x + 256
            sage: m._compute_hecke_matrix_prime(3).charpoly('x')
            x^6 - 50*x^5 + 511*x^4 + 3012*x^3 - 801*x^2 - 9234*x + 6561

            sage: m = ModularSymbols(15,4, sign=-1)
            sage: m._compute_hecke_matrix_prime(3).charpoly('x')
            x^4 - 2*x^3 + 18*x^2 + 18*x - 243

            sage: m = ModularSymbols(6,4)
            sage: m._compute_hecke_matrix_prime(7).charpoly('x')
            x^6 - 1344*x^5 + 666240*x^4 - 140462080*x^3 + 8974602240*x^2 + 406424518656*x + 3584872677376

            sage: m = ModularSymbols(4,4)
            sage: m._compute_hecke_matrix_prime(3).charpoly('x')
            x^3 - 84*x^2 + 2352*x - 21952

        We now compute some examples for modular symbols on Gamma1(N):

            sage: m = ModularSymbols(Gamma1(13),2, sign=-1)
            sage: m._compute_hecke_matrix_prime(2).charpoly('x')
            x^2 + 3*x + 3

        The following is an example with odd weight:

            sage: m = ModularSymbols(Gamma1(5),3)
            sage: m._compute_hecke_matrix_prime(2).charpoly('x')
            x^4 - 10*x^3 + 50*x^2 - 170*x + 289

        This example has composite conductor and weight>2 dividing the
        conductor and nontrivial sign:

            sage: m = ModularSymbols(Gamma1(9),3, sign=1)
            sage: m._compute_hecke_matrix_prime(3).charpoly('x')
            x^6 + 3*x^4 - 19*x^3 + 24*x^2 - 9*x
        """
        # note -- p doesn't have to be prime despite the function name
        p = int(p)
<<<<<<< HEAD
        # NOTE -- it is actually NOT necessary that p be prime.
=======
>>>>>>> 49a524f1
        if isinstance(rows, list):
            rows = tuple(rows)
        try:
            return self._hecke_matrices[(p,rows)]
        except AttributeError:
            self._hecke_matrices = {}
        except KeyError:
            pass
        tm = misc.verbose("Computing Hecke operator T_%s"%p)

        if arith.is_prime(p):
            H = heilbronn.HeilbronnCremona(p)
        else:
            H = heilbronn.HeilbronnMerel(p)

        B = self.manin_basis()
        if not rows is None:
            B = [B[i] for i in rows]
        cols = []
        N = self.level()
        mod2term = self._mod2term
        R = self.manin_gens_to_basis()
        K = self.base_ring()
        W = R.new_matrix(nrows=len(B), ncols = R.nrows())
        syms = self.manin_symbols()
        n = len(syms)
        j = 0
        for i in B:
            for h in H:
                entries = syms.apply(i,h)
                for k, x in entries:
                    f, s = mod2term[k]
                    if s != 0:
                        W[j,f] = W[j,f] + s*K(x)
            j += 1
        tm = misc.verbose("start matrix multiply",tm)
        if hasattr(W, '_matrix_times_matrix_dense'):
            Tp = W._matrix_times_matrix_dense(R)
            misc.verbose("done matrix multiply and computing Hecke operator",tm)
        else:
            Tp = W * R
            tm = misc.verbose("done matrix multiply",tm)
            Tp = Tp.dense_matrix()
            misc.verbose("done making Hecke operator matrix dense",tm)
        self._hecke_matrices[(p,rows)] = Tp
        return Tp


    def __heilbronn_operator(self, M, H, t=1):
        """
        Returns the matrix function from self to M defined by the pair (H, t),
        where H is a list of matrices and t is an integer.

        INPUT:
           self -- ModularSymbols , domain (an ambient space of modular symbols),

           M -- ModularSymbols, codomain (a space of modular symbols),

           H -- list, a list of matrices in M_2(Z),

           t  -- int, an integer.

        OUTPUT:
           free module morphism -- A function from self to M defined
                                   by t and the matrices in H.
        """

        MS = matrix_space.MatrixSpace(self.base_ring(), self.dimension(), M.dimension())
        hom = hecke.HeckeModuleHomspace(self, M)
        if self.dimension() == 0 or M.dimension() == 0:
            A = MS(0)
            phi = hom(A, "Heilbronn operator(%s,%s)"%(H,t))
            return phi

        rows = []
        B = self.manin_basis()
        syms = self.manin_symbols()
        k = self.weight()
        for n in B:
            z = M(0)
            i, u, v = syms[n]
            # We apply each Heilbronn matrix to the
            #    Manin symbol [X^i*Y^(k-2-i), (u,v)]
            for h in H:
                # Apply h to the polynomial part
                (a,b,c,d) = tuple(h)
                # P gives the ordered coefficients of (a*X+b*Y)^i*(c*X+d*Y)^(j-i)
                P = manin_symbols.apply_to_monomial(i, k-2, a,b,c,d)
                # Apply h to the (u,v) part of the Manin symbol
                (uu,vv) = (u*a+v*c, u*b+v*d)

                # For the generalized Heilbronn operator, we through away any
                # symbols for which the (u,v) part of the symbol doesn't have
                # both entries divisible by t.
                if t != 1:
                    if uu%t != 0 or vv%t != 0:
                        continue
                    uu = uu//t
                    vv = vv//t

                # Now coerce each Manin symbol
                #
                #         P[m]*[X^m*Y^(k-2-m), (uu,vv)],    for m=0,...,len(P)
                #
                # into the image space M and add that to z.
                # Note that we coerce in Manin symbols as tuples.
                for m in range(len(P)):
                    x = M((m,uu,vv))
                    z += x*P[m]

            rows.append(z.element())

        A = MS(rows)
        return hom(A, "Heilbronn operator(%s,%s)"%(H,t))

    def _repr_(self):
        return "Modular Symbols space of dimension %s and weight %s for %s with sign %s and character %s over %s"%(
                self.dimension(), self.weight(), self.group(), self.sign(), self.character(), self.base_ring())

    def _latex_(self):
        return "\\text{\\rm ModSym}_{%s}(%s,%s;%s)"%(self.weight(),
                                                     latex.latex(self.group()),
                                                     latex.latex(self.character()),
                                                     latex.latex(self.base_ring()))

    def _matrix_of_operator_on_modular_symbols(self, codomain, R):
        """
        INPUT:
            self -- this space of modular symbols
            codomain -- space of modular symbols
            R -- list of lists [a,b,c,d] of length 4, which we view as elements of GL_2(Q).

        OUTPUT:
            a matrix, which represents the operator
            $$
               x \mapsto \sum_{g in R} g.x
            $$
            where g.x is the formal linear fractional transformation on modular symbols.
        """
        rows = []
        for b in self.basis():
            v = formal_sum.FormalSum(0, check=False)
            for c, x in b.modular_symbol_rep():
                for g in R:
                    y = x.apply(g)
                    v += y*c
            w = codomain(v).element()
            rows.append(w)
        M = matrix_space.MatrixSpace(self.base_ring(), len(rows), codomain.degree(), sparse=False)
        return M(rows)

    def _compute_atkin_lehner_matrix(self, d):
        k = self.weight()
        R = self.base_ring()
        N = self.level()
        g, x, y = arith.xgcd(d, -N//d)
        g = [d*x, y, N, d]
        A = self._action_on_modular_symbols(g)
        scale = R(d)**(1 - k//2)
        Wmat = scale * A
        return Wmat

    def boundary_map(self):
        """
        The boundary map to the corresponding space of boundary
        modular symbols.
        """
        try:
            return self.__boundary_map
        except AttributeError:
            # compute boundary map
            B = self.boundary_space()
            I = [B(b) for b in self.basis()]
            W = matrix_space.MatrixSpace(self.base_ring(), len(I), B.rank(), sparse=True)
            A = W([x.element() for x in I])
            H = cat.Hom(self, B)
            self.__boundary_map = H(A, "boundary map")
            return self.__boundary_map

    def boundary_space(self):
        raise NotImplementedError

    def cuspidal_submodule(self):
        """
        The cuspidal submodule.
        """
        try:
            return self.__cuspidal_submodule
        except AttributeError:
            S = self.boundary_map().kernel()
            S._is_full_hecke_module = True
            if self.base_ring().characteristic() == 0:
                d = self._cuspidal_submodule_dimension_formula()
                if not d is None:
                    assert d == S.dimension(), "According to dimension formulas the cuspidal subspace of \"%s\" has dimension %s; however, computing it using modular symbols we obtained %s, so there is a bug (please report!)."%(self, d, S.dimension())
            self.__cuspidal_submodule = S
        return self.__cuspidal_submodule

    def _degeneracy_raising_matrix(self, level):
        raise NotImplementedError

    def _degeneracy_lowering_matrix(self, level, t):
        # Use Proposition 2.6.15 in Merel's 1585 paper (or Prop 15 in
        # electronic version of that paper).
        H = heilbronn.HeilbronnMerel(t)
        M = self.hecke_module_of_level(level)
        return self.__heilbronn_operator(M,H,t).matrix()

    def rank(self):
        """
        Returns the rank of self.

        INPUT:
           ModularSymbols self -- arbitrary space of modular symbols

        OUTPUT:
           int -- the rank

        EXAMPLES:
            sage: M = ModularSymbols(389)
            sage: M.rank()
            65

            sage: ModularSymbols(11,sign=0).rank()
            3
            sage: ModularSymbols(100,sign=0).rank()
            31
            sage: ModularSymbols(22,sign=1).rank()
            5
            sage: ModularSymbols(1,12).rank()
            3
            sage: ModularSymbols(3,4).rank()
            2
            sage: ModularSymbols(8,6,sign=-1).rank()
            3
        """
        try:
            return self.__rank
        except AttributeError:
            self.__rank = len(self.manin_basis())
        return self.__rank

    def eisenstein_submodule(self):
        """
        Return the Eisenstein submodule of this space of modular symbols.
        """
        try:
            return self.__eisenstein_submodule
        except AttributeError:
            self.__eisenstein_submodule = self.cuspidal_submodule().complement()
            return self.__eisenstein_submodule

    def element(self, x):
        """
        Creates and returns an element of self from a modular symbol,
        if possible.

        INPUT:
           x -- an object of one of the following types:
                ModularSymbol, ManinSymbol.

        OUTPUT:

           ModularSymbol -- a modular symbol with parent self.

        """
        if isinstance(x, manin_symbols.ManinSymbol):
            if not x.parent().weight() == self.weight():
                raise ArithmeticError, "incompatible weights: Manin symbol has weight %s, but modular symbols space has weight %s"%(
                    x.parent().weight(), self.weight())
            t = self.manin_symbols().index(x.tuple())
            if isinstance(t, tuple):
                i, scalar = t
                v = self.manin_gens_to_basis()[i] * scalar
            else:
                v = self.manin_gens_to_basis()[t]
            return element.ModularSymbolsElement(self, v)

        elif isinstance(x, element.ModularSymbolsElement):
            M = x.parent()
            if M.ambient_hecke_module() != self:
                # TODO -- sometimes do something more sophisticated here.
                raise TypeError, "Modular symbol (%s) does not lie in this space."%x
            return self(x.element())

        else:
            raise ValueError, "Cannot create element of %s from %s."%(x,self)

    def dual_star_involution_matrix(self):
        """
        Return the matrix of the dual star involution, which is
        induced by complex conjugation on the linear dual of modular
        symbols.
        """
        try:
            return self.__dual_star_involution_matrix
        except AttributeError:
            pass
        self.__dual_star_involution_matrix = self.star_involution().matrix().transpose()
        return self.__dual_star_involution_matrix

    def factorization(self):
        r"""
        Returns a list of pairs $(S,e)$ where $S$ is simple spaces of
        modular symbols and self is isomorphic to the direct sum of
        the $S^e$ as a module over the \emph{anemic} Hecke algebra
        adjoin the star involution.
        """

##         EXAMPLES:
##             sage: M = ModularSymbols(Gamma0(22), 2); M
##             Modular Symbols space of dimension 7 for Gamma_0(22) of weight 2 with sign 0 over Rational Field
##             sage: M.factorization():
##             ...    print b.dimension(), b.level(), e
##             1 11 2
##             1 11 2
##             1 11 2
##             1 22 1

##         An example with sign 1:
##             sage: M = ModularSymbols(Gamma0(22), 2, sign=1); M
##             Modular Symbols space of dimension 5 for Gamma_0(22) of weight 2 with sign 1 over Rational Field
##             sage: for b, e in M.factorization():
##             ...    print b.dimension(), b.level(), e
##             1 11 2
##             1 11 2
##             1 22 1

##         An example for Gamma1:
##             sage: M = ModularSymbols(Gamma1(26), 2, sign=1); M
##             Modular Symbols space of dimension 33 for Gamma_1(26) of weight 2 with sign 1 and over Rational Field
##             sage: for b, e in M.factorization():
##             ...    print b.dimension(), b.level(), e
##             1 13 2
##             1 13 2
##             1 13 2
##             2 13 2
##             2 13 2
##             2 13 2
##             2 13 2
##             2 13 2
##             1 26 1
##             1 26 1
##             1 26 1
##             2 26 1
##             2 26 1

##         An example with level divisible by a square:
##             sage: M = ModularSymbols(Gamma0(2*9),2); M
##             ???
##             sage: for b, e in M.factorization():
##             ...    print b.dimension(), b.level(), e
##             ???
        try:
            return self._factorization
        except AttributeError:
            pass

        try:
            if self._is_simple:
                return [self]
        except AttributeError:
            pass

        D = []

        # Treat the cuspidal and eisenstein parts separately.  The
        # cuspidal part is very straightforward because of
        # Atkin-Lehner-Li theory.  The eisenstein part is trickier,
        # because of E2 and that the new and old Eisenstein subspaces
        # can intersect (e.g., they do for M_2(Gamma_0(6))), even
        # in a way that involves forms other than E_2 (i.e., twists
        # of E2).

        # 1. Cuspidal part -- compute the factors and their multiplicities
        #                     using Atkin-Lehner-Li.

        # 2. Eisenstein part:
        #      (a) Compute the Eisenstein subspace.
        #      (b) Decompose it using anemic Hecke operators
        #      (c)


        # In the special case of weight 2 we have to do a bunch of
        # annoying extra work below to deal with the Eisenstein series E_2.
        k = self.weight()
        if k == 2:
            have_e2 = False
            G = self.group()
            is_g0 = congroup.is_Gamma0(G)
            e2_factor = None
            P = [p for p in arith.prime_range(2, self.hecke_bound() + 1) if self.level() % p != 0]
        # The above was all for dealing with e2 in the weight 2 case.

        for d in reversed(arith.divisors(self.level())):
            n = arith.number_of_divisors(self.level() // d)
            M = self.modular_symbols_of_level(d)
            N = M.new_submodule().decomposition()
            for A in N:
                if A.is_cuspidal():
                    if self.sign() == 0:
                        V = A.plus_submodule()
                        V._is_simple = True
                        D.append((V,n))
                        V = A.minus_submodule()
                        V._is_simple = True
                        D.append((V,n))
                    else:
                        A._is_simple = True
                        D.append((A,n))
                else:
                    # Eisenstein case
                    if k == 2:
                        # Determine whether or not this factor corresponds to E_2
                        # This is the case if:
                        #  (1) the factor has dimension 1
                        #  (2) T_p acts as p+1 for all p coprime to the level
                        #      up to the Hecke bound.
                        if A.dimension() > 1:
                            is_e2 = False

                        is_e2 = True
                        for p in P:
                            if A.hecke_operator(p)[0,0] != p + 1:
                                is_e2 = False
                                break

                        if is_e2:
                            if e2_factor is None:
                                e2_factor = A
                            elif e2_factor.level() > A.level():
                                e2_factor = A
                            A = None
                        else:
                            # If it is not e2, it might be a twist
                            # of e2, and we have to count those twists
                            # once, so we make sure this faster isn't
                            # isomorphic to any factor found before.
                            pass


                    if not A is None:
                        A._is_simple = True
                        D.append((A,n))

        if k == 2 and not e2_factor is None:
            n = len(arith.divisors(self.level())) - 1
            D.append((e2_factor, n))

        r = self.dimension()
        s = sum([A.rank()*mult for A, mult in D])
        D = sage.structure.all.Factorization(D, cr=True)
        assert r == s, "bug in factorization --  self has dimension %s, but sum of dimensions of factors is %s\n%s"%(
            r, s, D)
        self._factorization = D
        return self._factorization

    def factor(self):
        """
        Synonym for self.factorization().
        """
        return self.factorization()

    def hecke_bound(self):
        # TODO
        misc.verbose("WARNING: ambient.py -- hecke_bound; returning unproven guess.")
        return 2*self.sturm_bound() + 10

    def is_cuspidal(self):
        try:
            return self.__is_cuspidal
        except AttributeError:
            S = self.ambient_hecke_module().cuspidal_submodule()
            self.__is_cuspidal = (S.dimension() == self.dimension())
        return self.__is_cuspidal

    def is_eisenstein(self):
        try:
            return self.__is_eisenstein
        except AttributeError:
            S = self.ambient_hecke_module().eisenstein_submodule()
            self.__is_eisenstein = self.is_subspace(S)
        return self.__is_eisenstein

    def manin_symbols_basis(self):
        """
        A list of Manin symbols that form a basis for the ambient
        space self.
        INPUT:
           ModularSymbols self -- an ambient space of modular symbols
        OUTPUT:
           list -- a list of 2-tuples (if the weight is 2) or 3-tuples,
                   which represent the Manin symbols basis for self.
        EXAMPLES:
            sage: m = ModularSymbols(23)
            sage: m.manin_symbols_basis()
            [(1,0), (1,17), (1,19), (1,20), (1,21)]
            sage: m = ModularSymbols(6, weight=4, sign=-1)
            sage: m.manin_symbols_basis()
            [[X^2,(2,1)]]
        """
        s = self.manin_symbols()
        return [s.manin_symbol(i) for i in self.manin_basis()]


    def modular_symbols_of_sign(self, sign):
        """
        Returns a space of modular symbols with the same defining
        properties (weight, sign, etc.) as this space except with
        given sign.

        EXAMPLES:
            sage: M = ModularSymbols(Gamma0(11),2,sign=0)
            sage: M
            Modular Symbols space of dimension 3 for Gamma_0(11) of weight 2 with sign 0 over Rational Field
            sage: M.modular_symbols_of_sign(-1)
            Modular Symbols space of dimension 1 for Gamma_0(11) of weight 2 with sign -1 over Rational Field
            sage: M = ModularSymbols(Gamma1(11),2,sign=0)
            sage: M.modular_symbols_of_sign(-1)
            Modular Symbols space of dimension 1 for Gamma_1(11) of weight 2 with sign -1 and over Rational Field
        """
        return modsym.ModularSymbols(self.group(), self.weight(), sign=sign, base_ring=self.base_ring())


    def modular_symbols_of_weight(self, k):
        """
        Returns a space of modular symbols with the same defining
        properties (weight, sign, etc.) as this space except with
        weight k.

        EXAMPLES:
            sage: M = ModularSymbols(Gamma1(6),2,sign=0)
            sage: M.modular_symbols_of_weight(3)
            Modular Symbols space of dimension 4 for Gamma_1(6) of weight 3 with sign 0 and over Rational Field
        """
        return modsym.ModularSymbols(self.group(), weight=k, sign=self.sign(), base_ring=self.base_ring())


    def _compute_sign_submodule(self, sign, compute_dual=True):
        """
        Return the subspace of self that is fixed under the star involution.

        INPUT:
            sign -- int (either -1 or +1)
            compute_dual -- bool (default: True) also compute dual subspace.
                            This are useful for many algorithms.
        OUTPUT:
            subspace of modular symbols
        """
        S = self.star_involution().matrix() - sign
        V = S.kernel()
        if compute_dual:
            Vdual = S.transpose().kernel()
            M = self.submodule(V, Vdual)
        else:
            M = self.submodule(V)
        M._set_sign(sign)
        return M

    def star_involution(self):
        """
        Return the star involution on self, which is induced by complex
        conjugation on modular symbols.
        """
        try:
            return self.__star_involution
        except AttributeError:
            pass
        S = self.__heilbronn_operator(self, [[-1,0, 0,1]], 1)
        S.name("Star involution on %s"%self)
        self.__star_involution = S
        return self.__star_involution

    def submodule(self, M, dual_free_module=None, check=True):
        if check:
            if not free_module.is_FreeModule(M):
                raise TypeError, "M must be a free module."
            if not M.is_submodule(self.free_module()):
                raise ArithmeticError, "M must be a submodule of the free module of self."
        return subspace.ModularSymbolsSubspace(self, M, dual_free_module=dual_free_module, check=check)

    ######################################################################
    # Z-module of integral modular symbols.
    #######################################################################
    def integral_structure(self):
        r"""
        Return the $\Z$-structure of this modular symbols spaces
        generated by all integral modular symbols.

        ALGORITHM:
        It suffices to consider lattice generated by the free
        generating symbols $X^iY^{k-2-i}.(u,v)$ after quotienting
        out by the $S$ (and $I$) relations, since the
        quotient by these relations is the same over any ring.

        EXAMPLES:
        In weight 2 the rational basis is often integral.
            sage: M = ModularSymbols(11,2)
            sage: M.integral_structure()
            Free module of degree 3 and rank 3 over Integer Ring
            Echelon basis matrix:
            [1 0 0]
            [0 1 0]
            [0 0 1]

        This is rarely the case in higher weight:
            sage: M = ModularSymbols(6,4)
            sage: M.integral_structure()
            Free module of degree 6 and rank 6 over Integer Ring
            Echelon basis matrix:
            [  1   0   0   0   0   0]
            [  0   1   0   0   0   0]
            [  0   0 1/2 1/2 1/2 1/2]
            [  0   0   0   1   0   0]
            [  0   0   0   0   1   0]
            [  0   0   0   0   0   1]

       Here is an example involving $\Gamma_1(N)$.
            sage: M = ModularSymbols(Gamma1(5),6)
            sage: M.integral_structure()
            Free module of degree 10 and rank 10 over Integer Ring
            Echelon basis matrix:
            [     1      0      0      0      0      0      0      0      0      0]
            [     0      1      0      0      0      0      0      0      0      0]
            [     0      0  1/102      0  5/204  1/136  23/24   3/17 43/136 69/136]
            [     0      0      0   1/48      0   1/48  23/24    1/6    1/8  17/24]
            [     0      0      0      0   1/24      0  23/24    1/3    1/6    1/2]
            [     0      0      0      0      0   1/24  23/24    1/3  11/24   5/24]
            [     0      0      0      0      0      0      1      0      0      0]
            [     0      0      0      0      0      0      0    1/2      0    1/2]
            [     0      0      0      0      0      0      0      0    1/2    1/2]
            [     0      0      0      0      0      0      0      0      0      1]

        """
        if not self.base_ring() == rational_field.RationalField():
            raise NotImplementedError

        try:
            return self.__integral_structure
        except AttributeError:
            pass

        # The attribute _mod2term is set by self.compute_presentation().
        # It is a list of pairs (n, c), such that the ith element of the list
        # is equivalent to c times the n-th basis Manin symbol.
        G = set([i for i, _ in self._mod2term])

        # Now G is a set of integer i such that these integers gives
        # indices of Manin symbols that together generate the integral
        # structure.  We next obtain the corresponding list of elements
        # by passing to the quotient by the remaining relations
        # via the _manin_gens_to_basis attribute.
        X = [self._manin_gens_to_basis[i] for i in G]

        # Next we take each element of X, which gives a linear combination
        # of the basis of the underlying vector space of self, and compute
        # the Z-module they span.
        Z = integer_ring.IntegerRing()
        A = Z**self.dimension()  # free Z module of rank the dimension of self.
        self.__integral_structure = A.span(X)
        return self.__integral_structure


class ModularSymbolsAmbient_wtk_g0(ModularSymbolsAmbient):
    r"""
    Modular symbols for $\Gamma_0(N)$ of integer weight $k > 2$ over the field $F$.
    """
    def __init__(self, N, k, sign, F):
        r"""
        Initialize a space of modular symbols of weight $k$ for $\Gamma_0(N)$, over $\Q$.

        For weight $2$, it is faster to use \code{ModularSymbols_wt2_g0}.

        INPUT:
            N -- int, the level
            k -- integer weight >= 2.
            sign -- int, either -1, 0, or 1
            F -- field
        EXAMPLES:
            sage: ModularSymbols(1,12)
            Modular Symbols space of dimension 3 for Gamma_0(1) of weight 12 with sign 0 over Rational Field
            sage: ModularSymbols(1,12, sign=1).dimension()
            2
            sage: ModularSymbols(15,4, sign=-1).dimension()
            4
            sage: ModularSymbols(6,6).dimension()
            10
            sage: ModularSymbols(36,4).dimension()
            36
        """
        N = int(N)
        k = int(k)
        sign = int(sign)
        if not sign in [-1,0,1]:
            raise TypeError, "sign must be an int in [-1,0,1]"

        ModularSymbolsAmbient.__init__(self, weight=k, group=congroup.Gamma0(N),
                                       sign=sign, base_ring=F)


    def _dimension_formula(self):
        if self.base_ring().characteristic() == 0:
            N, k, sign = self.level(), self.weight(), self.sign()
            if sign != 0: return None
            if k%2 == 1:
                return 0
            elif k > 2:
                return 2*dims.dimension_cusp_forms_gamma0(N,k) + dims.c0(N)
            else:
                return 2*dims.dimension_cusp_forms_gamma0(N,k) + dims.c0(N)-1
        else:
            raise NotImplementedError

    def _repr_(self):
        return ("Modular Symbols space of dimension %s for Gamma_0(%s) of weight %s with sign %s " + \
                "over %s")%(self.dimension(), self.level(),self.weight(), self.sign(),
                            self.base_ring())

    def _cuspidal_submodule_dimension_formula(self):
        if self.base_ring().characteristic() == 0:
            N, k, sign = self.level(), self.weight(), self.sign()
            if sign == 0:
                m = 2
            else:
                m = 1
            return m * dims.dimension_cusp_forms_gamma0(N, k)
        else:
            raise NotImplementedError


    def _degeneracy_raising_matrix(self, level):
        level = int(level)
        N = self.level()
        M = self.hecke_module_of_level(level)

        # 1. Find coset representatives H for Gamma_0(M.level()) \ Gamma_0(self.level())
        H = congroup.degeneracy_coset_representatives_gamma0(level, N, 1)
        # 2. The map is
        #        [P,pi(g)] |--> sum_{h in H} [P, pi(h*g)]
        #
        MS = matrix_space.MatrixSpace(self.base_ring(), self.dimension(), M.dimension())
        if self.dimension() == 0 or M.dimension() == 0:
            return MS(0)
        rows = []
        B = self.manin_basis()
        syms = self.manin_symbols()
        k = self.weight()
        G = matrix_space.MatrixSpace(integer_ring.IntegerRing(),2)
        H = [G(h) for h in H]
        for n in B:
            z = M(0)
            s = syms.manin_symbol(n)
            g = G(list(s.lift_to_sl2z(N)))
            i = s.i
            # We apply each matrix in H according to the above formula
            for h in H:
                hg = h*g
                z += M((i, hg[1,0], hg[1,1]))
            rows.append(z.element())

        A = MS(rows)
        return A


    def _cuspidal_new_submodule_dimension_formula(self):
        if self.base_ring().characteristic() == 0:
            N, k, sign = self.level(), self.weight(), self.sign()
            if sign == 0:
                m = 2
            else:
                m = 1
            return m * dims.dimension_new_cusp_forms_gamma0(N, k)
        else:
            raise NotImplementedError

    def boundary_space(self):
        try:
            return self.__boundary_space
        except AttributeError:
            pass
        self.__boundary_space = boundary.BoundarySpace_wtk_g0(
            self.level(), self.weight(), self.sign(), self.base_ring())
        return self.__boundary_space

    def manin_symbols(self):
        try:
            return self.__manin_symbols
        except AttributeError:
            self.__manin_symbols = manin_symbols.ManinSymbolList_gamma0(
                level=self.level(), weight=self.weight())
        return self.__manin_symbols

    def modular_symbols_of_level(self, N):
        """
        Returns a space of modular symbols with the same defining
        properties (weight, sign, etc.) as this space except with the
        level N.

        For example, if self is the space of modular symbols of weight
        2 for Gamma_0(22), and level is 11, then this function returns
        modular symbols of weight 2 for Gamma_0(11).

        EXAMPLES:
            sage: M = ModularSymbols(11)
            sage: M.modular_symbols_of_level(22)
            Modular Symbols space of dimension 7 for Gamma_0(22) of weight 2 with sign 0 over Rational Field
            sage: M = ModularSymbols(Gamma1(6))
            sage: M.modular_symbols_of_level(12)
            Modular Symbols space of dimension 9 for Gamma_1(12) of weight 2 with sign 0 and over Rational Field
        """
        return modsym.ModularSymbols(congroup.Gamma0(rings.Integer(N)),
                                     self.weight(), sign=self.sign(),
                                     base_ring=self.base_ring())



class ModularSymbolsAmbient_wt2_g0(ModularSymbolsAmbient_wtk_g0):
    """
    Modular symbols for Gamma_0(N) of integer weight 2 over the field F.
    """
    def __init__(self, N, sign, F):
        """
        Initialize a space of modular symbols.
        INPUT:
            N -- int, the level
            sign -- int, either -1, 0, or 1
        OUTPUT:
            The space of modular symbols of weight 2, trivial character,
            level N and given sign.

        EXAMPLES:
            sage: M = ModularSymbols(Gamma0(12),2)
        """
        ModularSymbolsAmbient_wtk_g0.__init__(self,
                                                N=N, k=2, sign=sign, F=F)

    def _dimension_formula(self):
        if self.base_ring().characteristic() == 0:
            N, sign = self.level(), self.sign()
            if sign != 0: return None
            return 2*dims.dimension_cusp_forms_gamma0(N,2) + dims.c0(N) - 1
        else:
            raise NotImplementedError

    def _cuspidal_submodule_dimension_formula(self):
        if self.base_ring().characteristic() == 0:
            if self.sign() == 0:
                m = 2
            else:
                m = 1
            return m * dims.dimension_cusp_forms_gamma0(self.level(), 2)
        else:
            raise NotImplementedError

    def _cuspidal_new_submodule_dimension_formula(self):
        if self.base_ring().characteristic() == 0:
            if self.sign() == 0:
                m = 2
            else:
                m = 1
            return m * dims.dimension_new_cusp_forms_gamma0(self.level(), 2)
        else:
            raise NotImplementedError


    def _compute_hecke_matrix_prime(self, p, rows=None):
        """
        Compute and return the matrix of the p-th Hecke operator.
        EXAMPLES:
            sage: m = ModularSymbols(37,2)
            sage: m._compute_hecke_matrix_prime(2).charpoly('x')
            x^5 + x^4 - 8*x^3 - 12*x^2
        """
        # note -- p doesn't have to be prime.
        if isinstance(rows, list):
            rows = tuple(rows)
        try:
            return self._hecke_matrices[(p,rows)]
        except AttributeError:
            self._hecke_matrices = {}
        except KeyError:
            pass
        tm = misc.verbose("Computing Hecke operator T_%s"%p)

        H = heilbronn.HeilbronnCremona(p)
        ##H = heilbronn.HeilbronnMerel(p)
        B = self.manin_basis()
        if not rows is None:
            B = [B[i] for i in rows]

        cols = []
        N = self.level()
        P1 = self.p1list()
        mod2term = self._mod2term
        R = self.manin_gens_to_basis()
        W = R.new_matrix(nrows=len(B), ncols = R.nrows())  # the 0 with given number of rows and cols.
        j = 0
        tm = misc.verbose("Matrix non-reduced", tm)
        for i in B:
            # The following step is where most of the time is spent.
            c,d = P1[i]
            v = H.apply(c,d, N)

            # v is now a list of pairs ((c,d),m), where m is the
            # number of times that (c,d) appears in the image of x
            # under the matrices in H.  Also, the pairs (c,d) are
            # normalized.
            # Let ind(c,d) denote the index of the normalized pair
            # (c,d) in the fixed ordered list of elements of
            # P1(Z/NZ).  Then the list of pairs (ind(c,d), m)
            # obtained from the above list defines a sparse vector
            # s, and the image of x under T_p is the product
            # of s with the matrix R defined above.
            for z, m in v:
                k = P1.index_of_normalized_pair(z[0],z[1])
                if k != -1:
                    f, s = mod2term[k]
                    if s != 0:
                        W[j,f] = W[j,f] + s*m
            j += 1
        tm = misc.verbose("done making non-reduced matrix",tm)
        misc.verbose("start matrix-matrix (%s x %s) times (%s x %s) multiply to get Tp"%(W.nrows(), W.ncols(),
                                                                                         R.nrows(), R.ncols()))
        if hasattr(W, '_matrix_times_matrix_dense'):
            Tp = W._matrix_times_matrix_dense(R)
            misc.verbose("done matrix multiply and computing Hecke operator",tm)
        else:
            Tp = W * R
            tm = misc.verbose("done multiplying",tm)
            Tp = Tp.dense_matrix()
            misc.verbose("done making hecke operator dense",tm)
        if rows is None:
            self._hecke_matrices[(p,rows)] = Tp
        return Tp

    def boundary_space(self):
        try:
            return self.__boundary_space
        except AttributeError:
            pass
        self.__boundary_space = boundary.BoundarySpace_wtk_g0(
            self.level(), self.weight(), self.sign(), self.base_ring())
        return self.__boundary_space


class ModularSymbolsAmbient_wtk_g1(ModularSymbolsAmbient):
    def __init__(self, level, weight, sign, F):
        """
        Initialize a space of modular symbols for Gamma1(N).

        INPUT:
            level -- int, the level
            weight -- int, the weight >= 2
            sign -- int, either -1, 0, or 1
            F -- field

        EXAMPLES:
            sage: ModularSymbols(Gamma1(17),2)
            Modular Symbols space of dimension 25 for Gamma_1(17) of weight 2 with sign 0 and over Rational Field
            sage: [ModularSymbols(Gamma1(7),k).dimension() for k in [2,3,4,5]]
            [5, 8, 12, 16]

            sage: M = ModularSymbols(Gamma1(7),3)
        """
        ModularSymbolsAmbient.__init__(self,
                weight=weight,
                group=congroup.Gamma1(level),
                sign=sign,
                base_ring=F)


    def _dimension_formula(self):
        if self.base_ring().characteristic() != 0:
            raise NotImplementedError
        level, weight, sign = self.level(), self.weight(), self.sign()
        if sign != 0: return None
        d = 2*dims.dimension_cusp_forms_gamma1(level,weight) + dims.c1(level)
        if level == 1 and weight%2 == 1:
            return 0
        if weight == 2:
            return d - 1
        if weight % 2 == 0:
            return d

        # TODO: I don't know a formula for dim ModSym_k(Gamma_1(N)) for odd k!!!

        return None

    def _repr_(self):
        return ("Modular Symbols space of dimension %s for Gamma_1(%s) of weight %s with sign %s " + \
                "and over %s")%(self.dimension(), self.level(),self.weight(),
                                self.sign(), self.base_ring())

    def _cuspidal_submodule_dimension_formula(self):
        if self.sign() == 0:
            m = 2
        else:
            m = 1
        return m * dims.dimension_cusp_forms_gamma1(self.level(), self.weight())

    def _cuspidal_new_submodule_dimension_formula(self):
        if self.sign() == 0:
            m = 2
        else:
            m = 1
        return m * dims.dimension_new_cusp_forms_gamma1(self.level(), self.weight())


    def _compute_hecke_matrix_prime_power(self, n, p, r):
        return self._compute_hecke_matrix_prime(n)

##     def _xxx_degeneracy_raising_matrix(self, M):
##         R = congroup.degeneracy_coset_representatives_gamma1(M.level(), self.level(), 1)
##         return self._matrix_of_operator_on_modular_symbols(M, R)

    def _degeneracy_raising_matrix(self, level):
        level = int(level)
        N = self.level()
        M = self.hecke_module_of_level(level)

        # 1. Find coset representatives H for Gamma_0(M.level()) \ Gamma_0(self.level())
        H = congroup.degeneracy_coset_representatives_gamma1(M.level(), N, 1)
        # 2. The map is
        #        [P,pi(g)] |--> sum_{h in H} [P, pi(h*g)]
        #
        MS = matrix_space.MatrixSpace(self.base_ring(), self.dimension(), M.dimension())
        if self.dimension() == 0 or M.dimension() == 0:
            return MS(0)
        rows = []
        B = self.manin_basis()
        syms = self.manin_symbols()
        k = self.weight()
        G = matrix_space.MatrixSpace(integer_ring.IntegerRing(),2)
        H = [G(h) for h in H]
        for n in B:
            z = M(0)
            s = syms.manin_symbol(n)
            g = G(list(s.lift_to_sl2z(N)))
            i = s.i
            # We apply each matrix in H according to the above formula
            for h in H:
                hg = h*g
                z += M((i, hg[1,0], hg[1,1]))
            rows.append(z.element())

        A = MS(rows)
        return A

    def boundary_space(self):
        try:
            return self.__boundary_space
        except AttributeError:
            pass
        self.__boundary_space = boundary.BoundarySpace_wtk_g1(
            self.level(), self.weight(), self.sign(), self.base_ring())
        return self.__boundary_space

    def manin_symbols(self):
        try:
            return self.__manin_symbols
        except AttributeError:
            self.__manin_symbols = manin_symbols.ManinSymbolList_gamma1(
                level=self.level(), weight=self.weight())
        return self.__manin_symbols


    def modular_symbols_of_level(self, N):
        """
        Returns a space of modular symbols with the same defining
        properties (weight, sign, etc.) as this space except with the
        level N.
        """
        return modsym.ModularSymbols(congroup.Gamma1(N), self.weight(),self.sign(), self.base_ring())

class ModularSymbolsAmbient_wtk_gamma_h(ModularSymbolsAmbient):
    def __init__(self, group, weight, sign, F):
        r"""
        Initialize a space of modular symbols for $\Gamma_H(N)$.

        INPUT:
            group -- a congruence subgroup $\Gamma_H(N)$.
            weight -- int, the weight >= 2
            sign -- int, either -1, 0, or 1
            F -- field

        EXAMPLES:
            sage: ModularSymbols(GammaH(15,[4]),2)
            Modular Symbols space of dimension 9 for Congruence Subgroup Gamma_H(15) with H generated by [4] of weight 2 with sign 0 and over Rational Field
        """
        ModularSymbolsAmbient.__init__(self,
                weight=weight, group=group,
                sign=sign, base_ring=F)

    def _dimension_formula(self):
        return None

    def _repr_(self):
        return ("Modular Symbols space of dimension %s for %s of weight %s with sign %s " + \
                "and over %s")%(self.dimension(), self.group(),self.weight(),
                                self.sign(), self.base_ring())

    def _cuspidal_submodule_dimension_formula(self):
        return None

    def _cuspidal_new_submodule_dimension_formula(self):
        return None

    def _compute_hecke_matrix_prime_power(self, n, p, r):
        raise NotImplementedError

    def _degeneracy_raising_matrix(self, level):
        raise NotImplementedError

    def boundary_space(self):
        try:
            return self.__boundary_space
        except AttributeError:
            pass
        self.__boundary_space = boundary.BoundarySpace_wtk_gamma_h(
            self.group(), self.weight(), self.sign(), self.base_ring())
        return self.__boundary_space

    def manin_symbols(self):
        try:
            return self.__manin_symbols
        except AttributeError:
            self.__manin_symbols = manin_symbols.ManinSymbolList_gamma_h(
                group=self.group(), weight=self.weight())
        return self.__manin_symbols

    def modular_symbols_of_level(self, N):
        """
        Returns a space of modular symbols with the same defining
        properties (weight, sign, etc.) as this space except with the
        level N.
        """
        raise NotImplementedError


class ModularSymbolsAmbient_wtk_eps(ModularSymbolsAmbient):
    def __init__(self, eps, weight, sign=0):
        """
        Space of modular symbols with given weight, character, and sign.

        INPUT:
            eps -- dirichlet.DirichletCharacter, the "Nebentypus" character.
            weight -- int, the weight >= 2
            sign -- int, either -1, 0, or 1
        EXAMPLES:
            sage: eps = DirichletGroup(4).gen(0)
            sage: eps.order()
            2
            sage: ModularSymbols(eps, 2)
            Modular Symbols space of dimension 0 and level 4, weight 2, character [-1], sign 0, over Rational Field
            sage: ModularSymbols(eps, 3)
            Modular Symbols space of dimension 2 and level 4, weight 3, character [-1], sign 0, over Rational Field

        We next create a space with character of order bigger than 2.
            sage: eps = DirichletGroup(5).gen(0)
            sage: eps     # has order 4
            [zeta4]
            sage: ModularSymbols(eps, 2).dimension()
            0
            sage: ModularSymbols(eps, 3).dimension()
            2

        Here is another example:
            sage: G, e = DirichletGroup(5).objgen()
            sage: M = ModularSymbols(e,3)
            sage: loads(M.dumps()) == M
            True
        """
        level = eps.modulus()
        ModularSymbolsAmbient.__init__(self,
                weight = weight,
                group = congroup.Gamma1(level),
                sign = sign,
                base_ring = eps.base_ring(),
                character = eps)

    def _repr_(self):
        return ("Modular Symbols space of dimension %s and level %s, weight %s, character %s, sign %s, " + \
                "over %s")%(self.dimension(), self.level(), self.weight(),
                    self.character(), self.sign(), self.base_ring())


    def _cuspidal_submodule_dimension_formula(self):
        if self.base_ring().characteristic() != 0:
            raise NotImplementedError
        if self.sign() == 0:
            m = 2
        else:
            m = 1
        return m * dims.dimension_cusp_forms_eps(self.character(), self.weight())

    def _cuspidal_new_submodule_dimension_formula(self):
        if self.base_ring().characteristic() != 0:
            raise NotImplementedError
        if self.sign() == 0:
            m = 2
        else:
            m = 1
        return m * dims.dimension_new_cusp_forms(self.character(), self.weight())

    def _matrix_of_operator_on_modular_symbols(self, codomain, R, character_twist=False):
        """
        INPUT:
            self -- this space of modular symbols
            codomain -- space of modular symbols
            R -- list of lists [a,b,c,d] of length 4, which we view as elements of GL_2(Q).

        OUTPUT:
            a matrix, which represents the operator
            $$
               x \mapsto \sum_{g in R} g.x
            $$
            where g.x is the formal linear fractional transformation on modular symbols.
        """
        eps = self.character()
        rows = []
        for b in self.basis():
            v = formal_sum.FormalSum(0, check=False)
            for c, x in b.modular_symbol_rep():
                for g in R:
                    y = x.apply(g)
                    if character_twist:
                        v += y*c*eps(g[0])
                    else:
                        v += y*c
            w = codomain(v).element()
            rows.append(w)
        M = matrix_space.MatrixSpace(self.base_ring(), len(rows), codomain.degree(), sparse=False)
        return M(rows)

##     def _xxx_degeneracy_raising_matrix(self, M):
##         R = congroup.degeneracy_coset_representatives_gamma0(M.level(), self.level(), 1)
##         return self._matrix_of_operator_on_modular_symbols(M, R, character_twist = True)

    def _degeneracy_raising_matrix(self, level):
        level = int(level)
        N = self.level()
        M = self.hecke_module_of_level(level)

        # 1. Find coset representatives H for Gamma_0(M.level()) \ Gamma_0(self.level())
        H = congroup.degeneracy_coset_representatives_gamma0(M.level(), N, 1)
        # 2. The map is
        #        [P,pi(g)] |--> sum_{h in H} [P, pi(h*g)]
        #
        MS = matrix_space.MatrixSpace(self.base_ring(), self.dimension(), M.dimension())
        if self.dimension() == 0 or M.dimension() == 0:
            return MS(0)
        rows = []
        B = self.manin_basis()
        syms = self.manin_symbols()
        k = self.weight()
        G = matrix_space.MatrixSpace(integer_ring.IntegerRing(),2)
        H = [G(h) for h in H]
        eps = self.character()  # note: in my thesis I twisted by eps^(-1), which is definitely a mistake
                                # since twisting by eps gives the right answer and by eps^(-1) does not.
        for n in B:
            z = M(0)
            s = syms.manin_symbol(n)
            g = G(list(s.lift_to_sl2z(N)))
            i = s.i
            # We apply each matrix in H according to the above formula
            for h in H:
                hg = h*g
                z += eps(h[0,0])*M((i, hg[1,0], hg[1,1]))
            rows.append(z.element())
        A = MS(rows)
        return A

    def _dimension_formula(self):
        return None

    def boundary_space(self):
        try:
            return self.__boundary_space
        except AttributeError:
            pass
        self.__boundary_space = boundary.BoundarySpace_wtk_eps(
            self.character(), self.weight(), self.sign())
        return self.__boundary_space

    def manin_symbols(self):
        try:
            return self.__manin_symbols
        except AttributeError:
            self.__manin_symbols = manin_symbols.ManinSymbolList_character(
                character=self.character(), weight=self.weight())
        return self.__manin_symbols

    def modular_symbols_of_level(self, N):
        """
        Returns a space of modular symbols with the same defining
        properties (weight, sign, etc.) as this space except with the
        level N.

        For example, if self is the space of modular symbols of weight
        2 for Gamma_0(22), and level is 11, then this function returns
        modular symbols of weight 2 for Gamma_0(11).
        """
        if self.level() % N == 0:
            eps = self.character().restrict(N)
        elif N % self.level() == 0:
            eps = self.character().extend(N)
        else:
            raise ValueError, "The level N (=%s) must be a divisor or multiple of the modulus of the character (=%s)"%(N, self.level())
        return modsym.ModularSymbols(eps, self.weight(), self.sign(), self.base_ring())

    def modular_symbols_of_sign(self, sign):
        """
        Returns a space of modular symbols with the same defining
        properties (weight, sign, etc.) as this space except with
        given sign.
        """
        return modsym.ModularSymbols(self.character(), self.weight(), sign, self.base_ring())

    def modular_symbols_of_weight(self, k):
        """
        Returns a space of modular symbols with the same defining
        properties (weight, sign, etc.) as this space except with
        weight k.
        """
        return modsym.ModularSymbols(self.character(), k, self.sign(), self.base_ring())
<|MERGE_RESOLUTION|>--- conflicted
+++ resolved
@@ -462,10 +462,6 @@
         """
         # note -- p doesn't have to be prime despite the function name
         p = int(p)
-<<<<<<< HEAD
-        # NOTE -- it is actually NOT necessary that p be prime.
-=======
->>>>>>> 49a524f1
         if isinstance(rows, list):
             rows = tuple(rows)
         try:
