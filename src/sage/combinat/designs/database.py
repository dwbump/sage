r"""
Database of small combinatorial designs

This module implements known constructions combinatorial designs, and in
particular of :mod:`Orthogonal Arrays
<sage.combinat.designs.orthogonal_arrays>`. Most of them come from the chapter
on :mod:`Mutually Orthogonal Latin Squares
<sage.combinat.designs.latin_squares>` from the Handbook of Combinatorial
Designs.

All the designs returned by these functions can be obtained through the
``designs.<tab>`` functions.

Implemented constructions :

- :func:`OA(6,20) <OA_6_20>`,
  :func:`OA(7,21) <OA_7_21>`,
  :func:`OA(5,22) <OA_5_22>`,
  :func:`OA(9,24) <OA_9_24>`,
  :func:`OA(6,26) <OA_6_26>`,
  :func:`OA(7,28) <OA_7_28>`,
  :func:`OA(6,30) <OA_6_30>`,
  :func:`OA(7,33) <OA_7_33>`,
  :func:`OA(6,34) <OA_6_34>`,
  :func:`OA(7,35) <OA_7_35>`,
  :func:`OA(10,36) <OA_10_36>`,
  :func:`OA(6,38) <OA_6_38>`,
  :func:`OA(7,39) <OA_7_39>`,
  :func:`OA(9,40) <OA_9_40>`,
  :func:`OA(7,42) <OA_7_42>`,
  :func:`OA(7,44) <OA_7_44>`,
  :func:`OA(8,45) <OA_8_45>`,
  :func:`OA(6,46) <OA_6_46>`,
  :func:`OA(10,48) <OA_10_48>`,
  :func:`OA(8,50) <OA_8_50>`,
  :func:`OA(7,51) <OA_7_51>`,
  :func:`OA(7,52) <OA_7_52>`,
  :func:`OA(7,54) <OA_7_54>`,
  :func:`OA(8,55) <OA_8_55>`,
  :func:`OA(9,56) <OA_9_56>`,
  :func:`OA(7,60) <OA_7_60>`,
  :func:`OA(7,62) <OA_7_62>`,
  :func:`OA(9,75) <OA_9_75>`,
  :func:`OA(11,80) <OA_11_80>`,
  :func:`OA(10,82) <OA_10_82>`,
  :func:`OA(10,100) <OA_10_100>`,
  :func:`OA(12,144) <OA_12_144>`,
  :func:`OA(12,210) <OA_12_210>`

- :func:`two MOLS of order 10 <MOLS_10_2>`,
  :func:`four MOLS of order 14 <MOLS_14_4>`,
  :func:`four MOLS of order 15 <MOLS_15_4>`,
  :func:`three MOLS of order 18 <MOLS_18_3>`

**Dictionaries**

The functions defined here are used by
:func:`~sage.combinat.designs.orthogonal_arrays.orthogonal_array`. Thus, the
functions are indexed by dictionary which associates to every integer ``n`` a
pair ``(k,f)`` where ``f`` is a function such that ``f()`` is a `OA(k,n)`. This
dictionary is defined right after the constructions of OA in the file.

The same goes for the constructions of MOLS, used by
:func:`~sage.combinat.designs.latin_squares.mutually_orthogonal_latin_squares`.

REFERENCES:

.. [DesignHandbook] Handbook of Combinatorial Designs (2ed)
  Charles Colbourn, Jeffrey Dinitz
  Chapman & Hall/CRC
  2012

Functions
---------
"""

from sage.combinat.designs.orthogonal_arrays import (OA_from_quasi_difference_matrix,
                                                     OA_from_Vmt,
                                                     OA_from_wider_OA)

# Cyclic shift of a list
cyclic_shift = lambda l,i : l[-i:]+l[:-i]

<<<<<<< HEAD
def TD_6_12():
    r"""
    Returns a `TD(6,12)` as build in [Hanani75]_.

    This design is Lemma 3.21 from [Hanani75]_.

    EXAMPLE::

        sage: from sage.combinat.designs.database import TD_6_12
        sage: from sage.combinat.designs.orthogonal_arrays import is_transversal_design
        sage: TD = TD_6_12()
        sage: is_transversal_design(TD,6,12)
        True

    The design is available from the general constructor::

        sage: designs.transversal_design(6,12,existence=True)
        True

    REFERENCES:

    .. [Hanani75] Haim Hanani,
      Balanced incomplete block designs and related designs,
      http://dx.doi.org/10.1016/0012-365X(75)90040-0,
      Discrete Mathematics, Volume 11, Issue 3, 1975, Pages 255-369.
    """
    from sage.groups.additive_abelian.additive_abelian_group import AdditiveAbelianGroup
    G = AdditiveAbelianGroup([2,6])
    d = [[(0,0),(0,0),(0,0),(0,0),(0,0),(0,0)],
         [(0,0),(0,1),(1,0),(0,3),(1,2),(0,4)],
         [(0,0),(0,2),(1,2),(1,0),(0,1),(1,5)],
         [(0,0),(0,3),(0,2),(0,1),(1,5),(1,4)],
         [(0,0),(0,4),(1,1),(1,3),(0,5),(0,2)],
         [(0,0),(0,5),(0,1),(1,5),(1,3),(1,1)],
         [(0,0),(1,0),(1,3),(0,2),(0,3),(1,2)],
         [(0,0),(1,1),(1,5),(1,2),(1,4),(1,0)],
         [(0,0),(1,2),(0,4),(0,5),(0,2),(1,3)],
         [(0,0),(1,3),(1,4),(0,4),(1,1),(0,1)],
         [(0,0),(1,4),(0,5),(1,1),(1,0),(0,3)],
         [(0,0),(1,5),(0,3),(1,4),(0,4),(0,5)]]

    r = lambda x : int(x[0])*6+int(x[1])
    TD = [[i*12+r(G(x)+g) for i,x in enumerate(X)] for X in d for g in G]
    for x in TD: x.sort()

    return TD
=======
def _MOLS_from_string(s,k):
    r"""
    Returns MOLS from a string

    INPUT:

    - ``s`` (string) -- represents the MOLS with entries in a-z. To understand
      how the string should be formatted, read the source code of a constructor
      that uses it.

    - ``k`` (integer) -- the number of MOLS encoded by the string.

    EXAMPLES::

        sage: _ = designs.mutually_orthogonal_latin_squares(10,2) # indirect doctest
    """
    from sage.matrix.constructor import Matrix
    matrices = [[] for _ in range(k)]
    for i,l in enumerate(s.split()):
        l = [ord(x) - 97 for x in l]
        matrices[i%k].append(l)
    return map(Matrix, matrices)
>>>>>>> 9fb0f625

def MOLS_10_2():
    r"""
    Returns a pair of MOLS of order 10

    Data obtained from
    `<http://www.cecm.sfu.ca/organics/papers/lam/paper/html/POLS10/POLS10.html>`_

    EXAMPLES::

        sage: from sage.combinat.designs.latin_squares import are_mutually_orthogonal_latin_squares
        sage: from sage.combinat.designs.database import MOLS_10_2
        sage: MOLS = MOLS_10_2()
        sage: print are_mutually_orthogonal_latin_squares(MOLS)
        True

    The design is available from the general constructor::

        sage: designs.mutually_orthogonal_latin_squares(10,2,existence=True)
        True
    """
    from sage.matrix.constructor import Matrix
    return [Matrix([[1,8,9,0,2,4,6,3,5,7],
                    [7,2,8,9,0,3,5,4,6,1],
                    [6,1,3,8,9,0,4,5,7,2],
                    [5,7,2,4,8,9,0,6,1,3],
                    [0,6,1,3,5,8,9,7,2,4],
                    [9,0,7,2,4,6,8,1,3,5],
                    [8,9,0,1,3,5,7,2,4,6],
                    [2,3,4,5,6,7,1,8,9,0],
                    [3,4,5,6,7,1,2,0,8,9],
                    [4,5,6,7,1,2,3,9,0,8]]),

            Matrix([[1,7,6,5,0,9,8,2,3,4],
                    [8,2,1,7,6,0,9,3,4,5],
                    [9,8,3,2,1,7,0,4,5,6],
                    [0,9,8,4,3,2,1,5,6,7],
                    [2,0,9,8,5,4,3,6,7,1],
                    [4,3,0,9,8,6,5,7,1,2],
                    [6,5,4,0,9,8,7,1,2,3],
                    [3,4,5,6,7,1,2,8,0,9],
                    [5,6,7,1,2,3,4,0,9,8],
                    [7,1,2,3,4,5,6,9,8,0]])]

def MOLS_14_4():
    r"""
    Returns four MOLS of order 14

    These MOLS were shared by Ian Wanless.

    EXAMPLES::

        sage: from sage.combinat.designs.latin_squares import are_mutually_orthogonal_latin_squares
        sage: from sage.combinat.designs.database import MOLS_14_4
        sage: MOLS = MOLS_14_4()
        sage: print are_mutually_orthogonal_latin_squares(MOLS)
        True

    The design is available from the general constructor::

        sage: designs.mutually_orthogonal_latin_squares(14,4,existence=True)
        True
    """
    M = """
        bjihgkecalnfmd  bfmcenidgjhalk  bcdefghijklmna  bcdefghijklmna
        fckjbhledimagn  jcgndfalehkbim  gnkjdmiclbhaef  jflhnkaecmgdib
        mgdlkcbafejnih  ikdhaegnmfblcj  lifhbjemkangcd  emkdjbgfnliahc
        cnhemldbigfkaj  hjlebifkangcmd  dalmgnbjehcfik  anighmflkbdcej
        edabfnmkcjhgli  gbkmfcjeliahdn  njcaeifhbdgkml  kebcajimdgfhln
        nfeicgajldkbhm  khclngdafmjibe  mfbkcdlagnjihe  cgnflembihakjd
        iagfjdhnkmelcb  elbdmahfignkjc  aemnhkjdcifblg  ilabkdnhfcjegm
        dlnkeafimhcjbg  ceabkjnihdmgfl  hdnikbagmcelfj  ljgnihecbamfdk
        gemalfihjnbdkc  adficlkmjbenhg  cgjflhnbiekdam  ndmabcjglfeikh
        jhfnimgdbkacel  liegjdmhnkcfab  fkibmagenldhjc  mbhiefljadkncg
        hkbgajnmeclidf  nmjfhkecbaldgi  imhlneckdfajgb  difjcnkamehgbl
        ablchikgnfdmje  fankgbljdcimeh  klegafdnhjmcbi  ghckmlbdeinjaf
        licmdbjfhagenk  mgialhcbkedjnf  jhadicmlfgbekn  fajlgidkhncbme
        kmjdneclgbihfa  dnhjimbgclfeka  ebgcjlkfamindh  hkemdacngjblfi
        """

    return _MOLS_from_string(M,4)

def MOLS_15_4():
    r"""
    Returns 4 MOLS of order 15.

    These MOLS were shared by Ian Wanless.

    EXAMPLES::

        sage: from sage.combinat.designs.latin_squares import are_mutually_orthogonal_latin_squares
        sage: from sage.combinat.designs.database import MOLS_15_4
        sage: MOLS = MOLS_15_4()
        sage: print are_mutually_orthogonal_latin_squares(MOLS)
        True

    The design is available from the general constructor::

        sage: designs.mutually_orthogonal_latin_squares(15,4,existence=True)
        True
    """
    M = """
        bcdefghijklmnoa  bdgiknfcamehjlo  bhealiofmdjgcnk  blhcmdinejofakg
        abcdefghijklmno  acehjlogdbnfikm  lcifbmjagnekhdo  hcmidnejofkagbl
        oabcdefghijklmn  nbdfikmahecogjl  amdjgcnkbhoflie  midnjeofkaglbhc
        noabcdefghijklm  mocegjlnbifdahk  fbnekhdolciagmj  dnjeokfaglbhmci
        mnoabcdefghijkl  lnadfhkmocjgebi  kgcoflieamdjbhn  jeokfalgbhmcind
        lmnoabcdefghijk  jmobegilnadkhfc  olhdagmjfbnekci  ekfalgbmhcindjo
        klmnoabcdefghij  dknacfhjmobelig  jamiebhnkgcofld  aflgbmhcnidjoek
        jklmnoabcdefghi  helobdgiknacfmj  ekbnjfciolhdagm  lbgmhcnidojekaf
        ijklmnoabcdefgh  kifmacehjlobdgn  nflcokgdjamiebh  gmchnidojeakflb
        hijklmnoabcdefg  oljgnbdfikmaceh  iogmdalhekbnjfc  chndiojeakfblgm
        ghijklmnoabcdef  iamkhocegjlnbdf  djahnebmiflcokg  ndioejakfblgcmh
        fghijklmnoabcde  gjbnliadfhkmoce  hekbiofcnjgmdal  ioejafkblgcmhdn
        efghijklmnoabcd  fhkcomjbegilnad  miflcjagdokhneb  ojafkbglcmhdnie
        defghijklmnoabc  egildankcfhjmob  cnjgmdkbhealiof  fakbglchmdnieoj
        cdefghijklmnoab  cfhjmeboldgikna  gdokhnelcifbmja  kgblchmdineojfa
        """

    return _MOLS_from_string(M,4)

def MOLS_18_3():
    r"""
    Returns 3 MOLS of order 18.

    These MOLS were shared by Ian Wanless.

    EXAMPLES::

        sage: from sage.combinat.designs.latin_squares import are_mutually_orthogonal_latin_squares
        sage: from sage.combinat.designs.database import MOLS_18_3
        sage: MOLS = MOLS_18_3()
        sage: print are_mutually_orthogonal_latin_squares(MOLS)
        True

    The design is available from the general constructor::

        sage: designs.mutually_orthogonal_latin_squares(18,3,existence=True)
        True
    """
    M = """
        bgejhkmodcnarilpfq  beqpodgcflkrjahnim  bcdefghijklmnopqra
        echfbilnprdokajmqg  gcfrqpehdnmlabkioj  rbkamfgdehqjinopcl
        qfdigcjmohaeplkbnr  ehdgarqfibonmkcljp  mlbqhifgajdcrenopk
        prgejhdbnaikfqmlco  jfiehkargqcponldmb  hijbcdefgqraklmnop
        oqahfbiecpkjlgrnmd  hbgjfilkacrdqpomen  gderbkamfpclhqjino
        dprkigcjfeqlbmhaon  kichbgjmlodaerqpnf  fgamlbqhiopkjdcren
        geqaljhdbofrmcnikp  mljdichbngpekfarqo  efghijbcdnopqraklm
        chfrkmbieqpgandojl  onmbejdicphqflgkar  amfgderbkinopclhqj
        fdigalncjmrqhkoepb  dponcfbejaqirgmhlk  qhifgamlbrenopkjdc
        lnbqcogpakmhdrifej  crhapeoqmkbgidnjfl  leqjponacbkidfgmhr
        kmocrdphqblnieajgf  ndaikqfprmlchjeobg  kjmcrponhlbqeafgid
        rlnpdaeqigcmojfkbh  aoekjlrgqhnmdibfpc  dqriklponajbcmhfge
        jamoqekfrihdnpbglc  rkpflbmahdionejcgq  nacleqjpomhrbkidfg
        abknprflgdjieoqchm  ialqgmcnkrejpofbdh  onhkjmcrpgidlbqeaf
        hkcloqagmnebjfprdi  ljkmrhndoiafbqpgce  pondqriklfgeajbcmh
        nildmprkhjofcbgqae  pmblnaioefjkgcrqhd  jponacleqdfgmhrbki
        iojmenqalfbpgdchrk  fqncmokjpegblhdari  crponhkjmeafgidlbq
        mjpbnforklgcqhedia  qgrodnplbjfhcmieka  iklpondqrcmhfgeajb
        """

    return _MOLS_from_string(M,3)

# Index of the MOLS constructions
#
# Associates to n the pair (k,f) where f() is a function that returns k MOLS of order n
#
# This dictionary is used by designs.mutually_orthogonal_latin_squares(n,k).

MOLS_constructions = {
    10 : (2, MOLS_10_2),
    14 : (4, MOLS_14_4),
    15 : (4, MOLS_15_4),
    18 : (3, MOLS_18_3)
}

def OA_6_20():
    r"""
    Returns an OA(6,20)

    As explained in the Handbook III.3.49 [DesignHandbook]_.

    .. SEEALSO::

        :func:`sage.combinat.designs.orthogonal_arrays.OA_from_quasi_difference_matrix`

    EXAMPLES::

        sage: from sage.combinat.designs.orthogonal_arrays import is_orthogonal_array
        sage: from sage.combinat.designs.database import OA_6_20
        sage: OA = OA_6_20()
        sage: print is_orthogonal_array(OA,6,20,2)
        True

    The design is available from the general constructor::

        sage: designs.orthogonal_array(6,20,existence=True)
        True
    """
    M=[[None,   7,  13,   1,  16,   9,   2],
       [   0,   1,  15,   7,  17,   6,  14],
       [   0,  11,  10,  11,   5,   4,   3],
       [   7,None,  13,  16,   1,   2,   9],
       [   1,   0,  15,  17,   7,  14,   6],
       [  11,   0,  10,   5,  11,   3,   4]]

    Mb=[[],[],[],[],[],[]]

    for R in zip(*M):
        a,b,c,d,e,f = R
        Mb[0].extend([a,b,c])
        Mb[1].extend([b,c,a])
        Mb[2].extend([c,a,b])
        Mb[3].extend([d,f,e])
        Mb[4].extend([e,d,f])
        Mb[5].extend([f,e,d])

    from sage.rings.finite_rings.integer_mod_ring import IntegerModRing as AdditiveCyclic
    M = OA_from_quasi_difference_matrix(Mb,AdditiveCyclic(19),add_col=False)

    return M

def OA_7_21():
    r"""
    Returns an OA(7,21)

    As explained in the Handbook III.3.50 [DesignHandbook]_.

    .. SEEALSO::

        :func:`sage.combinat.designs.orthogonal_arrays.OA_from_quasi_difference_matrix`

    EXAMPLES::

        sage: from sage.combinat.designs.orthogonal_arrays import is_orthogonal_array
        sage: from sage.combinat.designs.database import OA_7_21
        sage: OA = OA_7_21()
        sage: print is_orthogonal_array(OA,7,21,2)
        True

    The design is available from the general constructor::

        sage: designs.orthogonal_array(7,21,existence=True)
        True
    """
    M = [[  8,  17,  20,   2],
         [  9,  16,   4,  15],
         [ 11,   5,  10,   6],
         [ 14,   1,   3,  13],
         [ 18,  19,  12,   7]]

    Mb = [[0],[0],[0],[0],[0],[0]]
    for a,b,c,d,e in zip(*M):
        Mb[0].extend([a,b,c,d,e])
        Mb[1].extend([b,c,d,e,a])
        Mb[2].extend([c,d,e,a,b])
        Mb[3].extend([d,e,a,b,c])
        Mb[4].extend([e,a,b,c,d])
        Mb[5].extend([0,0,0,0,0])

    from sage.rings.finite_rings.integer_mod_ring import IntegerModRing as AdditiveCyclic
    M = OA_from_quasi_difference_matrix(Mb,AdditiveCyclic(21))
    return M

def OA_5_22():
    r"""
    Returns an OA(5,22)

    As explained in the Handbook III.3.51 [DesignHandbook]_.

    .. SEEALSO::

        :func:`sage.combinat.designs.orthogonal_arrays.OA_from_quasi_difference_matrix`

    EXAMPLES::

        sage: from sage.combinat.designs.orthogonal_arrays import is_orthogonal_array
        sage: from sage.combinat.designs.database import OA_5_22
        sage: OA = OA_5_22()
        sage: print is_orthogonal_array(OA,5,22,2)
        True

    The design is available from the general constructor::

        sage: designs.orthogonal_array(5,22,existence=True)
        True
    """
    from sage.rings.finite_rings.integer_mod_ring import IntegerModRing as AdditiveCyclic
    G = AdditiveCyclic(21)
    M = [
        [   1,  13,  18,   3,  16,  19,None],
        [  16,  19,   1,  13,  18,   3,   0],
        [  18,   3,  16,  19,   1,  13,   0],
        [   6,  15,   6,  15,   6,  15,   0],
        [  12,   9,  19,  16,   5,   2,   0],
        ]

    Mb=[[],[],[],[],[]]

    for R in zip(*M):
        a,b,c,d,e = [G(x) if x is not None else None for x in R]
        Mb[0].extend([a,16*c,4*b])
        Mb[1].extend([b,None if a is None else 16*a,4*c])
        Mb[2].extend([c,16*b,None if a is None else 4*a])
        Mb[3].extend([d,16*d+7,4*d+14])
        Mb[4].extend([e,16*e+14,4*e+7])

    Mb[0].extend([0,0])
    Mb[1].extend([7,14])
    Mb[2].extend([14,7])
    Mb[3].extend([None,0])
    Mb[4].extend([0,None])

    M = OA_from_quasi_difference_matrix(Mb,G,add_col=False)
    return M

def OA_9_24():
    r"""
    Returns an OA(9,24)

    As explained in the Handbook III.3.52 [DesignHandbook]_.

    .. SEEALSO::

        :func:`sage.combinat.designs.orthogonal_arrays.OA_from_quasi_difference_matrix`

    EXAMPLES::

        sage: from sage.combinat.designs.orthogonal_arrays import is_orthogonal_array
        sage: from sage.combinat.designs.database import OA_9_24
        sage: OA = OA_9_24()
        sage: print is_orthogonal_array(OA,9,24,2)
        True

    The design is available from the general constructor::

        sage: designs.orthogonal_array(9,24,existence=True)
        True
    """
    M = ("0000 0000 0000 0000 0000 0000 0000 0000 0000 0000 0000 0000 "+
         "0000 0010 0100 0110 1000 1010 1100 1110 2000 2010 2100 2110 "+
         "0000 0011 1001 2110 0111 2011 2111 1000 0100 1100 1101 2010 "+
         "0000 1010 1011 2000 1101 2110 0001 0101 2100 2001 0111 1100 "+
         "0000 0001 2010 1111 2111 2100 1101 0011 1010 2101 1000 0110 "+
         "0000 1000 2001 1011 0100 1100 0110 2101 2111 0010 1111 2011 "+
         "0000 1001 0111 2100 2000 0010 1110 2011 1100 1011 0101 2111 "+
         "0000 1011 2101 0100 2110 1001 2000 0110 0101 1111 2011 1010 ")

    from sage.groups.additive_abelian.additive_abelian_group import AdditiveAbelianGroup
    G = AdditiveAbelianGroup([3,2,2,2])
    rlabel = {(x%2,x%3):x for x in range(6)}
    M = [G([int(c),int(d),rlabel[int(b),int(a)]]) for a,b,c,d in M.split()]
    M = [M[i*12:(i+1)*12] for i in range(8)]
    Mb = [[] for _ in range(8)]
    for a,b,c,d,e,f,g,h in zip(*M):
        Mb[0].extend([a, a + G([0,0,rlabel[0,0]])])
        Mb[1].extend([b, b + G([0,1,rlabel[0,0]])])
        Mb[2].extend([c, c + G([1,0,rlabel[0,0]])])
        Mb[3].extend([d, d + G([1,1,rlabel[0,0]])])
        Mb[4].extend([e, e + G([0,0,rlabel[1,0]])])
        Mb[5].extend([f, f + G([0,1,rlabel[1,0]])])
        Mb[6].extend([g, g + G([1,0,rlabel[1,0]])])
        Mb[7].extend([h, h + G([1,1,rlabel[1,0]])])

    M = OA_from_quasi_difference_matrix(Mb,G)
    return M

def OA_6_26():
    r"""
    Returns an OA(6,26)

    As explained in the Handbook III.3.53 [DesignHandbook]_.

    .. SEEALSO::

        :func:`sage.combinat.designs.orthogonal_arrays.OA_from_quasi_difference_matrix`

    EXAMPLES::

        sage: from sage.combinat.designs.orthogonal_arrays import is_orthogonal_array
        sage: from sage.combinat.designs.database import OA_6_26
        sage: OA = OA_6_26()
        sage: print is_orthogonal_array(OA,6,26,2)
        True

    The design is available from the general constructor::

        sage: designs.orthogonal_array(6,26,existence=True)
        True
    """
    M = [
        [None,None,None,None,None],
        [   0,   0,   0,   0,   0],
        [   1,   6,   7,   8,  14],
        [   3,  11,  20,  18,  10],
        [   6,  10,  14,   1,   5],
        [   4,  19,   5,  12,   2],
        ]

    from sage.rings.finite_rings.integer_mod_ring import IntegerModRing as AdditiveCyclic
    G = AdditiveCyclic(21)
    Mb=[[0],[0],[0],[0],[0],[0]]

    for R in zip(*M):
        a,b,c,d,e,f = R
        Mb[0].extend([a,b,c,d,e,f])
        Mb[1].extend([b,c,d,e,f,a])
        Mb[2].extend([c,d,e,f,a,b])
        Mb[3].extend([d,e,f,a,b,c])
        Mb[4].extend([e,f,a,b,c,d])
        Mb[5].extend([f,a,b,c,d,e])

    M = OA_from_quasi_difference_matrix(Mb,G,add_col = False)
    return M

def OA_7_28():
    r"""
    Returns an OA(7,28)

    As explained in the Handbook III.3.54 [DesignHandbook]_.

    .. SEEALSO::

        :func:`sage.combinat.designs.orthogonal_arrays.OA_from_quasi_difference_matrix`

    EXAMPLES::

        sage: from sage.combinat.designs.orthogonal_arrays import is_orthogonal_array
        sage: from sage.combinat.designs.database import OA_7_28
        sage: OA = OA_7_28()
        sage: print is_orthogonal_array(OA,7,28,2)
        True

    The design is available from the general constructor::

        sage: designs.orthogonal_array(7,28,existence=True)
        True
    """
    z=2
    M = [
        [(0,0), (z+1,6),(1,1)  ,(1,1)  ,(1,3)  ,(1,4)  ,(0,0)  ,(1,4), (z,5)  ],
        [(z,2), (0,0)  ,(1,5)  ,(z,1)  ,(z,2)  ,(z,6)  ,(z+1,3),(0,0), (z,1)  ],
        [(z,3), (z+1,4),(0,0)  ,(z+1,5),(z+1,2),(z+1,4),(z+1,2),(1,6), (0,0)  ],
        [(0,5), (z,6)  ,(0,5)  ,(0,6)  ,(z,3)  ,(0,0)  ,(0,4)  ,(1,5), (z+1,4)],
        [(0,3), (0,3)  ,(z+1,5),(0,0)  ,(0,5)  ,(z+1,6),(1,1)  ,(0,1), (z,3)  ],
        [(1,3), (0,6)  ,(0,6)  ,(1,5)  ,(0,0)  ,(0,3)  ,(z+1,6),(z,2), (0,2)  ],
        ]

    from sage.groups.additive_abelian.additive_abelian_group import AdditiveAbelianGroup
    from sage.modules.free_module_element import free_module_element as vector
    G = AdditiveAbelianGroup([2,2,7])
    M = [[G(vector([x//2,x%2,y])) for x,y in L] for L in M]

    Mb=[[0],[0],[0],[0],[0],[0]]

    for R in zip(*M):
        a,b,c,d,e,f = R
        Mb[0].extend([a,b,c])
        Mb[1].extend([b,c,a])
        Mb[2].extend([c,a,b])
        Mb[3].extend([d,f,e])
        Mb[4].extend([e,d,f])
        Mb[5].extend([f,e,d])

    M = OA_from_quasi_difference_matrix(Mb,G,add_col = True)
    return M

def OA_6_30():
    r"""
    Returns an OA(6,30)

    As explained in the Handbook III.3.55 [DesignHandbook]_.

    .. SEEALSO::

        :func:`sage.combinat.designs.orthogonal_arrays.OA_from_quasi_difference_matrix`

    EXAMPLES::

        sage: from sage.combinat.designs.orthogonal_arrays import is_orthogonal_array
        sage: from sage.combinat.designs.database import OA_6_30
        sage: OA = OA_6_30()
        sage: print is_orthogonal_array(OA,6,30,2)
        True

    The design is available from the general constructor::

        sage: designs.orthogonal_array(6,30,existence=True)
        True
    """
    M = [
        [(0,0),None,(0,0),(0,0),(0,0),(0,0),(0,0)],
        [(0,0),(0,0),None,(0,4),(0,2),(0,3),(0,1)],
        [(0,0),(3,1),(3,0),None,(4,0),(1,0),(2,0)],
        [(0,0),(3,0),(0,2),(1,2),None,(0,1),(0,3)],
        [(0,0),(3,3),(1,2),(4,2),(2,0),None,(0,4)],
        [(0,0),(4,2),(2,4),(0,3),(2,3),(3,2),None]
        ]

    from sage.groups.additive_abelian.additive_abelian_group import AdditiveAbelianGroup
    from sage.modules.free_module_element import free_module_element as vector
    G = AdditiveAbelianGroup([5,5])
    M = [[None if x is None else G(vector(x)) for x in L] for L in M]

    Mb=[[],[],[],[],[],[]]

    for R in zip(*M):
        a,b,c,d,e,f = R
        for i in range(5):
            Mb[0].append(None if a is None else a+G(vector((i,i))))
            Mb[1].append(None if b is None else b+G(vector((2*i,i))))
            Mb[2].append(None if c is None else c+G(vector((i,0))))
            Mb[3].append(None if d is None else d+G(vector((4*i,0))))
            Mb[4].append(None if e is None else e+G(vector((3*i,4*i))))
            Mb[5].append(None if f is None else f+G(vector((4*i,4*i))))

    M = OA_from_quasi_difference_matrix(Mb,G,add_col = False)
    return M

def OA_7_33():
    r"""
    Returns an OA(7,33)

    As explained in the Handbook III.3.56 [DesignHandbook]_.

    .. SEEALSO::

        :func:`sage.combinat.designs.orthogonal_arrays.OA_from_quasi_difference_matrix`

    EXAMPLES::

        sage: from sage.combinat.designs.orthogonal_arrays import is_orthogonal_array
        sage: from sage.combinat.designs.database import OA_7_33
        sage: OA = OA_7_33()
        sage: print is_orthogonal_array(OA,7,33,2)
        True

    The design is available from the general constructor::

        sage: designs.orthogonal_array(7,33,existence=True)
        True
    """
    M = [
        [   0,   0,   0,   0,   0,   0],
        [  15,  11,  22,   4,  17,   8],
        [  19,   7,  14,  32,  22,  18],
        [  22,  19,   8,  24,  21,   6],
        [   9,  12,  15,   7,  26,  14],
        [  14,  28,  23,   2,  19,   3]
        ]

    from sage.rings.finite_rings.integer_mod_ring import IntegerModRing as AdditiveCyclic
    G = AdditiveCyclic(33)

    Mb=[[0,1,7],[0,4,28],[0,16,13],[0,31,19],[0,25,10],[0,22,0]]

    for R in zip(*M):
        a,b,c,d,e,f = R
        for i in range(5):
            Mb[0].append(a)
            Mb[1].append(b)
            Mb[2].append(c)
            Mb[3].append(d)
            Mb[4].append(e)
            Mb[5].append(f)
            a,b,c,d,e,f = 4*e,4*a,4*b,4*c,4*d,4*f

    M = OA_from_quasi_difference_matrix(Mb,G,add_col = True)
    return M

def OA_6_34():
    r"""
    Returns an OA(6,34)

    As explained in the Handbook III.3.57 [DesignHandbook]_.

    .. SEEALSO::

        :func:`sage.combinat.designs.orthogonal_arrays.OA_from_quasi_difference_matrix`

    EXAMPLES::

        sage: from sage.combinat.designs.orthogonal_arrays import is_orthogonal_array
        sage: from sage.combinat.designs.database import OA_6_34
        sage: OA = OA_6_34()
        sage: print is_orthogonal_array(OA,6,34,2)
        True

    The design is available from the general constructor::

        sage: designs.orthogonal_array(6,34,existence=True)
        True
    """
    M = [
        [None,   0,   0,   0,   0,   0],
        [  30,  17,  10,  25,  23,   8],
        [  22,   4,  32,  29,  28,  22],
        [  25,  10,  20,  15,  21,  16],
        [   0,  12,  15,  16,  32,  23],
        [   6,  11,  18,  14,   9,  20]
        ]

    from sage.rings.finite_rings.integer_mod_ring import IntegerModRing as AdditiveCyclic
    G = AdditiveCyclic(33)

    Mb=[[0,1,3,10,5],[0,4,12,7,20],[0,16,15,28,14],[0,31,27,13,23],[0,25,9,19,26],[0,11,11,0,None]]

    times4 = lambda x : None if x is None else 4*x
    for R in zip(*M):
        a,b,c,d,e,f = [None if x is None else G(x) for x in R]
        for i in range(5):
            Mb[0].append(a)
            Mb[1].append(b)
            Mb[2].append(c)
            Mb[3].append(d)
            Mb[4].append(e)
            Mb[5].append(f)
            a,b,c,d,e,f = map(times4,[e,a,b,c,d,f])

    M = OA_from_quasi_difference_matrix(Mb,G,add_col = False)
    return M

def OA_7_35():
    r"""
    Returns an OA(7,35)

    As explained in the Handbook III.3.58 [DesignHandbook]_.

    .. SEEALSO::

        :func:`sage.combinat.designs.orthogonal_arrays.OA_from_quasi_difference_matrix`

    EXAMPLES::

        sage: from sage.combinat.designs.orthogonal_arrays import is_orthogonal_array
        sage: from sage.combinat.designs.database import OA_7_35
        sage: OA = OA_7_35()
        sage: print is_orthogonal_array(OA,7,35,2)
        True

    The design is available from the general constructor::

        sage: designs.orthogonal_array(7,35,existence=True)
        True
    """
    M = [
        [  0, 15, 30, 10, 25,  1, 16, 31, 11, 26,  2, 17, 32, 12,  6,  3, 18, 33, 27, 21,  4, 19, 13,  7, 22,  5, 34, 28,  8, 23, 20, 14, 29,  9, 24],
        [  0, 22, 16,  3,  4,  9, 10, 32, 26, 13, 18,  5, 27, 14, 15, 20,  7,  1, 23, 31, 29,  2, 24, 11, 19, 17, 25, 12,  6, 28, 33, 34, 21,  8, 30],
        [  0, 29,  2, 31, 18, 10, 32, 26, 34, 28, 27, 21, 15,  9, 17, 30,  3,  4,  5, 20, 12,  6, 14, 22, 16,  8, 23, 24, 25, 33, 11, 19, 13,  7,  1],
        [  0,  8,  9, 17, 11, 25, 19, 27, 28,  1, 15, 23, 31,  4, 26, 12,  6, 14, 29, 16,  2,  3, 18, 33, 34, 20,  7, 22, 30, 24, 10, 32,  5, 13, 21],
        [  0,  1, 23, 24, 32, 33,  6,  7, 29, 30, 10, 11, 12, 13, 28,  8,  9, 31,  4,  5, 27, 14, 15, 16,  3, 25, 26, 34, 21, 22,  2, 17, 18, 19, 20],
        [0]*35
        ]

    from sage.rings.finite_rings.integer_mod_ring import IntegerModRing as AdditiveCyclic
    G = AdditiveCyclic(35)

    M = OA_from_quasi_difference_matrix(M,G,add_col = True)
    return M

def OA_10_36():
    r"""
    Returns an OA(10,36)

    As explained in the Handbook III.3.59 [DesignHandbook]_.

    .. SEEALSO::

        :func:`sage.combinat.designs.orthogonal_arrays.OA_from_quasi_difference_matrix`

    EXAMPLES::

        sage: from sage.combinat.designs.orthogonal_arrays import is_orthogonal_array
        sage: from sage.combinat.designs.database import OA_10_36
        sage: OA = OA_10_36()
        sage: print is_orthogonal_array(OA,10,36,2)
        True

    The design is available from the general constructor::

        sage: designs.orthogonal_array(10,36,existence=True)
        True
    """
    M = [
        [(0,0,0,0), (0,0,0,0), (0,0,0,0), (0,0,0,0), (0,0,0,0), (0,0,0,0), (0,0,0,0), (0,0,0,0), (0,0,0,0), (0,0,0,0), (0,0,0,0), (0,0,0,0)],
        [(0,0,0,0), (0,1,0,0), (1,0,0,0), (1,1,0,0), (0,0,0,1), (0,1,0,1), (1,0,0,1), (1,1,0,1), (0,0,0,2), (0,1,0,2), (1,0,0,2), (1,1,0,2)],
        [(0,0,0,0), (1,1,1,2), (0,0,2,1), (0,0,1,2), (0,1,2,0), (0,1,0,2), (1,1,1,1), (0,1,1,1), (1,1,1,0), (1,0,2,2), (1,0,0,1), (1,0,1,0)],
        [(0,0,0,0), (0,0,1,0), (1,0,1,0), (0,1,0,0), (1,1,0,0), (1,0,2,0), (1,0,0,0), (0,1,2,0), (1,1,2,0), (0,0,2,0), (1,1,1,0), (0,1,1,0)],
        [(0,0,0,0), (0,1,2,0), (0,0,1,0), (1,1,1,0), (1,0,2,0), (1,0,1,0), (0,1,0,0), (0,0,2,0), (0,1,1,0), (1,1,0,0), (1,1,2,0), (1,0,0,0)],
        [(0,0,0,0), (0,1,1,0), (0,1,2,0), (1,1,2,0), (1,1,0,2), (0,0,1,2), (1,1,2,2), (1,0,0,2), (1,0,0,1), (1,0,1,1), (0,0,2,1), (0,1,1,1)],
        [(0,0,0,0), (1,0,1,0), (1,1,0,1), (1,0,1,2), (1,0,2,2), (0,0,2,1), (0,1,0,1), (0,1,0,0), (1,1,2,2), (0,1,1,0), (0,0,1,2), (1,1,2,1)],
        [(0,0,0,0), (1,1,0,0), (0,1,1,0), (1,0,2,1), (0,1,0,2), (1,0,2,2), (0,0,2,2), (1,1,1,0), (1,0,1,1), (0,1,2,1), (1,1,1,1), (0,0,0,2)],
        [(0,0,0,0), (1,0,0,0), (1,1,1,0), (0,1,1,2), (1,1,2,1), (0,1,1,1), (0,0,1,1), (1,0,2,0), (0,1,2,2), (1,1,0,2), (1,0,2,2), (0,0,0,1)]
        ]

    from sage.groups.additive_abelian.additive_abelian_group import AdditiveAbelianGroup
    from sage.modules.free_module_element import free_module_element as vector
    G = AdditiveAbelianGroup([2,2,3,3])
    M = [[G(vector(x)) for x in L] for L in M]

    Mb=[[],[],[],[],[],[],[],[],[]]

    for R in zip(*M):
        a,b,c,d,e,f,g,h,i = R
        for y in range(3):
            Mb[0].append(a+G(vector([0,0,0,0])))
            Mb[1].append(b+G(vector([0,0,y,0])))
            Mb[2].append(c+G(vector([0,0,2*y,0])))
            Mb[3].append(d+G(vector([0,0,0,y])))
            Mb[4].append(e+G(vector([0,0,0,2*y])))
            Mb[5].append(f+G(vector([0,0,y,y])))
            Mb[6].append(g+G(vector([0,0,2*y,2*y])))
            Mb[7].append(h+G(vector([0,0,y,2*y])))
            Mb[8].append(i+G(vector([0,0,2*y,y])))

    M = OA_from_quasi_difference_matrix(Mb,G,add_col = True)
    return M

def OA_6_38():
    r"""
    Returns an OA(6,38)

    As explained in the Handbook III.3.60 [DesignHandbook]_.

    .. SEEALSO::

        :func:`sage.combinat.designs.orthogonal_arrays.OA_from_quasi_difference_matrix`

    EXAMPLES::

        sage: from sage.combinat.designs.orthogonal_arrays import is_orthogonal_array
        sage: from sage.combinat.designs.database import OA_6_38
        sage: OA = OA_6_38()
        sage: print is_orthogonal_array(OA,6,38,2)
        True

    The design is available from the general constructor::

        sage: designs.orthogonal_array(6,38,existence=True)
        True
    """
    M = [
        [None,  10,   1,   2,   6,   3,  22,   5,   7,   9,  14,  18,  28],
        [   0,   1,  10,  20,  23,  30,  35,  13,  33,  16,  29,  32,  21],
        [   0,  26,  26,  15,   8,   4,  17,  19,  34,  12,  31,  24,  25],
        [  10,None,  10,   6,   2,  22,   3,   7,   5,  14,   9,  28,  18],
        [   1,   0,  26,  23,  20,  35,  30,  33,  13,  29,  16,  21,  32],
        [  26,   0,   1,   8,  15,  17,   4,  34,  19,  31,  12,  25,  24]
        ]

    from sage.rings.finite_rings.integer_mod_ring import IntegerModRing as AdditiveCyclic
    G = AdditiveCyclic(37)

    Mb=[[],[],[],[],[],[]]

    for R in zip(*M):
        a,b,c,d,e,f = R
        Mb[0].extend([a,b,c])
        Mb[1].extend([b,c,a])
        Mb[2].extend([c,a,b])
        Mb[3].extend([d,f,e])
        Mb[4].extend([e,d,f])
        Mb[5].extend([f,e,d])

    M = OA_from_quasi_difference_matrix(Mb,G,add_col = False)
    return M

def OA_7_39():
    r"""
    Returns an OA(7,39)

    As explained in the Handbook III.3.61 [DesignHandbook]_.

    .. SEEALSO::

        :func:`sage.combinat.designs.orthogonal_arrays.OA_from_quasi_difference_matrix`

    EXAMPLES::

        sage: from sage.combinat.designs.orthogonal_arrays import is_orthogonal_array
        sage: from sage.combinat.designs.database import OA_7_39
        sage: OA = OA_7_39()
        sage: print is_orthogonal_array(OA,7,39,2)
        True

    The design is available from the general constructor::

        sage: designs.orthogonal_array(7,39,existence=True)
        True
    """
    M = [
        [   0,   0,   0,   0,   0,   0],
        [   4,  23,  13,   5,  12,  11],
        [  25,  11,  22,  34,  23,   6],
        [  13,   4,  20,  17,  15,  29],
        [  27,  21,   8,  16,  19,  26],
        [  16,  19,  34,  38,  26,  21]
        ]

    from sage.rings.finite_rings.integer_mod_ring import IntegerModRing as AdditiveCyclic
    G = AdditiveCyclic(39)

    Mb=[[0,1,-1],[0,16,-16],[0,22,-22],[0,17,-17],[0,38,-38],[0,23,-23]]

    for R in zip(*M):
        a,b,c,d,e,f = [None if x is None else G(x) for x in R]
        for i in range(3):
            Mb[0].extend([a,-a])
            Mb[1].extend([b,-b])
            Mb[2].extend([c,-c])
            Mb[3].extend([d,-d])
            Mb[4].extend([e,-e])
            Mb[5].extend([f,-f])
            a,b,c,d,e,f = [16*x for x in [c,a,b,f,d,e]]

    M = OA_from_quasi_difference_matrix(Mb,G,add_col = True)
    return M

def OA_9_40():
    r"""
    Returns an OA(9,40)

    As explained in the Handbook III.3.62 [DesignHandbook]_.

    .. SEEALSO::

        :func:`sage.combinat.designs.orthogonal_arrays.OA_from_quasi_difference_matrix`

    EXAMPLES::

        sage: from sage.combinat.designs.orthogonal_arrays import is_orthogonal_array
        sage: from sage.combinat.designs.database import OA_9_40
        sage: OA = OA_9_40()
        sage: print is_orthogonal_array(OA,9,40,2)
        True

    The design is available from the general constructor::

        sage: designs.orthogonal_array(9,40,existence=True)
        True
    """
    from sage.rings.finite_rings.constructor import FiniteField

    F8 = FiniteField(8,'x')
    F5 = FiniteField(5)
    F5F8 = F5.cartesian_product(F8)
    w = F8.primitive_element()
    assert w**3 == w+1

    A = [
        [(0,None),(0,None),(0,None),(0,None),(0,None),(0,None),(0,None),(0,None),(0,None),(0,None)],
        [(0,None),(1,None),   (2,2),   (3,2),   (4,2),(2,None),(3,None),(4,None),   (0,2),   (1,2)],
        [(0,None),   (2,5),   (4,5),   (1,2),   (3,6),   (3,4),   (0,0),   (2,1),   (4,1),   (1,6)],
        [(0,None),   (3,4),   (1,4),   (4,0),   (2,5),(3,None),   (1,0),   (4,1),   (2,2),   (0,3)],
        [(0,None),   (4,6),(3,None),   (2,3),   (1,4),   (2,1),(1,None),   (0,4),   (4,0),   (3,2)],
        [(0,None),   (1,2),   (4,6),   (4,4),   (1,0),   (0,6),   (2,3),   (3,6),   (3,5),   (2,5)],
        [(1,None),   (0,3),   (1,2),   (4,5),(4,None),   (2,3),   (0,0),   (2,2),   (3,0),(3,None)],
        [(4,None),   (1,3),   (0,0),   (1,1),   (4,0),   (3,1),   (2,5),(0,None),   (2,1),(3,None)]
        ]
    Y = [
        [None, 0, 1, 6, 5, 4, 3, 2],
        [None, 1, 2, 0, 6, 5, 4, 3],
        ]
    r = lambda x : F8(0) if x is None else w**x

    A = [[(F5(a),r(b)) for a,b in L] for L in A]
    Y = [[r(b) for b in L] for L in Y]

    def t(i,(x,y)):
        a,b = A[x][y]
        b = Y[i][x]
        return F5F8((F5(0),b))

    R = {w:(0,1,0),
         w**2:(1,0,0),
         w**3:(0,1,1),
         w**4:(1,1,0),
         w**5:(1,1,1),
         w**6:(1,0,1),
         w**7:(0,0,1),
         F8(0):(0,0,0)
         }
    Mb = [[] for _ in range(8)]
    for y in range(len(A[0])):
        for x in range(len(A)):
            t1,t2 = t(0,(x,y)), t(1,(x,y))
            e = F5F8(A[x][y])
            Mb[x].extend([e,e+t1,e+t2,e+t1+t2])

    M = OA_from_quasi_difference_matrix(Mb,F5F8,add_col = True)
    return M

def OA_7_42():
    r"""
    Returns an OA(7,42)

    As explained in the Handbook III.3.63 [DesignHandbook]_.

    .. SEEALSO::

        :func:`sage.combinat.designs.orthogonal_arrays.OA_from_quasi_difference_matrix`

    EXAMPLES::

        sage: from sage.combinat.designs.orthogonal_arrays import is_orthogonal_array
        sage: from sage.combinat.designs.database import OA_7_42
        sage: OA = OA_7_42()
        sage: print is_orthogonal_array(OA,7,42,2)
        True

    The design is available from the general constructor::

        sage: designs.orthogonal_array(7,42,existence=True)
        True
    """
    M = [
        [None,None,None,None,None,None,None],
        [   0,   0,   0,   0,   0,   0,   0],
        [  18, -18,  11, -11,   5,  -5,   4],
        [  26, -26,  10, -10,  30, -30,  23],
        [  20, -20,   3,  -3,  33, -33,  23],
        [   5,  -5,  25, -25,  24, -24,   4],
        [  17, -17,   4,  -4,  22, -22,   0]
        ]

    from sage.rings.finite_rings.integer_mod_ring import IntegerModRing as AdditiveCyclic
    G = AdditiveCyclic(35)

    Mb=[[],[],[],[],[],[],[]]

    for R in zip(*M):
        for i in range(7):
            Mb[i].extend(cyclic_shift(R,i))

    M = OA_from_quasi_difference_matrix(Mb,G,add_col = False)
    return M

def OA_7_44():
    r"""
    Returns an OA(7,44)

    As explained in the Handbook III.3.64 [DesignHandbook]_.

    .. SEEALSO::

        :func:`sage.combinat.designs.orthogonal_arrays.OA_from_quasi_difference_matrix`

    EXAMPLES::

        sage: from sage.combinat.designs.orthogonal_arrays import is_orthogonal_array
        sage: from sage.combinat.designs.database import OA_7_44
        sage: OA = OA_7_44()
        sage: print is_orthogonal_array(OA,7,44,2)
        True

    The design is available from the general constructor::

        sage: designs.orthogonal_array(7,44,existence=True)
        True
    """
    from sage.rings.finite_rings.integer_mod_ring import IntegerModRing as AdditiveCyclic
    from sage.categories.cartesian_product import cartesian_product

    G2 = AdditiveCyclic(2)
    G11 = AdditiveCyclic(11)
    G2211 = cartesian_product((G2,G2,G11))

    M = [
        [(0,0,0), (0,0,0), (0,0,0), (0,0,0), (0,0,0), (0,0,0), (0,0,0), (0,0,0)],
        [(1,1,4), (0,1,4), (1,1,7), (1,0,6), (1,1,9), (0,1,2), (0,1,5), (0,1,1)],
        [(1,0,6), (0,1,3), (1,0,0), (0,1,9), (1,1,1), (0,1,4), (1,1,9), (1,0,9)],
        [(1,1,6), (1,1,9), (0,1,2), (1,1,0), (0,1,0), (1,1,5), (0,0,4), (0,0,9)],
        [(1,0,9), (0,0,2), (0,0,1), (1,0,2), (0,0,7), (1,1,6), (1,1,0), (1,0,7)],
        [(1,0,1), (1,0,6), (1,1,3), (0,1,5), (0,0,5), (0,1,3), (0,1,0), (1,1,0)]
        ]

    M = [[G2211(x) for x in L] for L in M]

    Mb=[[],[],[],[],[],[]]

    for R in zip(*M):
        for c in range(5):
            (x1,y1,z1),(x2,y2,z2),(x3,y3,z3),(x4,y4,z4),(x5,y5,z5),(x6,y6,z6) = R
            for i,e in enumerate(R):
                Mb[i].append(e)
            R = [(x5,y5,5*z5),
                 (x1,y1,5*z1),
                 (x2,y2,5*z2),
                 (x3,y3,5*z3),
                 (x4,y4,5*z4),
                 (x6,y6,5*z6)]

    for x,y,z in [(0,0,0), (1,0,1),(1,1,2),(0,0,8)]:
        Mb[0].append((x,y,z))
        Mb[1].append((x,y,5*z))
        Mb[2].append((x,y,3*z))
        Mb[3].append((x,y,4*z))
        Mb[4].append((x,y,9*z))
        Mb[5].append((0,0,0))

    M = OA_from_quasi_difference_matrix(Mb,G2211,add_col = True)
    return M

def OA_8_45():
    r"""
    Returns an OA(8,45)

    As explained in the Handbook III.3.65 [DesignHandbook]_.

    ... whose description contained a very deadly typo, kindly fixed by Julian
    R. Abel.

    .. SEEALSO::

        :func:`sage.combinat.designs.orthogonal_arrays.OA_from_quasi_difference_matrix`

    EXAMPLES::

        sage: from sage.combinat.designs.orthogonal_arrays import is_orthogonal_array
        sage: from sage.combinat.designs.database import OA_8_45
        sage: OA = OA_8_45()
        sage: print is_orthogonal_array(OA,8,45,2)
        True

    The design is available from the general constructor::

        sage: designs.orthogonal_array(8,45,existence=True)
        True
    """
    from sage.rings.finite_rings.constructor import FiniteField
    from sage.categories.cartesian_product import cartesian_product

    G533 = cartesian_product((FiniteField(5),FiniteField(3),FiniteField(3)))

    M = [
        [(0,0,0), (2,2,1), (3,1,1), (4,1,2), (4,0,1), (0,1,1), (0,2,1), (3,2,2)],
        [(0,0,0), (1,2,1), (4,2,2), (1,2,0), (4,1,0), (3,1,1), (3,0,0), (2,1,2)],
        [(0,0,0), (4,1,1), (2,2,1), (3,2,0), (1,2,0), (2,1,0), (1,0,0), (3,2,1)],
        [(0,0,0), (0,1,0), (2,1,1), (4,0,0), (0,0,2), (4,2,2), (3,2,2), (1,2,2)],
        [(0,0,0), (3,1,2), (2,1,0), (0,2,2), (4,2,1), (0,2,1), (2,0,1), (1,1,2)],
        [(0,0,0), (2,1,1), (1,2,2), (3,0,1), (2,0,1), (1,0,0), (4,2,1), (1,1,0)],
        [(0,0,0), (0,0,0), (0,0,0), (0,0,0), (0,0,0), (0,0,0), (0,0,0), (0,0,0)]
        ]

    for i in range(6):
        M[i].extend(M[5-i][1:8])

    M[6].extend(M[6][1:8])

    Mb=[[],[],[],[],[],[],[]]

    for R in zip(*M):
        (x1,y1,z1),(x2,y2,z2),(x3,y3,z3),(x4,y4,z4),(x5,y5,z5),(x6,y6,z6),(x7,y7,z7) = R
        for i in range(3):
            Mb[0].append((x1, y1    , z1+i  ))
            Mb[1].append((x2, y2+2*i, z2    ))
            Mb[2].append((x3, y3+i  , z3+2*i))
            Mb[3].append((x4, y4+2*i, z4+i  ))
            Mb[4].append((x5, y5+i  , z5    ))
            Mb[5].append((x6, y6    , z6+2*i))
            Mb[6].append((x7, y7    , z7    ))

    M = OA_from_quasi_difference_matrix(Mb,G533,add_col = True)
    return M

def OA_6_46():
    r"""
    Returns an OA(6,46)

    As explained in the Handbook III.3.66 [DesignHandbook]_.

    .. SEEALSO::

        :func:`sage.combinat.designs.orthogonal_arrays.OA_from_Vmt`

    EXAMPLES::

        sage: from sage.combinat.designs.orthogonal_arrays import is_orthogonal_array
        sage: from sage.combinat.designs.database import OA_6_46
        sage: OA = OA_6_46()
        sage: print is_orthogonal_array(OA,6,46,2)
        True

    The design is available from the general constructor::

        sage: designs.orthogonal_array(6,46,existence=True)
        True
    """
    M = OA_from_Vmt(4,9,[0, 1, 3, 2, 8])
    return M

def OA_10_48():
    r"""
    Returns an OA(10,48)

    As explained in the Handbook III.3.67 [DesignHandbook]_.

    .. SEEALSO::

        :func:`sage.combinat.designs.orthogonal_arrays.OA_from_quasi_difference_matrix`

    EXAMPLES::

        sage: from sage.combinat.designs.orthogonal_arrays import is_orthogonal_array
        sage: from sage.combinat.designs.database import OA_10_48
        sage: OA = OA_10_48()
        sage: print is_orthogonal_array(OA,10,48,2)
        True

    The design is available from the general constructor::

        sage: designs.orthogonal_array(10,48,existence=True)
        True
    """
    from sage.rings.finite_rings.constructor import FiniteField
    F16 = FiniteField(16,'x')
    F3 = FiniteField(3)
    F3F16 = F3.cartesian_product(F16)
    w = F16.primitive_element()
    assert w**4 == w+1

    A = [
        [ (0, 4), (2, 2),  (2,2), (0,13),  (0,4), (2,13),  (0,1),  (0,7), (1,7) , (2,2) ,  (0,6),  (2,9)],
        [ (2, 7), (0, 9),  (2,7), (2,3) ,  (0,3), (0,9) , (1,12),  (0,6), (0,12), (2,14),  (2,7), (0,11)],
        [ (2,12), (2,12), (0,14), (0,14),  (2,8), (0,8) ,  (0,2),  (1,2), (0,11), (0,1) ,  (2,4), (2,12)],
        [ (1, 3), (0, 2), (0,10), (0,14),  (0,9), (1,3) , (0,12), (2,13), (2,1) , (2,9) ,  (2,0),  (1,7)],
        [ (0, 0), (1, 8),  (0,7), (1,8) ,  (0,4), (0,14),  (2,6),  (0,2), (2,3) , (1,12), (2,14),  (2,5)],
        [ (0,12), (0, 5), (1,13), (0,4) , (1,13), (0,9) ,  (2,8), (2,11), (0,7) , (2,10),  (1,2),  (2,4)],
        [ (1,12), (2, 0), (1,14), (0,6) ,  (1,9), (0,14),  (1,4),  (0,5), (1,8) , (1,3) ,  (2,1),  (1,1)],
        [ (1, 4), (1, 2),  (2,5), (0,4) , (0,11), (1,14), (1,13),  (1,9), (0,10), (1,6) ,  (1,8),  (2,6)],
        [ (2,10), (1, 9),  (1,7), (1,4) ,  (0,9), (0,1) ,  (0,0),  (1,3), (1,14), (2,11), (1,11), (1,13)],
        ]

    A = [[F3F16((F3(a),w**b)) for a,b in L] for L in A]

    Mb = [[] for _ in range(9)]
    for L in zip(*A):
        for i,e in enumerate(L):
            Mb[i].append(e)

        for u in [0,1,4]:
            V = [12,2,7,0,5,10,3,8,13]
            for i,(e,x) in enumerate(zip(L,V)):
                Mb[i].append(e+F3F16((F3(0),w**(x+u))))

    M = OA_from_quasi_difference_matrix(Mb,F3F16,add_col = True)
    return M

def OA_8_50():
    r"""
    Returns an OA(8,50)

    As explained in the Handbook III.3.68 [DesignHandbook]_.

    .. SEEALSO::

        :func:`sage.combinat.designs.orthogonal_arrays.OA_from_Vmt`

    EXAMPLES::

        sage: from sage.combinat.designs.orthogonal_arrays import is_orthogonal_array
        sage: from sage.combinat.designs.database import OA_8_50
        sage: OA = OA_8_50()
        sage: print is_orthogonal_array(OA,8,50,2)
        True

    The design is available from the general constructor::

        sage: designs.orthogonal_array(8,50,existence=True)
        True
    """
    M = OA_from_Vmt(6,7,[0, 1, 3, 16, 35, 26, 36])
    return M

def OA_7_51():
    r"""
    Returns an OA(7,51)

    As explained in the Handbook III.3.69 [DesignHandbook]_.

    .. SEEALSO::

        :func:`sage.combinat.designs.orthogonal_arrays.OA_from_quasi_difference_matrix`

    EXAMPLES::

        sage: from sage.combinat.designs.orthogonal_arrays import is_orthogonal_array
        sage: from sage.combinat.designs.database import OA_7_51
        sage: OA = OA_7_51()
        sage: print is_orthogonal_array(OA,7,51,2)
        True

    The design is available from the general constructor::

        sage: designs.orthogonal_array(7,51,existence=True)
        True
    """
    from sage.rings.finite_rings.integer_mod_ring import IntegerModRing as AdditiveCyclic
    G = AdditiveCyclic(51)

    M = [
        [   5,  33,  29,  30,   1],
        [   8,   3,  47,  10,  13],
        [  14,  27,   6,  12,  28],
        [   9,  16,  44,  49,  11],
        [  34,  32,  36,  26,  20]
        ]

    Mb=[[0],[0],[0],[0],[0],[0]*51]

    for R in zip(*M):
        for i in range(5):
            for RR in [R, [-x for x in R]]:
                for i,x in enumerate(RR):
                    Mb[i].append(x)
            R = cyclic_shift(R,1)

    M = OA_from_quasi_difference_matrix(Mb,G,add_col = True)
    return M

def OA_7_52():
    r"""
    Returns an OA(7,52)

    As explained in the Handbook III.3.70 [DesignHandbook]_.

    .. SEEALSO::

        :func:`sage.combinat.designs.orthogonal_arrays.OA_from_quasi_difference_matrix`

    EXAMPLES::

        sage: from sage.combinat.designs.orthogonal_arrays import is_orthogonal_array
        sage: from sage.combinat.designs.database import OA_7_52
        sage: OA = OA_7_52()
        sage: print is_orthogonal_array(OA,7,52,2)
        True

    The design is available from the general constructor::

        sage: designs.orthogonal_array(7,52,existence=True)
        True
    """
    from sage.rings.finite_rings.integer_mod_ring import IntegerModRing as AdditiveCyclic
    from sage.rings.finite_rings.constructor import FiniteField
    F4  = FiniteField(4,'z')
    G13 = FiniteField(13)
    G = F4.cartesian_product(G13)
    z = F4('z')
    assert z**2 == z+1

    M = [
        [    (0,0),    (0,0),    (0,0),    (0,0),   (0,0)],
        [(z**2,10),    (0,7),   (1,10),   (z,10),(z**2,3)],
        [   (z,10), (z**2,2),   (1,11),    (z,2),(z**2,7)],
        [    (z,8),(z**2,12),   (0,10),(z**2,11),(z**2,6)],
        [    (1,2),    (0,2), (z**2,8),    (z,3),   (z,7)],
        [    (1,6),   (z,12),    (0,7), (z**2,6),   (z,2)]
        ]

    M2 = [
        [    (1,1),(z**2,11)],
        [    (z,3),    (1,7)],
        [ (z**2,9),    (z,8)],
        [    (1,4), (z**2,3)],
        [   (z,12),    (1,9)],
        [(z**2,10),    (z,1)]
        ]

    M = [[G(x) for x in L] for L in M]
    M2= [[G(x) for x in L] for L in M2]

    Mb=[[(0,0)]*6]

    from itertools import product
    p = lambda x,y : G(tuple([x*yy for yy in G(y)]))

    def t1(i,R):
        if i > 1:
            return t1(1,t1(i-1,R))
        ((x1,y1),(x2,y2),(x3,y3),(x4,y4),(x5,y5),(x6,y6)) = R
        return [(z*x3, 3*y3), (z*x1, 3*y1), (z*x2, 3*y2), (z*x6, 3*y6), (z*x4, 3*y4), (z*x5, 3*y5)]

    def t2(i,R):
        if i > 1:
            return t2(1,t2(i-1,R))
        ((x1,y1),(x2,y2),(x3,y3),(x4,y4),(x5,y5),(x6,y6)) = R
        return [(  x3,   y3), (  x1,   y1), (  x2,   y2), (  x5,   y5), (  x6,   y6), (  x4,   y4)]

    for R in zip(*M):
        for c1,c2 in product([1,2,3],repeat=2):
            Mb.append(t2(c2,t1(c1,R)))

    for R in zip(*M2):
        for c2 in [1,2,3]:
            Mb.append(t2(c2,R))

    Mb = zip(*Mb)
    M = OA_from_quasi_difference_matrix(Mb,G,add_col = True)
    return M

def OA_7_54():
    r"""
    Returns an OA(7,54)

    As explained in the Handbook III.3.71 [DesignHandbook]_.

    .. SEEALSO::

        :func:`sage.combinat.designs.orthogonal_arrays.OA_from_quasi_difference_matrix`

    EXAMPLES::

        sage: from sage.combinat.designs.orthogonal_arrays import is_orthogonal_array
        sage: from sage.combinat.designs.database import OA_7_54
        sage: OA = OA_7_54()
        sage: print is_orthogonal_array(OA,7,54,2)
        True

    The design is available from the general constructor::

        sage: designs.orthogonal_array(7,54,existence=True)
        True
    """
    from sage.rings.finite_rings.integer_mod_ring import IntegerModRing as AdditiveCyclic
    G = AdditiveCyclic(45)

    M = [
        [None,None,None,None,None,None,None,None,None],
        [   0,   0,   0,   0,   0,   0,   0,   0,   0],
        [   1,  27,  16,   7,  -1, -27, -16,  -7,   3],
        [  24,  40,   1,  35, -24, -40,  -1, -35,   7],
        [  10,  30,  22,  44, -10, -30, -22, -44,   7],
        [   5,  18,  14,  33,  -5, -18, -14, -33,   3],
        [  30,  16,  33,  27, -30, -16, -33, -27,   0],
        ]

    Mb=[[] for _ in range(7)]

    for R in zip(*M):
        for c in range(7):
            for i,x in enumerate(cyclic_shift(R,c)):
                Mb[i].append(x)

    M = OA_from_quasi_difference_matrix(Mb,G,add_col = False)
    return M

def OA_8_55():
    r"""
    Returns an OA(8,55)

    As explained in the Handbook III.3.72 [DesignHandbook]_.

    .. SEEALSO::

        :func:`sage.combinat.designs.orthogonal_arrays.OA_from_quasi_difference_matrix`

    EXAMPLES::

        sage: from sage.combinat.designs.orthogonal_arrays import is_orthogonal_array
        sage: from sage.combinat.designs.database import OA_8_55
        sage: OA = OA_8_55()
        sage: print is_orthogonal_array(OA,8,55,2)
        True

    The design is available from the general constructor::

        sage: designs.orthogonal_array(8,55,existence=True)
        True
    """
    from sage.rings.finite_rings.integer_mod_ring import IntegerModRing as AdditiveCyclic
    G = AdditiveCyclic(55)

    M = [
        [ 1  ,  7 , 14 , 19 , 28 , 33 , 40 , 46 , 50],
        [ 2  , 13 , 25 , 38 , 52 , 12 , 20 , 32 , 45],
        [ 39 , 6  ,  8 , 26 , 24 , 51 , 11 , 34 , 37],
        [ 54 , 48 , 41 , 36 , 27 , 22 , 15 , 9  ,  5],
        [ 53 , 42 , 30 , 17 , 3  , 43 , 35 , 23 , 10],
        [ 16 , 49 , 47 , 29 , 31 , 4  , 44 , 21 , 18]
        ]

    Mb=[[0],[0],[0],[0],[0],[0],[0]*55]

    for R in zip(*M):
        for c in range(6):
            for i,x in enumerate(cyclic_shift(R,c)):
                Mb[i].append(x)

    M = OA_from_quasi_difference_matrix(Mb,G,add_col = True)
    return M


def OA_9_56():
    r"""
    Returns an OA(9,56)

    As explained in the Handbook III.3.73 [DesignHandbook]_.

    .. SEEALSO::

        :func:`sage.combinat.designs.orthogonal_arrays.OA_from_quasi_difference_matrix`

    EXAMPLES::

        sage: from sage.combinat.designs.orthogonal_arrays import is_orthogonal_array
        sage: from sage.combinat.designs.database import OA_9_56
        sage: OA = OA_9_56()
        sage: print is_orthogonal_array(OA,9,56,2)
        True

    The design is available from the general constructor::

        sage: designs.orthogonal_array(9,56,existence=True)
        True
    """
    from sage.rings.finite_rings.constructor import FiniteField
    F8  = FiniteField(8,'z')
    F7  = FiniteField(7)
    G   = F8.cartesian_product(F7)

    w = F8.primitive_element()
    assert w**3 == w+1

    M = [
        [(0,0), (w**0,0), (w**1,0), (w**2,0), (w**3,0), (w**4,0), (w**5,0), (w**6,0)],
        [(0,1), (w**1,6), (w**2,1), (w**3,1), (w**4,6), (w**5,1), (w**6,6), (w**0,6)],
        [(0,4), (w**2,3), (w**3,4), (w**4,4), (w**5,3), (w**6,4), (w**0,3), (w**1,3)],
        [(0,2), (w**3,5), (w**4,2), (w**5,2), (w**6,5), (w**0,2), (w**1,5), (w**2,5)],
        [(0,2), (w**4,5), (w**5,2), (w**6,2), (w**0,5), (w**1,2), (w**2,5), (w**3,5)],
        [(0,4), (w**5,3), (w**6,4), (w**0,4), (w**1,3), (w**2,4), (w**3,3), (w**4,3)],
        [(0,1), (w**6,6), (w**0,1), (w**1,1), (w**2,6), (w**3,1), (w**4,6), (w**5,6)],
        [(1,0), (   1,0), (   1,0), (   1,0), (   1,0), (   1,0), (   1,0), (   1,0)]
        ]

    Mb=[[] for _ in range(8)]

    for R in zip(*M):
        for _ in range(7):
            for i,e in enumerate(R):
                Mb[i].append(e)
            (x1,y1),(x2,y2),(x3,y3),(x4,y4),(x5,y5),(x6,y6),(x7,y7),(x8,y8) = R
            R = [(w*x7,y7), (w*x1,y1), (w*x2,y2), (w*x3,y3), (w*x4,y4), (w*x5,y5), (w*x6,y6), (w*x8,y8)]

    M = OA_from_quasi_difference_matrix(Mb,G,add_col = True)
    return M

def OA_7_60():
    r"""
    Returns an OA(7,60)

    As explained in [JulianAbel13]_.

    REFERENCES:

    .. [JulianAbel13] Existence of Five MOLS of Orders 18 and 60
      R. Julian R. Abel
      Journal of Combinatorial Designs
      2013

    http://onlinelibrary.wiley.com/doi/10.1002/jcd.21384/abstract

    .. SEEALSO::

        :func:`sage.combinat.designs.orthogonal_arrays.OA_from_quasi_difference_matrix`

    EXAMPLES::

        sage: from sage.combinat.designs.orthogonal_arrays import is_orthogonal_array
        sage: from sage.combinat.designs.database import OA_7_60
        sage: OA = OA_7_60()
        sage: print is_orthogonal_array(OA,7,60,2)
        True

    The design is available from the general constructor::

        sage: designs.orthogonal_array(7,60,existence=True)
        True
    """
    M60 = [[(0,  0), (0, 0), (0,  0), (0,  0), (0,  0), (0,  0), (0,  0), (0,  0), (0,  0), (0,  0)],
           [(1, 10), (1, 6), (0, 17), (0,  7), (1,  5), (0,  9), (0,  3), (1, 13), (1, 17), (0, 13)],
           [(1, 22), (1, 1), (1,  8), (0,  9), (1, 21), (1, 29), (1,  0), (0,  2), (0, 12), (1, 15)],
           [(1, 24), (1, 1), (0, 14), (0,  0), (0, 16), (0, 18), (0,  8), (0, 28), (0, 17), (0,  7)],
           [(0, 17), (0, 7), (0, 20), (0,  1), (1,  4), (0, 26), (0, 19), (0, 28), (1, 21), (0,  6)],
           [(1, 14), (1, 9), (0, 10), (0, 27), (1, 20), (0, 11), (0, 13), (1, 12), (0, 28), (1, 18)]]

    from sage.groups.additive_abelian.additive_abelian_group import AdditiveAbelianGroup
    G = AdditiveAbelianGroup([2,30])
    M60b=[[],[],[],[],[],[]]
    onezero = G((1,0))

    for R in zip(*M60):
        a,b,c,d,e,f = map(G,R)
        M60b[0].extend([a,c,b,-d,-e,-f])
        M60b[1].extend([b,a,c,-e,-f,-d])
        M60b[2].extend([c,b,a,-f,-d,-e])
        M60b[3].extend([d,e,f,-a+onezero,-c+onezero,-b+onezero])
        M60b[4].extend([e,f,d,-b+onezero,-a+onezero,-c+onezero])
        M60b[5].extend([f,d,e,-c+onezero,-b+onezero,-a+onezero])

    M = OA_from_quasi_difference_matrix(M60b,G)
    return M

def OA_7_62():
    r"""
    Returns an OA(7,62)

    As explained in the Handbook III.3.74 [DesignHandbook]_.

    .. SEEALSO::

        :func:`sage.combinat.designs.orthogonal_arrays.OA_from_quasi_difference_matrix`

    EXAMPLES::

        sage: from sage.combinat.designs.orthogonal_arrays import is_orthogonal_array
        sage: from sage.combinat.designs.database import OA_7_62
        sage: OA = OA_7_62()
        sage: print is_orthogonal_array(OA,7,62,2)
        True

    The design is available from the general constructor::

        sage: designs.orthogonal_array(7,62,existence=True)
        True
    """
    from sage.rings.finite_rings.integer_mod_ring import IntegerModRing as AdditiveCyclic
    G = AdditiveCyclic(54)

    M = [
        [ 0 ,None,None,None, 0   ,None ,None ,None,None,None],
        [17 , 0  , 0  , 0  , -17 ,  0  ,  0  ,  0 ,  1 , 11 ],
        [29 , 28 , 35 , 23 , -29 , -28 , -35 , -23,  3 , 19 ],
        [36 , 50 , 5  , 33 , -36 , -50 , -5  , -33,  7 , 33 ],
        [31 ,  2 , 43 , 30 , -31 , - 2 , -43 , -30, 34 , 33 ],
        [16 , 47 , 44 , 51 , -16 , -47 , -44 , -51, 30 , 19 ],
        [41 , 11 ,  1 , 17 , -41 , -11 , - 1 , -17, 28 , 11 ]
        ]

    Mb=[[] for _ in range(7)]

    for R in zip(*M):
        for c in range(7):
            for i,x in enumerate(cyclic_shift(R,c)):
                Mb[i].append(x)

    M = OA_from_quasi_difference_matrix(Mb,G,add_col = False)
    return M

def OA_9_65():
    r"""
    Returns an OA(9,65)

    Construction shared by Julian R. Abel

    .. SEEALSO::

        :func:`sage.combinat.designs.orthogonal_arrays.OA_from_quasi_difference_matrix`

    EXAMPLES::

        sage: from sage.combinat.designs.orthogonal_arrays import is_orthogonal_array
        sage: from sage.combinat.designs.database import OA_9_65
        sage: OA = OA_9_65()
        sage: print is_orthogonal_array(OA,9,65,2)
        True

    The design is available from the general constructor::

        sage: designs.orthogonal_array(9,65,existence=True)
        True
    """
    from sage.rings.finite_rings.integer_mod_ring import IntegerModRing as G
    from orthogonal_arrays import orthogonal_array

    B = [None,1, 6, 7, 9, 19, 38, 42, 49] # Base block of a (57,8,1)-BIBD
    OA = orthogonal_array(9,9,2)
    M = [R for R in OA if any(R[0] != x for x in R)]

    M = [[B[x] for x in R] for R in M] # replacing [0,..,8] by the elements of B
    M.append([0]*9)

    M = OA_from_quasi_difference_matrix(zip(*M), G(57),add_col=False)
    return M

def OA_9_75():
    r"""
    Returns an OA(9,75)

    As explained in the Handbook III.3.75 [DesignHandbook]_.

    .. SEEALSO::

        :func:`sage.combinat.designs.orthogonal_arrays.OA_from_quasi_difference_matrix`

    EXAMPLES::

        sage: from sage.combinat.designs.orthogonal_arrays import is_orthogonal_array
        sage: from sage.combinat.designs.database import OA_9_75
        sage: OA = OA_9_75()
        sage: print is_orthogonal_array(OA,9,75,2)
        True

    The design is available from the general constructor::

        sage: designs.orthogonal_array(9,75,existence=True)
        True
    """
    from sage.rings.finite_rings.constructor import FiniteField
    from sage.categories.cartesian_product import cartesian_product

    F3 = FiniteField(3)
    F5 = FiniteField(5)
    G  = cartesian_product((F3,F5,F5))

    M = [
        [(2,0,0), (0,0,0), (0,0,0), (1,0,0), (0,0,0), (1,0,0), (1,0,0), (0,0,0)],
        [(0,2,3), (1,4,4), (1,1,3), (1,0,4), (2,4,3), (0,0,3), (1,4,4), (0,0,0)],
        [(1,3,2), (2,1,1), (1,4,0), (0,3,0), (1,0,4), (2,4,1), (0,1,2), (0,0,0)],
        [(0,2,4), (1,3,1), (2,0,2), (0,0,1), (2,4,0), (1,2,2), (0,0,0), (0,0,0)],
        [(1,1,2), (2,2,3), (0,3,1), (1,4,2), (2,1,0), (1,4,3), (2,4,4), (0,0,0)],
        [(0,1,4), (0,4,4), (2,4,1), (1,3,0), (1,3,1), (2,0,0), (2,4,0), (0,0,0)],
        [(0,4,4), (2,0,1), (2,3,3), (2,3,2), (0,0,2), (2,1,2), (1,4,2), (0,0,0)],
        [(2,4,2), (2,4,1), (2,3,1), (1,2,2), (1,3,0), (0,0,2), (2,4,2), (0,0,0)]
        ]

    for i in range(8):
        M[i].extend(M[7-i][:7])

    Mb=[]

    for R in zip(*M):
        for x in range(5):
            V = [(0,0,x), (0,x,0), (0,x,2*x),(0,2*x,2*x), (0,3*x,3*x), (0,4*x,3*x), (0,4*x,0), (0,0,4*x)]
            Mb.append([G(e)+G(ee) for e,ee in zip(R,V)])

    Mb = zip(*Mb)
    M = OA_from_quasi_difference_matrix(Mb,G,add_col = True)
    return M

def OA_11_80():
    r"""
    Returns an OA(11,80)

    As explained in the Handbook III.3.76 [DesignHandbook]_.

    .. SEEALSO::

        :func:`sage.combinat.designs.orthogonal_arrays.OA_from_quasi_difference_matrix`

    EXAMPLES::

        sage: from sage.combinat.designs.orthogonal_arrays import is_orthogonal_array
        sage: from sage.combinat.designs.database import OA_11_80
        sage: OA = OA_11_80()
        sage: print is_orthogonal_array(OA,11,80,2)
        True

    The design is available from the general constructor::

        sage: designs.orthogonal_array(11,80,existence=True)
        True
    """
    from sage.rings.finite_rings.constructor import FiniteField
    F16 = FiniteField(2**4,'w')
    F5  = FiniteField(5)
    G  = F5.cartesian_product(F16)

    w = F16.primitive_element()
    assert w**4 == w+1

    A = [
        [(0,None), (0,None), (0,None), (0,None), (0,None), (0,None), (0,None), (0,None), (0,None), (0,None)],
        [(0,None), (1,None),    (2,3), (3,None),    (4,3), (2,None),    (3,3), (4,None),    (0,3),    (1,3)],
        [(0,None),    (2,8),    (4,6),    (1,3),    (3,3),   (3,13),   (0,13),    (2,6),   (4,14),   (1,12)],
        [(0,None),   (3,11),    (1,0),    (4,9),    (2,0),    (3,7),    (1,8),   (4,10),   (2,10),   (0,11)],
        [(0,None),    (4,8),   (3,14),   (2,14),   (1,12),   (2,10),   (1,10),    (0,3),    (4,5),    (3,8)],
        [(0,None),    (1,8),   (4,14),   (4,12),    (1,1),    (0,1),    (2,8),   (3,12),    (3,6),    (2,1)],
        [(1,None),    (0,6),    (1,1),    (4,4),   (4,13),    (2,6),   (0,14),    (2,9),    (3,0),    (3,3)],
        [(4,None),    (1,9),    (0,7),    (1,1),    (4,8),    (3,5),   (2,14),    (0,0), (2,None),    (3,0)],
        [(4,None),    (4,6),    (1,2), (0,None),   (1,13),    (3,8),    (3,2),    (2,0),   (0,14), (2,None)],
        [(1,None),    (4,9),    (4,1),    (1,0),    (0,4),    (2,5), (3,None),    (3,5), (2,None), (0,None)]
        ]
    Y = [
        [None, 0, 1, 14, 12, 7, 2, 11, 3, 6],
        [None, 1, 2, 0 , 13, 8, 3, 12, 4, 7],
        [None, 2, 3, 1 , 14, 9, 4, 13, 5, 8]
        ]
    r = lambda x : F16(0) if x is None else w**x

    A = [[(F5(a),r(b)) for a,b in L] for L in A]
    Y = [[r(b) for b in L] for L in Y]

    def t(i,(x,y)):
        a,b = A[x][y]
        b = Y[i][x]
        return G((F5(0),b))

    Mb = [[] for _ in range(10)]

    for y in range(len(A[0])):
        for x in range(len(A)):
            t1,t2,t3 = t(0,(x,y)), t(1,(x,y)), t(2,(x,y))
            e = G(A[x][y])
            Mb[x].extend([e,e+t1,e+t2,e+t1+t2,e+t3,e+t3+t1,e+t3+t2,e+t3+t2+t1])

    M = OA_from_quasi_difference_matrix(Mb,G,add_col = True)
    return M

def OA_10_82():
    r"""
    Returns an OA(10,82)

    Given by Julian R. Abel, using a `V(m,t)` from the Handbook
    [DesignHandbook]_.

    .. SEEALSO::

        :func:`sage.combinat.designs.orthogonal_arrays.OA_from_Vmt`

    EXAMPLES::

        sage: from sage.combinat.designs.orthogonal_arrays import is_orthogonal_array
        sage: from sage.combinat.designs.database import OA_10_82
        sage: OA = OA_10_82()
        sage: print is_orthogonal_array(OA,10,82,2)
        True

    The design is available from the general constructor::

        sage: designs.orthogonal_array(10,82,existence=True)
        True
    """
    M = OA_from_Vmt(8,9,[0,1,20,70,23,59,3,8,19])
    return M

def OA_10_100():
    r"""
    Returns an OA(10,100)

    Given by Julian R. Abel, using a `V(m,t)` from the Handbook
    [DesignHandbook]_.

    .. SEEALSO::

        :func:`sage.combinat.designs.orthogonal_arrays.OA_from_Vmt`

    EXAMPLES::

        sage: from sage.combinat.designs.orthogonal_arrays import is_orthogonal_array
        sage: from sage.combinat.designs.database import OA_10_100
        sage: OA = OA_10_100()
        sage: print is_orthogonal_array(OA,10,100,2)
        True

    The design is available from the general constructor::

        sage: designs.orthogonal_array(10,100,existence=True)
        True
    """
    M = OA_from_Vmt(8,11,[0,1,6,56,22,35,47,23,60])
    return M

def OA_12_144():
    r"""
    Returns an OA(12,144)

    Given by Julian R. Abel, using a `V(m,t)` from the Handbook
    [DesignHandbook]_.

    .. SEEALSO::

        :func:`sage.combinat.designs.orthogonal_arrays.OA_from_Vmt`

    EXAMPLES::

        sage: from sage.combinat.designs.orthogonal_arrays import is_orthogonal_array
        sage: from sage.combinat.designs.database import OA_12_144
        sage: OA = OA_12_144()
        sage: print is_orthogonal_array(OA,12,144,2)
        True

    The design is available from the general constructor::

        sage: designs.orthogonal_array(12,144,existence=True)
        True
    """
    M = OA_from_Vmt(10,13,[0, 1, 5, 10, 22, 6, 14, 9, 53, 129, 84])
    return M

def OA_12_210():
    r"""
    Returns an OA(12,210)

    Given by Julian R. Abel, using a `V(m,t)` from the Handbook
    [DesignHandbook]_.

    .. SEEALSO::

        :func:`sage.combinat.designs.orthogonal_arrays.OA_from_Vmt`

    EXAMPLES::

        sage: from sage.combinat.designs.orthogonal_arrays import is_orthogonal_array
        sage: from sage.combinat.designs.database import OA_12_210
        sage: OA = OA_12_210()
        sage: print is_orthogonal_array(OA,12,210,2)
        True

    The design is available from the general constructor::

        sage: designs.orthogonal_array(12,210,existence=True)
        True
    """
    M = OA_from_Vmt(10,19,[0, 1, 3, 96, 143, 156, 182, 142, 4, 189, 25])
    return M

# Index of the OA constructions
#
# Associates to n the pair (k,f) where f() is a function that returns an OA(k,n)
#
# This dictionary is used by designs.orthogonal_array(k,n).

OA_constructions = {
    20  : (6  , OA_6_20),
    21  : (7  , OA_7_21),
    22  : (5  , OA_5_22),
    24  : (9  , OA_9_24),
    26  : (6  , OA_6_26),
    28  : (7  , OA_7_28),
    30  : (6  , OA_6_30),
    33  : (7  , OA_7_33),
    34  : (6  , OA_6_34),
    35  : (7  , OA_7_35),
    36  : (10 , OA_10_36),
    38  : (6  , OA_6_38),
    39  : (7  , OA_7_39),
    40  : (9  , OA_9_40),
    42  : (7  , OA_7_42),
    44  : (7  , OA_7_44),
    45  : (8  , OA_8_45),
    46  : (6  , OA_6_46),
    48  : (10 , OA_10_48),
    50  : (8  , OA_8_50),
    51  : (7  , OA_7_51),
    52  : (7  , OA_7_52),
    54  : (7  , OA_7_54),
    55  : (8  , OA_8_55),
    56  : (9  , OA_9_56),
    60  : (7  , OA_7_60),
    62  : (7  , OA_7_62),
    65  : (9  , OA_9_65),
    75  : (9  , OA_9_75),
    80  : (11 , OA_11_80),
    82  : (10 , OA_10_82),
    100 : (10 , OA_10_100),
    144 : (12 , OA_12_144),
    210 : (12 , OA_12_210)
}
<|MERGE_RESOLUTION|>--- conflicted
+++ resolved
@@ -81,7 +81,6 @@
 # Cyclic shift of a list
 cyclic_shift = lambda l,i : l[-i:]+l[:-i]
 
-<<<<<<< HEAD
 def TD_6_12():
     r"""
     Returns a `TD(6,12)` as build in [Hanani75]_.
@@ -128,7 +127,7 @@
     for x in TD: x.sort()
 
     return TD
-=======
+
 def _MOLS_from_string(s,k):
     r"""
     Returns MOLS from a string
@@ -151,7 +150,6 @@
         l = [ord(x) - 97 for x in l]
         matrices[i%k].append(l)
     return map(Matrix, matrices)
->>>>>>> 9fb0f625
 
 def MOLS_10_2():
     r"""
