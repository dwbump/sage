--- conflicted
+++ resolved
@@ -1,5 +1 @@
-<<<<<<< HEAD
-SageMath version 9.6, Release Date: 2022-05-15
-=======
-SageMath version 9.7.beta3, Release Date: 2022-06-19
->>>>>>> 038aa561
+SageMath version 9.7.beta3, Release Date: 2022-06-19