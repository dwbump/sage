"""
Spaces of homomorphisms between modular abelian varieties.

AUTHOR:
    -- William Stein (2007-03)
"""

###########################################################################
#       Copyright (C) 2007 William Stein <wstein@gmail.com>               #
#  Distributed under the terms of the GNU General Public License (GPL)    #
#                  http://www.gnu.org/licenses/                           #
###########################################################################

from sage.categories.homset import HomsetWithBase
from sage.misc.functional import parent

import abvar as abelian_variety
import morphism

import sage.rings.integer_ring

from sage.rings.ring import Ring
from sage.matrix.matrix_space import MatrixSpace
from sage.matrix.constructor import Matrix
from sage.structure.element import is_Matrix

ZZ = sage.rings.integer_ring.ZZ

class Homspace(HomsetWithBase):
    """
    A space of homomorphisms between two modular abelian varieties.
    """
    def __init__(self, domain, codomain, cat):
        """
        Create a homspace.

        INPUT:
            domain, codomain -- modular abelian varieties
            cat -- category

        EXAMPLES:
            sage: H = Hom(J0(11), J0(22)); H
            Space of homomorphisms from Abelian variety J0(11) of dimension 1 to Abelian variety J0(22) of dimension 2
<<<<<<< HEAD
            sage: Hom(J0(11), J0(11))
            Endomorphism ring of Abelian variety J0(11) of dimension 1
=======
>>>>>>> a12b93f4
            sage: type(H)
            <class 'sage.modular.abvar.homspace.Homspace'>
            sage: H.homset_category()
            Category of modular abelian varieties over Rational Field
        """
        if not abelian_variety.is_ModularAbelianVariety(domain):
            raise TypeError, "domain must be a modular abelian variety"
        if not abelian_variety.is_ModularAbelianVariety(codomain):
            raise TypeError, "codomain must be a modular abelian variety"
        self._matrix_space = MatrixSpace(ZZ,2*domain.dimension(), 2*codomain.dimension())
        self._gens = None
        HomsetWithBase.__init__(self, domain, codomain, cat)

    def __call__(self, M):
<<<<<<< HEAD
        r"""
        Create a homomorphism in this space from M. M can
        be any of the following:

          * a Morphism of abelian varieties
          * a matrix of the appropriate size (i.e.
            2*self.domain().dimension() x
            2*self.codomain().dimension()) whose entries
            are coercible into self.base_ring()
          * anything that can be coerced into self.matrix_space()

        EXAMPLES:
            sage: H = Hom(J0(11), J0(22))
            sage: phi = H(matrix(ZZ,2,4,[5..12])) ; phi
            Abelian variety morphism:
              From: Abelian variety J0(11) of dimension 1
              To:   Abelian variety J0(22) of dimension 2
            sage: phi.matrix()
            [ 5  6  7  8]
            [ 9 10 11 12]
            sage: phi.matrix().parent()
            Full MatrixSpace of 2 by 4 dense matrices over Integer Ring

            sage: H = J0(22).Hom(J0(11)*J0(11))
            sage: m1 = J0(22).degeneracy_map(11,1).matrix() ; m1
            [ 0  1]
            [-1  1]
            [-1  0]
            [ 0 -1]
            sage: m2 = J0(22).degeneracy_map(11,2).matrix() ; m2
            [ 1 -2]
            [ 0 -2]
            [ 1 -1]
            [ 0 -1]
            sage: m = m1.transpose().stack(m2.transpose()).transpose() ; m
            [ 0  1  1 -2]
            [-1  1  0 -2]
            [-1  0  1 -1]
            [ 0 -1  0 -1]
            sage: phi = H(m) ; phi
            Abelian variety morphism:
              From: Abelian variety J0(22) of dimension 2
              To:   Abelian variety J0(11) x J0(11) of dimension 2
            sage: phi.matrix()
            [ 0  1  1 -2]
            [-1  1  0 -2]
            [-1  0  1 -1]
            [ 0 -1  0 -1]
        """
=======
>>>>>>> a12b93f4
        if isinstance(M, morphism.Morphism):
            if M.parent() is self:
                return M
            elif M.domain() == self.domain() and M.codomain() == self.codomain():
                M = M.matrix()
            else:
                raise ValueError, "cannot convert %s into %s" % (M, self)
        elif is_Matrix(M):
            if M.base_ring() != ZZ:
                M = M.change_ring(ZZ)
            if M.nrows() != 2*self.domain().dimension() or M.ncols() != 2*self.codomain().dimension():
                raise TypeError, "matrix has wrong dimension"
        elif self.matrix_space().has_coerce_map_from(parent(M)):
            M = self.matrix_space()(M)
        else:
            raise TypeError, "can only coerce in matrices or morphisms"
        return morphism.Morphism(self, M)

    def _coerce_impl(self, x):
<<<<<<< HEAD
        """
        Coerce x into self, if possible.

        EXAMPLES:
            sage: J = J0(37) ; J.Hom(J)._coerce_impl(matrix(ZZ,4,[5..20]))
            Abelian variety endomorphism of Abelian variety J0(37) of dimension 2
            sage: K = J0(11) * J0(11) ; J.Hom(K)._coerce_impl(matrix(ZZ,4,[5..20]))
            Abelian variety morphism:
              From: Abelian variety J0(37) of dimension 2
              To:   Abelian variety J0(11) x J0(11) of dimension 2
        """
=======
>>>>>>> a12b93f4
        if self.matrix_space().has_coerce_map_from(parent(x)):
            return self(x)
        else:
            return HomsetWithBase._coerce_impl(self, x)

    def _repr_(self):
        """
        String representation of a modular abelian variety homspace.

        EXAMPLES:
            sage: J = J0(11)
            sage: End(J)._repr_()
            'Space of homomorphisms from Abelian variety J0(11) of dimension 1 to Abelian variety J0(11) of dimension 1'
        """
        return "Space of homomorphisms from %s to %s"%\
               (self.domain(), self.codomain())

    def _get_matrix(self, g):
        """
<<<<<<< HEAD
        Given an object g, try to return a matrix corresponding to g
        with dimensions the same as those of self.matrix_space().

        EXAMPLES:
sage: H = Hom(J0(11) * J0(17), J0(22))

sage: H._get_matrix(tuple([8..23]))

[ 8  9 10 11]
[12 13 14 15]
[16 17 18 19]
[20 21 22 23]

sage: H._get_matrix(tuple([8..23]))

[ 8  9 10 11]
[12 13 14 15]
[16 17 18 19]
[20 21 22 23]

sage: H._get_matrix([8..23])

[ 8  9 10 11]
[12 13 14 15]
[16 17 18 19]
[20 21 22 23]

        """
        try:
            if g.parent() is self.matrix_space():
                return g
        except AttributeError:
            pass

        if isinstance(g, morphism.Morphism):
            return g.matrix()
        elif hasattr(g, 'list'):
            return self.matrix_space()(g.list())
        else:
            return self.matrix_space()(g)

    def free_module(self):
        r"""
        Return the free module corresponding to self as
        a submodule of $\mathbb{Z}^{(2m)(2n)}$, where
        $m$ is the dimension of \code{self.domain()} and
        $n$ is the dimension of \code{self.codomain()}.

        EXAMPLES:

        """
        self.calculate_generators()
        V = ZZ**(4*self.abelian_variety().dimension()**2)
        return V.submodule([ V(m.matrix().list()) for m in self.gens() ])

    def gen(self, i=0):
=======
        This is used internally when computing generators for this endomorphism ring.

        INPUT:
            g -- a matrix or morphism or object with a list method

        OUTPUT:
            a matrix

        EXAMPLES:
            sage: E = End(J0(11))
            sage: E._get_matrix(matrix(QQ,2,[1,2,3,4]))
            [1 2]
            [3 4]
            sage: E._get_matrix(J0(11).hecke_operator(2))
            [-2  0]
            [ 0 -2]
        """
        if g.parent() is self.matrix_space():
            return g
        elif isinstance(g, morphism.Morphism):
            return g.matrix()
        else:
            return self.matrix_space()(g.list())

    def free_module(self):
        r"""
        Return this endomorphism ring as a free submodule of a big $\ZZ^{4nm}$,
        where $n$ is the dimension of the domain abelian variety and $m$ the
        dimension of the codomain.

        OUTPUT:
            free module

        EXAMPLES:
            sage: E = Hom(J0(11), J0(22))
            sage: E.free_module()
            Free module of degree 8 and rank 2 over Integer Ring
            Echelon basis matrix:
            [1 0 0 0 1 1 0 0]
            [0 0 0 1 0 0 1 1]
        """
        self.calculate_generators()
        V = ZZ**(4*self.domain().dimension() * self.codomain().dimension())
        return V.submodule([ V(m.matrix().list()) for m in self.gens() ])

    def gen(self, i=0):
        """
        Return i-th generator of self.

        INPUT:
            i -- an integer

        OUTPUT:
            a morphism

        EXAMPLES:
            sage: E = End(J0(22))
            sage: E.gen(0).matrix()
            [3 0 0 0]
            [0 3 0 0]
            [0 0 0 0]
            [0 0 0 0]
        """
>>>>>>> a12b93f4
        self.calculate_generators()
        if i > self.ngens():
            raise ValueError, "self only has %s generators"%self.ngens()
        return morphism.Morphism(self, self._gens[i])

    def ngens(self):
<<<<<<< HEAD
=======
        """
        Return number of generators of self.

        OUTPUT:
            integer

        EXAMPLES:
            sage: E = End(J0(22))
            sage: E.ngens()
            4
        """
>>>>>>> a12b93f4
        self.calculate_generators()
        return len(self._gens)

    def gens(self):
<<<<<<< HEAD
=======
        """
        Return tuple of generators for this endomorphism ring.

        EXAMPLES:
            sage: E = End(J0(22))
            sage: E.gens()
            (Abelian variety endomorphism of Abelian variety J0(22) of dimension 2,
             Abelian variety endomorphism of Abelian variety J0(22) of dimension 2,
             Abelian variety endomorphism of Abelian variety J0(22) of dimension 2,
             Abelian variety endomorphism of Abelian variety J0(22) of dimension 2)
        """
>>>>>>> a12b93f4
        try:
            return self._gen_morphisms
        except AttributeError:
            self.calculate_generators()
            self._gen_morphisms = tuple([self.gen(i) for i in range(self.ngens())])
            return self._gen_morphisms

    def matrix_space(self):
<<<<<<< HEAD
        return self._matrix_space

    def calculate_generators(self):
=======
        """
        Return the underlying matrix space that we view this endomorphism ring as
        being embedded into.

        EXAMPLES:
            sage: E = End(J0(22))
            sage: E.matrix_space()
            Full MatrixSpace of 4 by 4 dense matrices over Integer Ring
        """
        return self._matrix_space

    def calculate_generators(self):
        """
        If generators haven't already been computed, calculate generators
        for this homspace.   If they have been computed, do nothing.

        EXAMPLES:
            sage: E = End(J0(11))
            sage: E.calculate_generators()
        """
>>>>>>> a12b93f4
        if self._gens is not None:
            return

        Afactors = self.domain().decomposition(simple=False)
        Bfactors = self.codomain().decomposition(simple=False)
        matrix_space = self.matrix_space()
        if len(Afactors) == 1 and len(Bfactors) == 1:
            Asimples = Afactors[0].decomposition()
            Bsimples = Bfactors[0].decomposition()
            if len(Asimples) == 1 and len(Bsimples) == 1:
                # Handle the base case of A, B simple
                gens = self._calculate_simple_gens()

            else:
                # Handle the case of A, B simple powers
                gens = []
                for i in range(len(Asimples)):
                    for j in range(len(Bsimples)):
                        hom_gens = Asimples[i].Hom(Bsimples[j]).gens()
                        for sub_gen in hom_gens:
                            sub_mat = sub_gen.matrix()
                            M = self.matrix_space()(0)
                            M.set_block(sub_mat.nrows()*i, sub_mat.ncols()*j, sub_mat)
                            gens.append(M)

        else:
            # Handle the case of A, B generic
            gens = []
            cur_row = 0
            for Afactor in Afactors:
                cur_row += Afactor.dimension() * 2
                cur_col = 0
                for Bfactor in Bfactors:
                    cur_col += Bfactor.dimension() * 2
                    Asimple = Afactor[0]
                    Bsimple = Bfactor[0]
                    if Asimple.newform_label() == Bsimple.newform_label():
                        for sub_gen in Afactor.Hom(Bfactor).gens():
                            sub_mat = sub_gen.matrix()
                            M = self.matrix_space()(0)
<<<<<<< HEAD
                            M.set_block(cur_row - sub_mat.nrows(),
                                        cur_col - sub_mat.ncols(),
                                        sub_mat)
                            gens.append(M)


        # set the gens
        R = ZZ**(4*self.domain().dimension()*self.codomain().dimension())
        gens = R.submodule([ self._get_matrix(g).list() for g in gens ]).saturation().basis()
        self._gens = tuple([ self._get_matrix(g) for g in gens ])

    def _calculate_simple_gens(self):
        """
        Calculate generators for self, where both the domain and
        codomain for self are assumed to be simple abelian varieties.
        The saturation of the span of these generators in self will be
        the full space of homomorphisms from the domain of self to its
        codomain.

        EXAMPLES:
            sage: J = J0(11) * J0(33) ; J.decomposition()
            [
            Simple abelian subvariety 11a(1,11) of dimension 1 of J0(11) x J0(33),
            Simple abelian subvariety 11a(1,33) of dimension 1 of J0(11) x J0(33),
            Simple abelian subvariety 11a(3,33) of dimension 1 of J0(11) x J0(33),
            Simple abelian subvariety 33a(1,33) of dimension 1 of J0(11) x J0(33)
            ]
            sage: J[0].Hom(J[1])._calculate_simple_gens()
            [[ 0 -1]
            [ 1 -1]]
            sage: J[0].Hom(J[2])._calculate_simple_gens()
            [[-1  0]
            [-1 -1]]
            sage: J[0].Hom(J[0])._calculate_simple_gens()
            [[1 0]
            [0 1]]
            sage: J[1].Hom(J[2])._calculate_simple_gens()
            [[ 0 -4]
            [ 4  0]]

            sage: J = J0(23) ; J.decomposition()
            [
            Simple abelian variety J0(23) of dimension 2
            ]
            sage: J[0].Hom(J[0])._calculate_simple_gens()
            [[1 0 0 0]
            [0 1 0 0]
            [0 0 1 0]
            [0 0 0 1],
             [ 0  1 -1  0]
            [ 0  1 -1  1]
            [-1  2 -2  1]
            [-1  1  0 -1]]
            sage: J.hecke_operator(2).matrix()
            [ 0  1 -1  0]
            [ 0  1 -1  1]
            [-1  2 -2  1]
            [-1  1  0 -1]
=======
                            M.set_block(cur_row - sub_mat.nrows(), cur_col - sub_mat.ncols(), sub_mat)
                            gens.append(M)

        # set the gens
        self._gens = gens

    def _calculate_simple_gens(self):
        """
        Used internally when calculating generators for this homspace in the case
        when the domain and codomain are both simple.

        EXAMPLES:
            sage: H = Hom(J0(11), J0(22)[0])
            sage: H._calculate_simple_gens()
            [[1 0]
            [1 1]]
>>>>>>> a12b93f4
        """
        A = self.domain()
        B = self.codomain()

<<<<<<< HEAD
=======
        # TODO: POSSIBLE BUG ALERT!!! If the groups() are different this can be wrong, e.g., J0(11) and J1(11)
>>>>>>> a12b93f4
        if A.newform_label() != B.newform_label():
            return []

        f = A._isogeny_to_newform_abelian_variety()
        g = B._isogeny_to_newform_abelian_variety().complementary_isogeny()

        Af = f.codomain()
        ls = Af._calculate_endomorphism_generators()

        Mf = f.matrix()
        Mg = g.matrix()

        return [ Mf * self._get_matrix(e) * Mg for e in ls ]

<<<<<<< HEAD
class EndomorphismSubring(Homspace, Ring):

    def __init__(self, A, gens=None):
        r"""
        Create a subring of $\operatorname{End}(A)$. If \code{gens} is
        not \code{None}, create it with the given generators.

        EXAMPLES:
            sage: J.endomorphism_ring()
            Endomorphism ring of Abelian variety J0(23) of dimension 2
            sage: sage.modular.abvar.homspace.EndomorphismSubring(J0(25))
            Endomorphism ring of Abelian variety J0(25) of dimension 0
        """
        self._J = A.ambient_variety()
        self._A = A
        Homspace.__init__(self, A, A, A.category())
        Ring.__init__(self, A.base_ring())

=======
# NOTE/WARNING/TODO:  Below in the __init__, etc. we do *not* check
# that the input gens are give something that spans a sub*ring*, as apposed
# to just a subgroup.
class EndomorphismSubring(Homspace, Ring):

    def __init__(self, A, gens=None):
        """
        A subring of the endomorphism ring.

        INPUT:
            A -- an abelian variety
            gens -- (default: None); optional; if given should be a
                 tuple of the generators as matrices

        EXAMPLES:
            sage: type(J0(11).endomorphism_ring())
            <class 'sage.modular.abvar.homspace.EndomorphismSubring'>
        """
        self._J = A.ambient_variety()
        self._A = A
>>>>>>> a12b93f4
        if gens is None:
            self._gens = None
        else:
            self._gens = tuple([ self._get_matrix(g) for g in gens ])
        self._is_full_ring = gens is None
<<<<<<< HEAD

    def _repr_(self):
        """
        Return the string representation of self.

        EXAMPLES:
            sage: J0(31).endomorphism_ring()._repr_()
            'Endomorphism ring of Abelian variety J0(31) of dimension 2'
            sage: J0(31).endomorphism_ring().image_of_hecke_algebra()._repr_()
            'Subring of endomorphism ring of Abelian variety J0(31) of dimension 2'
=======
        Homspace.__init__(self, A, A, A.category())
        Ring.__init__(self, A.base_ring())

    def _repr_(self):
        """
        Return string representation of this endomorphism subring.

        EXAMPLES:
            sage: J0(11).endomorphism_ring()._repr_()
            'Endomorphism ring of Abelian variety J0(11) of dimension 1'
>>>>>>> a12b93f4
        """
        if self._is_full_ring:
            return "Endomorphism ring of %s" % self._A
        else:
            return "Subring of endomorphism ring of %s" % self._A

    def abelian_variety(self):
        """
<<<<<<< HEAD
        Return the abelian variety that self is the endomorphism ring
        of.

        EXAMPLES:
            sage: R = (J0(17)*J0(34)).endomorphism_ring() ; R
            Endomorphism ring of Abelian variety J0(17) x J0(34) of dimension 4
            sage: R.abelian_variety()
            Abelian variety J0(17) x J0(34) of dimension 4
        """
        return self._A

#     def calculate_generators(self):
#         """
#         Calculate a set of generators for self.
#         """
#         if self._gens is None:
#             gens = self._A._calculate_endomorphism_generators()
#             M = ZZ**(4*self._A.dimension()**2)
#             gens = M.submodule([ x.matrix().list() for x in gens ]).saturation().basis()
#             self._gens = tuple([ self._get_matrix(g) for g in gens ])

    def index_in(self, other, check=True):
=======
        Return the abelian variety that this endomorphism ring
        is attached to.

        EXAMPLES:
            sage: J0(11).endomorphism_ring().abelian_variety()
            Abelian variety J0(11) of dimension 1
        """
        return self._A

    def calculate_generators(self):
        """
        Calculate generators for this endomorphism ring.

        EXAMPLES:
            sage: J0(11).endomorphism_ring().calculate_generators()
            BOOM! This is broken .  TODO -- fix me.
        """
        if self._gens is None:
            gens = self._A._calculate_endomorphism_generators()
            self._gens = tuple([ self._get_matrix(g) for g in gens ])

    def index_in(self, other, check=True):
        """
        Return the index of self in other.

        INPUT:
            other -- another endomorphism subgring of the same abelian variety
            check -- bool (default: True); whether to do some type and other consistency checks

        EXAMPLES:
            sage: R = J0(33).endomorphism_ring()
            sage: R.index_in(R)
            boom.

            AND I would like to do an example with the Hecke algebra.
        """
>>>>>>> a12b93f4
        if check:
            if not isinstance(other, EndomorphismSubring):
                raise ValueError, "other must be a subring of an endomorphism ring of an abelian variety."
            if not (self.abelian_variety() == other.abelian_variety()):
                raise ValueError, "self and other must be endomorphisms of the same abelian variety"

        M = self.free_module()
        N = other.free_module()
        return M.index_in(N)

    def discriminant(self):
<<<<<<< HEAD
=======
        """
        Return the discriminant of this ring, which is the
        discriminant of the trace pairing.

        EXAMPLES:
             sage: J0(33).endomorphism_ring().discriminant()
             boom!
        """
>>>>>>> a12b93f4
        g = self.gens()
        M = Matrix(ZZ,len(g), [ (g[i]*g[j]).trace()
                                for i in range(len(g)) for j in range(len(g)) ])
        return M.determinant()

    def image_of_hecke_algebra(self):
<<<<<<< HEAD

=======
        """
        Compute the image of the Hecke algebra inside this endomorphism
        subring.

        EXAMPLES:
            sage: E = J0(33).endomorphism_ring()
            sage: E.image_of_hecke_algebra()
            boom!! it's broken.
        """
>>>>>>> a12b93f4
        try:
            return self.__hecke_algebra_image
        except AttributeError:
            pass

        A = self.abelian_variety()
        if not A.is_hecke_stable():
            raise ValueError, "ambient variety is not Hecke stable"

        M = A.modular_symbols()

        d = A.dimension()
        EndVecZ = ZZ**(4*d**2)
<<<<<<< HEAD
        T_matrices = [ A.hecke_operator(n).matrix().list() for n in
                       range(1,M.sturm_bound()+1) ]
=======
        T_matrices = [ A.hecke_operator(n).matrix().list() for n in range(1,M.sturm_bound()+1) ]
>>>>>>> a12b93f4
        W = EndVecZ.submodule(T_matrices)

        T = EndomorphismSubring(A, W.basis())
        self.__hecke_algebra_image = T
        return self.__hecke_algebra_image

<<<<<<< HEAD
=======
class EndomorphismSubAlgebra(EndomorphismSubring):
    def __init__(self, A):
        EndomorphismSubring.__init__(self, A)
>>>>>>> a12b93f4

<|MERGE_RESOLUTION|>--- conflicted
+++ resolved
@@ -41,11 +41,8 @@
         EXAMPLES:
             sage: H = Hom(J0(11), J0(22)); H
             Space of homomorphisms from Abelian variety J0(11) of dimension 1 to Abelian variety J0(22) of dimension 2
-<<<<<<< HEAD
             sage: Hom(J0(11), J0(11))
             Endomorphism ring of Abelian variety J0(11) of dimension 1
-=======
->>>>>>> a12b93f4
             sage: type(H)
             <class 'sage.modular.abvar.homspace.Homspace'>
             sage: H.homset_category()
@@ -60,7 +57,6 @@
         HomsetWithBase.__init__(self, domain, codomain, cat)
 
     def __call__(self, M):
-<<<<<<< HEAD
         r"""
         Create a homomorphism in this space from M. M can
         be any of the following:
@@ -110,8 +106,6 @@
             [-1  0  1 -1]
             [ 0 -1  0 -1]
         """
-=======
->>>>>>> a12b93f4
         if isinstance(M, morphism.Morphism):
             if M.parent() is self:
                 return M
@@ -131,7 +125,6 @@
         return morphism.Morphism(self, M)
 
     def _coerce_impl(self, x):
-<<<<<<< HEAD
         """
         Coerce x into self, if possible.
 
@@ -143,8 +136,6 @@
               From: Abelian variety J0(37) of dimension 2
               To:   Abelian variety J0(11) x J0(11) of dimension 2
         """
-=======
->>>>>>> a12b93f4
         if self.matrix_space().has_coerce_map_from(parent(x)):
             return self(x)
         else:
@@ -164,65 +155,8 @@
 
     def _get_matrix(self, g):
         """
-<<<<<<< HEAD
         Given an object g, try to return a matrix corresponding to g
         with dimensions the same as those of self.matrix_space().
-
-        EXAMPLES:
-sage: H = Hom(J0(11) * J0(17), J0(22))
-
-sage: H._get_matrix(tuple([8..23]))
-
-[ 8  9 10 11]
-[12 13 14 15]
-[16 17 18 19]
-[20 21 22 23]
-
-sage: H._get_matrix(tuple([8..23]))
-
-[ 8  9 10 11]
-[12 13 14 15]
-[16 17 18 19]
-[20 21 22 23]
-
-sage: H._get_matrix([8..23])
-
-[ 8  9 10 11]
-[12 13 14 15]
-[16 17 18 19]
-[20 21 22 23]
-
-        """
-        try:
-            if g.parent() is self.matrix_space():
-                return g
-        except AttributeError:
-            pass
-
-        if isinstance(g, morphism.Morphism):
-            return g.matrix()
-        elif hasattr(g, 'list'):
-            return self.matrix_space()(g.list())
-        else:
-            return self.matrix_space()(g)
-
-    def free_module(self):
-        r"""
-        Return the free module corresponding to self as
-        a submodule of $\mathbb{Z}^{(2m)(2n)}$, where
-        $m$ is the dimension of \code{self.domain()} and
-        $n$ is the dimension of \code{self.codomain()}.
-
-        EXAMPLES:
-
-        """
-        self.calculate_generators()
-        V = ZZ**(4*self.abelian_variety().dimension()**2)
-        return V.submodule([ V(m.matrix().list()) for m in self.gens() ])
-
-    def gen(self, i=0):
-=======
-        This is used internally when computing generators for this endomorphism ring.
 
         INPUT:
             g -- a matrix or morphism or object with a list method
@@ -238,13 +172,43 @@
             sage: E._get_matrix(J0(11).hecke_operator(2))
             [-2  0]
             [ 0 -2]
-        """
-        if g.parent() is self.matrix_space():
-            return g
-        elif isinstance(g, morphism.Morphism):
+
+sage: H = Hom(J0(11) * J0(17), J0(22))
+
+sage: H._get_matrix(tuple([8..23]))
+
+[ 8  9 10 11]
+[12 13 14 15]
+[16 17 18 19]
+[20 21 22 23]
+
+sage: H._get_matrix(tuple([8..23]))
+
+[ 8  9 10 11]
+[12 13 14 15]
+[16 17 18 19]
+[20 21 22 23]
+
+sage: H._get_matrix([8..23])
+
+[ 8  9 10 11]
+[12 13 14 15]
+[16 17 18 19]
+[20 21 22 23]
+
+        """
+        try:
+            if g.parent() is self.matrix_space():
+                return g
+        except AttributeError:
+            pass
+
+        if isinstance(g, morphism.Morphism):
             return g.matrix()
+        elif hasattr(g, 'list'):
+            return self.matrix_space()(g.list())
         else:
-            return self.matrix_space()(g.list())
+            return self.matrix_space()(g)
 
     def free_module(self):
         r"""
@@ -285,15 +249,12 @@
             [0 0 0 0]
             [0 0 0 0]
         """
->>>>>>> a12b93f4
         self.calculate_generators()
         if i > self.ngens():
             raise ValueError, "self only has %s generators"%self.ngens()
         return morphism.Morphism(self, self._gens[i])
 
     def ngens(self):
-<<<<<<< HEAD
-=======
         """
         Return number of generators of self.
 
@@ -305,13 +266,10 @@
             sage: E.ngens()
             4
         """
->>>>>>> a12b93f4
         self.calculate_generators()
         return len(self._gens)
 
     def gens(self):
-<<<<<<< HEAD
-=======
         """
         Return tuple of generators for this endomorphism ring.
 
@@ -323,7 +281,6 @@
              Abelian variety endomorphism of Abelian variety J0(22) of dimension 2,
              Abelian variety endomorphism of Abelian variety J0(22) of dimension 2)
         """
->>>>>>> a12b93f4
         try:
             return self._gen_morphisms
         except AttributeError:
@@ -332,11 +289,6 @@
             return self._gen_morphisms
 
     def matrix_space(self):
-<<<<<<< HEAD
-        return self._matrix_space
-
-    def calculate_generators(self):
-=======
         """
         Return the underlying matrix space that we view this endomorphism ring as
         being embedded into.
@@ -357,7 +309,6 @@
             sage: E = End(J0(11))
             sage: E.calculate_generators()
         """
->>>>>>> a12b93f4
         if self._gens is not None:
             return
 
@@ -388,29 +339,13 @@
             gens = []
             cur_row = 0
             for Afactor in Afactors:
-                cur_row += Afactor.dimension() * 2
-                cur_col = 0
+
                 for Bfactor in Bfactors:
                     cur_col += Bfactor.dimension() * 2
                     Asimple = Afactor[0]
                     Bsimple = Bfactor[0]
                     if Asimple.newform_label() == Bsimple.newform_label():
                         for sub_gen in Afactor.Hom(Bfactor).gens():
-                            sub_mat = sub_gen.matrix()
-                            M = self.matrix_space()(0)
-<<<<<<< HEAD
-                            M.set_block(cur_row - sub_mat.nrows(),
-                                        cur_col - sub_mat.ncols(),
-                                        sub_mat)
-                            gens.append(M)
-
-
-        # set the gens
-        R = ZZ**(4*self.domain().dimension()*self.codomain().dimension())
-        gens = R.submodule([ self._get_matrix(g).list() for g in gens ]).saturation().basis()
-        self._gens = tuple([ self._get_matrix(g) for g in gens ])
-
-    def _calculate_simple_gens(self):
         """
         Calculate generators for self, where both the domain and
         codomain for self are assumed to be simple abelian varieties.
@@ -419,6 +354,10 @@
         codomain.
 
         EXAMPLES:
+            sage: H = Hom(J0(11), J0(22)[0])
+            sage: H._calculate_simple_gens()
+            [[1 0]
+            [1 1]]
             sage: J = J0(11) * J0(33) ; J.decomposition()
             [
             Simple abelian subvariety 11a(1,11) of dimension 1 of J0(11) x J0(33),
@@ -457,12 +396,9 @@
             [ 0  1 -1  1]
             [-1  2 -2  1]
             [-1  1  0 -1]
-=======
-                            M.set_block(cur_row - sub_mat.nrows(), cur_col - sub_mat.ncols(), sub_mat)
-                            gens.append(M)
-
-        # set the gens
-        self._gens = gens
+        """
+        gens = R.submodule([ self._get_matrix(g).list() for g in gens ]).saturation().basis()
+        self._gens = tuple([ self._get_matrix(g) for g in gens ])
 
     def _calculate_simple_gens(self):
         """
@@ -474,15 +410,11 @@
             sage: H._calculate_simple_gens()
             [[1 0]
             [1 1]]
->>>>>>> a12b93f4
         """
         A = self.domain()
         B = self.codomain()
 
-<<<<<<< HEAD
-=======
         # TODO: POSSIBLE BUG ALERT!!! If the groups() are different this can be wrong, e.g., J0(11) and J1(11)
->>>>>>> a12b93f4
         if A.newform_label() != B.newform_label():
             return []
 
@@ -497,95 +429,41 @@
 
         return [ Mf * self._get_matrix(e) * Mg for e in ls ]
 
-<<<<<<< HEAD
+# NOTE/WARNING/TODO:  Below in the __init__, etc. we do *not* check
+# that the input gens are give something that spans a sub*ring*, as apposed
+# to just a subgroup.
 class EndomorphismSubring(Homspace, Ring):
 
     def __init__(self, A, gens=None):
-        r"""
-        Create a subring of $\operatorname{End}(A)$. If \code{gens} is
-        not \code{None}, create it with the given generators.
-
-        EXAMPLES:
-            sage: J.endomorphism_ring()
+        """
+        A subring of the endomorphism ring.
+
+        INPUT:
+            A -- an abelian variety
+            gens -- (default: None); optional; if given should be a
+                 tuple of the generators as matrices
+
+        EXAMPLES:
+            sage: J0(23).endomorphism_ring()
             Endomorphism ring of Abelian variety J0(23) of dimension 2
             sage: sage.modular.abvar.homspace.EndomorphismSubring(J0(25))
             Endomorphism ring of Abelian variety J0(25) of dimension 0
+            sage: type(J0(11).endomorphism_ring())
+            <class 'sage.modular.abvar.homspace.EndomorphismSubring'>
         """
         self._J = A.ambient_variety()
         self._A = A
         Homspace.__init__(self, A, A, A.category())
         Ring.__init__(self, A.base_ring())
 
-=======
-# NOTE/WARNING/TODO:  Below in the __init__, etc. we do *not* check
-# that the input gens are give something that spans a sub*ring*, as apposed
-# to just a subgroup.
-class EndomorphismSubring(Homspace, Ring):
-
-    def __init__(self, A, gens=None):
-        """
-        A subring of the endomorphism ring.
-
-        INPUT:
-            A -- an abelian variety
-            gens -- (default: None); optional; if given should be a
-                 tuple of the generators as matrices
-
-        EXAMPLES:
-            sage: type(J0(11).endomorphism_ring())
-            <class 'sage.modular.abvar.homspace.EndomorphismSubring'>
-        """
-        self._J = A.ambient_variety()
-        self._A = A
->>>>>>> a12b93f4
         if gens is None:
             self._gens = None
         else:
             self._gens = tuple([ self._get_matrix(g) for g in gens ])
         self._is_full_ring = gens is None
-<<<<<<< HEAD
 
     def _repr_(self):
         """
-        Return the string representation of self.
-
-        EXAMPLES:
-            sage: J0(31).endomorphism_ring()._repr_()
-            'Endomorphism ring of Abelian variety J0(31) of dimension 2'
-            sage: J0(31).endomorphism_ring().image_of_hecke_algebra()._repr_()
-            'Subring of endomorphism ring of Abelian variety J0(31) of dimension 2'
-=======
-        Homspace.__init__(self, A, A, A.category())
-        Ring.__init__(self, A.base_ring())
-
-    def _repr_(self):
-        """
-        Return string representation of this endomorphism subring.
-
-        EXAMPLES:
-            sage: J0(11).endomorphism_ring()._repr_()
-            'Endomorphism ring of Abelian variety J0(11) of dimension 1'
->>>>>>> a12b93f4
-        """
-        if self._is_full_ring:
-            return "Endomorphism ring of %s" % self._A
-        else:
-            return "Subring of endomorphism ring of %s" % self._A
-
-    def abelian_variety(self):
-        """
-<<<<<<< HEAD
-        Return the abelian variety that self is the endomorphism ring
-        of.
-
-        EXAMPLES:
-            sage: R = (J0(17)*J0(34)).endomorphism_ring() ; R
-            Endomorphism ring of Abelian variety J0(17) x J0(34) of dimension 4
-            sage: R.abelian_variety()
-            Abelian variety J0(17) x J0(34) of dimension 4
-        """
-        return self._A
-
 #     def calculate_generators(self):
 #         """
 #         Calculate a set of generators for self.
@@ -595,9 +473,12 @@
 #             M = ZZ**(4*self._A.dimension()**2)
 #             gens = M.submodule([ x.matrix().list() for x in gens ]).saturation().basis()
 #             self._gens = tuple([ self._get_matrix(g) for g in gens ])
-
-    def index_in(self, other, check=True):
-=======
+            return "Endomorphism ring of %s" % self._A
+        else:
+            return "Subring of endomorphism ring of %s" % self._A
+
+    def abelian_variety(self):
+        """
         Return the abelian variety that this endomorphism ring
         is attached to.
 
@@ -634,7 +515,6 @@
 
             AND I would like to do an example with the Hecke algebra.
         """
->>>>>>> a12b93f4
         if check:
             if not isinstance(other, EndomorphismSubring):
                 raise ValueError, "other must be a subring of an endomorphism ring of an abelian variety."
@@ -646,8 +526,6 @@
         return M.index_in(N)
 
     def discriminant(self):
-<<<<<<< HEAD
-=======
         """
         Return the discriminant of this ring, which is the
         discriminant of the trace pairing.
@@ -656,16 +534,12 @@
              sage: J0(33).endomorphism_ring().discriminant()
              boom!
         """
->>>>>>> a12b93f4
         g = self.gens()
         M = Matrix(ZZ,len(g), [ (g[i]*g[j]).trace()
                                 for i in range(len(g)) for j in range(len(g)) ])
         return M.determinant()
 
     def image_of_hecke_algebra(self):
-<<<<<<< HEAD
-
-=======
         """
         Compute the image of the Hecke algebra inside this endomorphism
         subring.
@@ -675,7 +549,6 @@
             sage: E.image_of_hecke_algebra()
             boom!! it's broken.
         """
->>>>>>> a12b93f4
         try:
             return self.__hecke_algebra_image
         except AttributeError:
@@ -689,22 +562,12 @@
 
         d = A.dimension()
         EndVecZ = ZZ**(4*d**2)
-<<<<<<< HEAD
         T_matrices = [ A.hecke_operator(n).matrix().list() for n in
                        range(1,M.sturm_bound()+1) ]
-=======
-        T_matrices = [ A.hecke_operator(n).matrix().list() for n in range(1,M.sturm_bound()+1) ]
->>>>>>> a12b93f4
         W = EndVecZ.submodule(T_matrices)
 
         T = EndomorphismSubring(A, W.basis())
         self.__hecke_algebra_image = T
         return self.__hecke_algebra_image
 
-<<<<<<< HEAD
-=======
-class EndomorphismSubAlgebra(EndomorphismSubring):
-    def __init__(self, A):
-        EndomorphismSubring.__init__(self, A)
->>>>>>> a12b93f4
-
+
