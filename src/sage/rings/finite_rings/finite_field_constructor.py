r"""
Finite Fields

Sage supports arithmetic in finite prime and extension fields.
Several implementation for prime fields are implemented natively in
Sage for several sizes of primes `p`. These implementations
are


-  ``sage.rings.finite_rings.integer_mod.IntegerMod_int``,

-  ``sage.rings.finite_rings.integer_mod.IntegerMod_int64``, and

-  ``sage.rings.finite_rings.integer_mod.IntegerMod_gmp``.


Small extension fields of cardinality `< 2^{16}` are
implemented using tables of Zech logs via the Givaro C++ library
(``sage.rings.finite_rings.finite_field_givaro.FiniteField_givaro``).
While this representation is very fast it is limited to finite
fields of small cardinality. Larger finite extension fields of
order `q >= 2^{16}` are internally represented as
polynomials over smaller finite prime fields. If the
characteristic of such a field is 2 then NTL is used internally to
represent the field
(``sage.rings.finite_rings.finite_field_ntl_gf2e.FiniteField_ntl_gf2e``).
In all other case the PARI C library is used
(``sage.rings.finite_rings.finite_field_pari_ffelt.FiniteField_pari_ffelt``).

However, this distinction is internal only and the user usually
does not have to worry about it because consistency across all
implementations is aimed for. In all extension field
implementations the user may either specify a minimal polynomial or
leave the choice to Sage.

For small finite fields the default choice are Conway polynomials.

The Conway polynomial `C_n` is the lexicographically first
monic irreducible, primitive polynomial of degree `n` over
`GF(p)` with the property that for a root `\alpha`
of `C_n` we have that
`\beta=
\alpha^{(p^n - 1)/(p^m - 1)}` is a root of
`C_m` for all `m` dividing `n`. Sage
contains a database of Conway polynomials which also can be queried
independently of finite field construction.

A pseudo-Conway polynomial satisfies all of the conditions required
of a Conway polynomial except the condition that it is lexicographically
first.  They are therefore not unique.  If no variable name is
specified for an extension field, Sage will fit the finite field
into a compatible lattice of field extensions defined by pseudo-Conway
polynomials. This lattice is stored in an
:class:`~sage.rings.algebraic_closure_finite_field.AlgebraicClosureFiniteField`
object; different algebraic closure objects can be created by using
a different ``prefix`` keyword to the finite field constructor.

Note that the computation of pseudo-Conway polynomials is expensive
when the degree is large and highly composite.  If a variable
name is specified then a random polynomial is used instead, which
will be much faster to find.

While Sage supports basic arithmetic in finite fields some more
advanced features for computing with finite fields are still not
implemented. For instance, Sage does not calculate embeddings of
finite fields yet.

EXAMPLES::

    sage: k = GF(5); type(k)
    <class 'sage.rings.finite_rings.finite_field_prime_modn.FiniteField_prime_modn_with_category'>

::

    sage: k = GF(5^2,'c'); type(k)
    <class 'sage.rings.finite_rings.finite_field_givaro.FiniteField_givaro_with_category'>

::

    sage: k = GF(2^16,'c'); type(k)
    <class 'sage.rings.finite_rings.finite_field_ntl_gf2e.FiniteField_ntl_gf2e_with_category'>

::

    sage: k = GF(3^16,'c'); type(k)
    <class 'sage.rings.finite_rings.finite_field_pari_ffelt.FiniteField_pari_ffelt_with_category'>

Finite Fields support iteration, starting with 0.

::

    sage: k = GF(9, 'a')
    sage: for i,x in enumerate(k):  print("{} {}".format(i, x))
    0 0
    1 a
    2 a + 1
    3 2*a + 1
    4 2
    5 2*a
    6 2*a + 2
    7 a + 2
    8 1
    sage: for a in GF(5):
    ....:     print(a)
    0
    1
    2
    3
    4

We output the base rings of several finite fields.

::

    sage: k = GF(3); type(k)
    <class 'sage.rings.finite_rings.finite_field_prime_modn.FiniteField_prime_modn_with_category'>
    sage: k.base_ring()
    Finite Field of size 3

::

    sage: k = GF(9,'alpha'); type(k)
    <class 'sage.rings.finite_rings.finite_field_givaro.FiniteField_givaro_with_category'>
    sage: k.base_ring()
    Finite Field of size 3

::

    sage: k = GF(3^40,'b'); type(k)
    <class 'sage.rings.finite_rings.finite_field_pari_ffelt.FiniteField_pari_ffelt_with_category'>
    sage: k.base_ring()
    Finite Field of size 3

Further examples::

    sage: GF(2).is_field()
    True
    sage: GF(next_prime(10^20)).is_field()
    True
    sage: GF(19^20,'a').is_field()
    True
    sage: GF(8,'a').is_field()
    True

AUTHORS:

- William Stein: initial version

- Robert Bradshaw: prime field implementation

- Martin Albrecht: Givaro and ntl.GF2E implementations
"""

#*****************************************************************************
#       Copyright (C) 2006 William Stein <wstein@gmail.com>
#
#  Distributed under the terms of the GNU General Public License (GPL)
#
#    This code is distributed in the hope that it will be useful,
#    but WITHOUT ANY WARRANTY; without even the implied warranty of
#    MERCHANTABILITY or FITNESS FOR A PARTICULAR PURPOSE.  See the GNU
#    General Public License for more details.
#
#  The full text of the GPL is available at:
#
#                  http://www.gnu.org/licenses/
#*****************************************************************************
from __future__ import print_function, absolute_import

from sage.structure.category_object import normalize_names

from sage.rings.integer import Integer

from sage.rings.polynomial.polynomial_ring_constructor import PolynomialRing

# the import below is just a redirection
from sage.rings.finite_rings.finite_field_base import is_FiniteField

# We don't late import this because this means trouble with the Givaro library
# On a Macbook Pro OSX 10.5.8, this manifests as a Bus Error on exiting Sage.
# TODO: figure out why
from .finite_field_givaro import FiniteField_givaro

from sage.structure.factory import UniqueFactory

class FiniteFieldFactory(UniqueFactory):
    """
    Return the globally unique finite field of given order with
    generator labeled by the given name and possibly with given
    modulus.

    INPUT:

    - ``order`` -- a prime power

    - ``name`` -- string, optional.  Note that there can be a
      substantial speed penalty (in creating extension fields) when
      omitting the variable name, since doing so triggers the
      computation of pseudo-Conway polynomials in order to define a
      coherent lattice of extensions of the prime field.  The speed
      penalty grows with the size of extension degree and with
      the number of factors of the extension degree.

    - ``modulus`` -- (optional) either a defining polynomial for the
      field, or a string specifying an algorithm to use to generate
      such a polynomial.  If ``modulus`` is a string, it is passed to
      :meth:`~sage.rings.polynomial.irreducible_element()` as the
      parameter ``algorithm``; see there for the permissible values of
      this parameter. In particular, you can specify
      ``modulus="primitive"`` to get a primitive polynomial.  You
      may not specify a modulus if you do not specify a variable name.

    - ``impl`` -- (optional) a string specifying the implementation of
      the finite field. Possible values are:

      - ``'modn'`` -- ring of integers modulo `p` (only for prime
        fields).

      - ``'givaro'`` -- Givaro, which uses Zech logs (only for fields
        of at most 65521 elements).

      - ``'ntl'`` -- NTL using GF2X (only in characteristic 2).

      - ``'pari'`` or ``'pari_ffelt'`` -- PARI's ``FFELT`` type (only
        for extension fields).

    - ``elem_cache`` -- (default: order < 500) cache all elements to
      avoid creation time; ignored unless ``impl='givaro'``

    - ``repr`` -- (default: ``'poly'``) ignored unless ``impl='givaro'``;
      controls the way elements are printed to the user:

      - 'log': repr is
        :meth:`~sage.rings.finite_rings.element_givaro.FiniteField_givaroElement.log_repr()`

      - 'int': repr is
        :meth:`~sage.rings.finite_rings.element_givaro.FiniteField_givaroElement.int_repr()`

      - 'poly': repr is
        :meth:`~sage.rings.finite_rings.element_givaro.FiniteField_givaroElement.poly_repr()`

    - ``check_irreducible`` -- verify that the polynomial modulus is
      irreducible

    - ``proof`` -- bool (default: ``True``): if ``True``, use provable
      primality test; otherwise only use pseudoprimality test.

    ALIAS: You can also use ``GF`` instead of ``FiniteField`` -- they
    are identical.

    EXAMPLES::

        sage: k.<a> = FiniteField(9); k
        Finite Field in a of size 3^2
        sage: parent(a)
        Finite Field in a of size 3^2
        sage: charpoly(a, 'y')
        y^2 + 2*y + 2

    We illustrate the proof flag.  The following example would hang
    for a very long time if we didn't use ``proof=False``.

    .. NOTE::

        Magma only supports ``proof=False`` for making finite fields,
        so falsely appears to be faster than Sage -- see :trac:`10975`.

    ::

        sage: k = FiniteField(10^1000 + 453, proof=False)
        sage: k = FiniteField((10^1000 + 453)^2, 'a', proof=False)      # long time -- about 5 seconds

    ::

        sage: F.<x> = GF(5)[]
        sage: K.<a> = GF(5**5, name='a', modulus=x^5 - x +1 )
        sage: f = K.modulus(); f
        x^5 + 4*x + 1
        sage: type(f)
         <type 'sage.rings.polynomial.polynomial_zmod_flint.Polynomial_zmod_flint'>

    By default, the given generator is not guaranteed to be primitive
    (a generator of the multiplicative group), use
    ``modulus="primitive"`` if you need this::

        sage: K.<a> = GF(5^40)
        sage: a.multiplicative_order()
        4547473508864641189575195312
        sage: a.is_square()
        True
        sage: K.<b> = GF(5^40, modulus="primitive")
        sage: b.multiplicative_order()
        9094947017729282379150390624

    The modulus must be irreducible::

        sage: K.<a> = GF(5**5, name='a', modulus=x^5 - x)
        Traceback (most recent call last):
        ...
        ValueError: finite field modulus must be irreducible but it is not

    You can't accidentally fool the constructor into thinking the
    modulus is irreducible when it is not, since it actually tests
    irreducibility modulo `p`.  Also, the modulus has to be of the
    right degree (this is always checked)::

        sage: F.<x> = QQ[]
        sage: factor(x^5 + 2)
        x^5 + 2
        sage: K.<a> = GF(5^5, modulus=x^5 + 2)
        Traceback (most recent call last):
        ...
        ValueError: finite field modulus must be irreducible but it is not
        sage: K.<a> = GF(5^5, modulus=x^3 + 3*x + 3, check_irreducible=False)
        Traceback (most recent call last):
        ...
        ValueError: the degree of the modulus does not equal the degree of the field

    Any type which can be converted to the polynomial ring `GF(p)[x]`
    is accepted as modulus::

        sage: K.<a> = GF(13^3, modulus=[1,0,0,2])
        sage: K.<a> = GF(13^10, modulus=pari("ffinit(13,10)"))
        sage: var('x')
        x
        sage: K.<a> = GF(13^2, modulus=x^2 - 2)
        sage: K.<a> = GF(13^2, modulus=sin(x))
        Traceback (most recent call last):
        ...
        TypeError: unable to convert sin(x) to an integer

    If you wish to live dangerously, you can tell the constructor not
    to test irreducibility using ``check_irreducible=False``, but this
    can easily lead to crashes and hangs -- so do not do it unless you
    know that the modulus really is irreducible!

    ::

        sage: K.<a> = GF(5**2, name='a', modulus=x^2 + 2, check_irreducible=False)

    Even for prime fields, you can specify a modulus. This will not
    change how Sage computes in this field, but it will change the
    result of the :meth:`modulus` and :meth:`gen` methods::

        sage: k.<a> = GF(5, modulus="primitive")
        sage: k.modulus()
        x + 3
        sage: a
        2

    The order of a finite field must be a prime power::

        sage: GF(1)
        Traceback (most recent call last):
        ...
        ValueError: the order of a finite field must be at least 2
        sage: GF(100)
        Traceback (most recent call last):
        ...
        ValueError: the order of a finite field must be a prime power

    Finite fields with explicit random modulus are not cached::

        sage: k.<a> = GF(5**10, modulus='random')
        sage: n.<a> = GF(5**10, modulus='random')
        sage: n is k
        False
        sage: GF(5**10, 'a') is GF(5**10, 'a')
        True

    We check that various ways of creating the same finite field yield
    the same object, which is cached::

        sage: K = GF(7, 'a')
        sage: L = GF(7, 'b')
        sage: K is L           # name is ignored for prime fields
        True
        sage: K is GF(7, modulus=K.modulus())
        True
        sage: K = GF(4,'a'); K.modulus()
        x^2 + x + 1
        sage: L = GF(4,'a', K.modulus())
        sage: K is L
        True
        sage: M = GF(4,'a', K.modulus().change_variable_name('y'))
        sage: K is M
        True

    You may print finite field elements as integers. This currently
    only works if the order of field is `<2^{16}`, though::

        sage: k.<a> = GF(2^8, repr='int')
        sage: a
        2

    The following demonstrate coercions for finite fields using Conway
    polynomials::

        sage: k = GF(5^2); a = k.gen()
        sage: l = GF(5^5); b = l.gen()
        sage: a + b
        3*z10^5 + z10^4 + z10^2 + 3*z10 + 1

    Note that embeddings are compatible in lattices of such finite
    fields::

        sage: m = GF(5^3); c = m.gen()
        sage: (a+b)+c == a+(b+c)
        True
        sage: (a*b)*c == a*(b*c)
        True
        sage: from sage.categories.pushout import pushout
        sage: n = pushout(k, l)
        sage: o = pushout(l, m)
        sage: q = pushout(n, o)
        sage: q(o(b)) == q(n(b))
        True

    Another check that embeddings are defined properly::

        sage: k = GF(3**10)
        sage: l = GF(3**20)
        sage: l(k.gen()**10) == l(k.gen())**10
        True

    Using pseudo-Conway polynomials is slow for highly
    composite extension degrees::

        sage: k = GF(3^120) # long time -- about 3 seconds
        sage: GF(3^40).gen().minimal_polynomial()(k.gen()^((3^120-1)/(3^40-1))) # long time because of previous line
        0

    Before :trac:`17569`, the boolean keyword argument ``conway``
    was required when creating finite fields without a variable
    name.  This keyword argument is now removed (:trac:`21433`).
    You can still pass in ``prefix`` as an argument, which has the
    effect of changing the variable name of the algebraic closure::

        sage: K = GF(3^10, prefix='w'); L = GF(3^10); K is L
        False
        sage: K.variable_name(), L.variable_name()
        ('w10', 'z10')
        sage: list(K.polynomial()) == list(L.polynomial())
        True

    TESTS::

    Check that :trac:`16934` has been fixed::

        sage: k1.<a> = GF(17^14, impl="pari")
        sage: _ = a/2
        sage: k2.<a> = GF(17^14, impl="pari")
        sage: k1 is k2
        True

    Check that :trac:`21433` has been fixed::

        sage: K = GF(5^2)
        sage: L = GF(5^4)
        sage: from sage.categories.pushout import pushout
        sage: pushout(K,L) is L
        True

    Check that :trac:`25182` has been fixed::

        sage: GF(next_prime(2^63)^6)
        Finite Field in z6 of size 9223372036854775837^6

    """
    def create_key_and_extra_args(self, order, name=None, modulus=None, names=None,
                                  impl=None, proof=None, check_irreducible=True,
                                  prefix=None, repr=None, elem_cache=None,
                                  **kwds):
        """
        EXAMPLES::

            sage: GF.create_key_and_extra_args(9, 'a')
            ((9, ('a',), x^2 + 2*x + 2, 'givaro', 3, 2, True, None, 'poly', True), {})

        We do not take invalid keyword arguments and raise a value error
        to better ensure uniqueness::

            sage: GF.create_key_and_extra_args(9, 'a', foo='value')
            Traceback (most recent call last):
            ...
            TypeError: create_key_and_extra_args() got an unexpected keyword argument 'foo'

        Moreover, ``repr`` and ``elem_cache`` are ignored when not
        using givaro::

            sage: GF.create_key_and_extra_args(16, 'a', impl='ntl', repr='poly')
            ((16, ('a',), x^4 + x + 1, 'ntl', 2, 4, True, None, None, None), {})
            sage: GF.create_key_and_extra_args(16, 'a', impl='ntl', elem_cache=False)
            ((16, ('a',), x^4 + x + 1, 'ntl', 2, 4, True, None, None, None), {})
            sage: GF(16, impl='ntl') is GF(16, impl='ntl', repr='foo')
            True

        We handle extra arguments for the givaro finite field and
        create unique objects for their defaults::

            sage: GF(25, impl='givaro') is GF(25, impl='givaro', repr='poly')
            True
            sage: GF(25, impl='givaro') is GF(25, impl='givaro', elem_cache=True)
            True
            sage: GF(625, impl='givaro') is GF(625, impl='givaro', elem_cache=False)
            True

        We explicitly take ``structure``, ``implementation`` and ``prec`` attributes
        for compatibility with :class:`~sage.categories.pushout.AlgebraicExtensionFunctor`
        but we ignore them as they are not used, see :trac:`21433`::

            sage: GF.create_key_and_extra_args(9, 'a', structure=None)
            ((9, ('a',), x^2 + 2*x + 2, 'givaro', 3, 2, True, None, 'poly', True), {})
        """
        import sage.arith.all
        from sage.structure.proof.all import WithProof, arithmetic
        if proof is None:
            proof = arithmetic()
        for key, val in kwds.items():
            if key not in ['structure', 'implementation', 'prec', 'embedding']:
                raise TypeError("create_key_and_extra_args() got an unexpected keyword argument '%s'"%key)
            if not (val is None or isinstance(val, list) and all(c is None for c in val)):
<<<<<<< HEAD
                raise NotImplementedError("ring extension with prescripted %s is not implemented"%key)
=======
                raise NotImplementedError("ring extension with prescribed %s is not implemented"%key)
>>>>>>> 23a2b10d
        with WithProof('arithmetic', proof):
            order = Integer(order)
            if order <= 1:
                raise ValueError("the order of a finite field must be at least 2")

            if order.is_prime():
                p = order
                n = Integer(1)
                if impl is None:
                    impl = 'modn'
                name = ('x',)  # Ignore name
                # Every polynomial of degree 1 is irreducible
                check_irreducible = False
            elif order.is_prime_power():
                if names is not None:
                    name = names
                if name is not None:
                    name = normalize_names(1, name)

                p, n = order.factor()[0]
                if name is None:
                    if prefix is None:
                        prefix = 'z'
                    name = prefix + str(n)
                    if modulus is not None:
                        raise ValueError("no modulus may be specified if variable name not given")
                    # Fpbar will have a strong reference, since algebraic_closure caches its results,
                    # and the coefficients of modulus lie in GF(p)
                    Fpbar = GF(p).algebraic_closure(prefix)
                    # This will give a Conway polynomial if p,n is small enough to be in the database
                    # and a pseudo-Conway polynomial if it's not.
                    modulus = Fpbar._get_polynomial(n)
                    check_irreducible = False

                if impl is None:
                    if order < zech_log_bound:
                        impl = 'givaro'
                    elif p == 2:
                        impl = 'ntl'
                    else:
                        impl = 'pari_ffelt'
            else:
                raise ValueError("the order of a finite field must be a prime power")

            # Determine modulus.
            # For the 'modn' implementation, we use the following
            # optimization which we also need to avoid an infinite loop:
            # a modulus of None is a shorthand for x-1.
            if modulus is not None or impl != 'modn':
                R = PolynomialRing(FiniteField(p), 'x')
                if modulus is None:
                    modulus = R.irreducible_element(n)
                if isinstance(modulus, str):
                    # A string specifies an algorithm to find a suitable modulus.
                    modulus = R.irreducible_element(n, algorithm=modulus)
                else:
                    if sage.rings.polynomial.polynomial_element.is_Polynomial(modulus):
                        modulus = modulus.change_variable_name('x')
                    modulus = R(modulus).monic()

                    if modulus.degree() != n:
                        raise ValueError("the degree of the modulus does not equal the degree of the field")
                    if check_irreducible and not modulus.is_irreducible():
                        raise ValueError("finite field modulus must be irreducible but it is not")
                # If modulus is x - 1 for impl="modn", set it to None
                if impl == 'modn' and modulus[0] == -1:
                    modulus = None

            # Check extra arguments for givaro and setup their defaults
            # TODO: ntl takes a repr, but ignores it
            if impl == 'givaro':
                if repr is None:
                    repr = 'poly'
                if elem_cache is None:
                    elem_cache = (order < 500)
            else:
                # This has the effect of ignoring these keywords
                repr = None
                elem_cache = None

            return (order, name, modulus, impl, p, n, proof, prefix, repr, elem_cache), {}

    def create_object(self, version, key, **kwds):
        """
        EXAMPLES::

            sage: K = GF(19) # indirect doctest
            sage: TestSuite(K).run()

        We try to create finite fields with various implementations::

            sage: k = GF(2, impl='modn')
            sage: k = GF(2, impl='givaro')
            sage: k = GF(2, impl='ntl')
            sage: k = GF(2, impl='pari')
            Traceback (most recent call last):
            ...
            ValueError: the degree must be at least 2
            sage: k = GF(2, impl='supercalifragilisticexpialidocious')
            Traceback (most recent call last):
            ...
            ValueError: no such finite field implementation: 'supercalifragilisticexpialidocious'
            sage: k.<a> = GF(2^15, impl='modn')
            Traceback (most recent call last):
            ...
            ValueError: the 'modn' implementation requires a prime order
            sage: k.<a> = GF(2^15, impl='givaro')
            sage: k.<a> = GF(2^15, impl='ntl')
            sage: k.<a> = GF(2^15, impl='pari')
            sage: k.<a> = GF(3^60, impl='modn')
            Traceback (most recent call last):
            ...
            ValueError: the 'modn' implementation requires a prime order
            sage: k.<a> = GF(3^60, impl='givaro')
            Traceback (most recent call last):
            ...
            ValueError: q must be < 2^16
            sage: k.<a> = GF(3^60, impl='ntl')
            Traceback (most recent call last):
            ...
            ValueError: q must be a 2-power
            sage: k.<a> = GF(3^60, impl='pari')
        """
        # IMPORTANT!  If you add a new class to the list of classes
        # that get cached by this factor object, then you *must* add
        # the following method to that class in order to fully support
        # pickling:
        #
        #     def __reduce__(self):   # and include good doctests, please!
        #         return self._factory_data[0].reduce_data(self)
        #
        # This is not in the base class for finite fields, since some finite
        # fields need not be created using this factory object, e.g., residue
        # class fields.

        if len(key) == 5:
            # for backward compatibility of pickles (see trac 10975).
            order, name, modulus, impl, _ = key
            p, n = Integer(order).factor()[0]
            proof = True
            prefix = kwds.get('prefix', None)
            # We can set the defaults here to be those for givaro
            #   as they are otherwise ignored
            repr = 'poly'
            elem_cache = (order < 500)
        elif len(key) == 8:
            # For backward compatibility of pickles (see trac #21433)
            order, name, modulus, impl, _, p, n, proof = key
            prefix = kwds.get('prefix', None)
            # We can set the defaults here to be those for givaro
            #   as they are otherwise ignored
            repr = kwds.get('repr', 'poly')
            elem_cache = kwds.get('elem_cache', (order < 500))
        else:
            order, name, modulus, impl, p, n, proof, prefix, repr, elem_cache = key

        if impl == 'modn':
            if n != 1:
                raise ValueError("the 'modn' implementation requires a prime order")
            from .finite_field_prime_modn import FiniteField_prime_modn
            # Using a check option here is probably a worthwhile
            # compromise since this constructor is simple and used a
            # huge amount.
            K = FiniteField_prime_modn(order, check=False, modulus=modulus)
        else:
            # We have to do this with block so that the finite field
            # constructors below will use the proof flag that was
            # passed in when checking for primality, factoring, etc.
            # Otherwise, we would have to complicate all of their
            # constructors with check options.
            from sage.structure.proof.all import WithProof
            with WithProof('arithmetic', proof):
                if impl == 'givaro':
                    K = FiniteField_givaro(order, name, modulus, repr, elem_cache)
                elif impl == 'ntl':
                    from .finite_field_ntl_gf2e import FiniteField_ntl_gf2e
                    K = FiniteField_ntl_gf2e(order, name, modulus)
                elif impl == 'pari_ffelt' or impl == 'pari':
                    from .finite_field_pari_ffelt import FiniteField_pari_ffelt
                    K = FiniteField_pari_ffelt(p, modulus, name)
                else:
                    raise ValueError("no such finite field implementation: %r" % impl)

            # Temporary; see create_key_and_extra_args() above.
            if prefix is not None:
                K._prefix = prefix

        return K


GF = FiniteField = FiniteFieldFactory("FiniteField")


def is_PrimeFiniteField(x):
    """
    Returns True if x is a prime finite field.

    EXAMPLES::

        sage: from sage.rings.finite_rings.finite_field_constructor import is_PrimeFiniteField
        sage: is_PrimeFiniteField(QQ)
        False
        sage: is_PrimeFiniteField(GF(7))
        True
        sage: is_PrimeFiniteField(GF(7^2,'a'))
        False
        sage: is_PrimeFiniteField(GF(next_prime(10^90,proof=False)))
        True
    """
    from .finite_field_prime_modn import FiniteField_prime_modn
    from sage.rings.finite_rings.finite_field_base import FiniteField as FiniteField_generic

    return isinstance(x, FiniteField_prime_modn) or \
           (isinstance(x, FiniteField_generic) and x.degree() == 1)

zech_log_bound = 2**16<|MERGE_RESOLUTION|>--- conflicted
+++ resolved
@@ -520,11 +520,7 @@
             if key not in ['structure', 'implementation', 'prec', 'embedding']:
                 raise TypeError("create_key_and_extra_args() got an unexpected keyword argument '%s'"%key)
             if not (val is None or isinstance(val, list) and all(c is None for c in val)):
-<<<<<<< HEAD
-                raise NotImplementedError("ring extension with prescripted %s is not implemented"%key)
-=======
                 raise NotImplementedError("ring extension with prescribed %s is not implemented"%key)
->>>>>>> 23a2b10d
         with WithProof('arithmetic', proof):
             order = Integer(order)
             if order <= 1:
