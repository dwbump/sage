--- conflicted
+++ resolved
@@ -763,14 +763,7 @@
             offline threejs graphics
         """
         if online:
-<<<<<<< HEAD
             version = _required_threejs_version()
-=======
-            import sage.env
-            import os
-            with open(os.path.join(sage.env.THREEJS_DIR, 'version')) as f:
-                version = f.read().strip()
->>>>>>> a60179ab
             return """
 <script src="https://cdn.jsdelivr.net/gh/sagemath/threejs-sage@{0}/build/three.min.js"></script>
             """.format(version)
