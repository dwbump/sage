--- conflicted
+++ resolved
@@ -29,11 +29,8 @@
                                 ToricCode, TrivialCode, WalshCode)
 
 from grs import GeneralizedReedSolomonCode
-<<<<<<< HEAD
 from bch import BCHCode
-=======
 from subfield_subcode import SubfieldSubcode
->>>>>>> fbfcb9f2
 
 from guava import BinaryReedMullerCode, QuasiQuadraticResidueCode, RandomLinearCodeGuava
 from hamming_code import HammingCode
