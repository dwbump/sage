"""
Dense univariate polynomials over `\ZZ`, implemented using FLINT.

AUTHORS:

- David Harvey: rewrote to talk to NTL directly, instead of via ntl.pyx
  (2007-09); a lot of this was based on Joel Mohler's recent rewrite of the NTL
  wrapper
- David Harvey: split off from polynomial_element_generic.py (2007-09)
- Burcin Erocal: rewrote to use FLINT (2008-06-16)

TESTS:

We check that the buggy gcd is fixed (see :trac:`17816`)::

    sage: R.<q> = ZZ[]
    sage: X = 3*q^12 - 8*q^11 - 24*q^10 - 48*q^9 - 84*q^8 - 92*q^7 - 92*q^6 - 70*q^5 - 50*q^4 - 27*q^3 - 13*q^2 - 4*q - 1
    sage: Y = q^13 - 2*q^12 + 2*q^10 - q^9
    sage: gcd(X,Y)
    1
"""

################################################################################
#       Copyright (C) 2007 William Stein <wstein@gmail.com>
#       Copyright (C) 2008-2010 Burcin Erocal <burcin@erocal.org>
#
#  Distributed under the terms of the GNU General Public License (GPL)
#
#                  http://www.gnu.org/licenses/
################################################################################
from __future__ import print_function

include "sage/ext/stdsage.pxi"
include "cysignals/signals.pxi"
include "sage/libs/ntl/decl.pxi"

from cpython.int cimport PyInt_AS_LONG
from sage.libs.gmp.mpz cimport *
from sage.misc.long cimport pyobject_to_long

from sage.libs.flint.fmpz_poly cimport *
from sage.rings.polynomial.polynomial_element cimport Polynomial
from sage.structure.element cimport ModuleElement, RingElement
from sage.structure.element import coerce_binop

from sage.rings.polynomial.polynomial_element cimport is_Polynomial

from sage.libs.ntl.ntl_ZZX cimport ntl_ZZX

from sage.rings.integer_ring import ZZ
from sage.rings.rational_field import QQ

from sage.libs.all import pari, pari_gen
from sage.structure.factorization import Factorization

from sage.rings.fraction_field_element import FractionFieldElement
from sage.arith.all import lcm

from sage.libs.flint.fmpz cimport *
from sage.libs.flint.fmpz_poly cimport fmpz_poly_reverse, fmpz_poly_revert_series
from sage.libs.flint.ntl_interface cimport fmpz_set_ZZ, fmpz_poly_set_ZZX, fmpz_poly_get_ZZX
from sage.libs.ntl.ZZX cimport *
from sage.rings.integer cimport smallInteger
from sage.rings.real_mpfr cimport RealNumber, RealField_class
from sage.rings.real_mpfi cimport RealIntervalFieldElement

from sage.rings.polynomial.evaluation cimport fmpz_poly_evaluation_mpfr, fmpz_poly_evaluation_mpfi

cdef extern from "limits.h":
    long LONG_MAX

cdef extern from "flint/flint.h":
    int FLINT_BITS

cdef class Polynomial_integer_dense_flint(Polynomial):
    r"""
    A dense polynomial over the integers, implemented via FLINT.

    TESTS::

        sage: f = ZZ['x'].random_element()
        sage: from sage.rings.polynomial.polynomial_integer_dense_flint import Polynomial_integer_dense_flint
        sage: isinstance(f, Polynomial_integer_dense_flint)
        True

    .. automethod:: _add_
    .. automethod:: _sub_
    .. automethod:: _lmul_
    .. automethod:: _rmul_
    .. automethod:: _mul_
    .. automethod:: _mul_trunc_
    """

    def __cinit__(self):
        r"""
        This calls the underlying FLINT fmpz_poly constructor
        """
        fmpz_poly_init(self.__poly)


    def __dealloc__(self):
        r"""
        calls the underlying FLINT fmpz_poly destructor
        """
        fmpz_poly_clear(self.__poly)

    cdef Polynomial_integer_dense_flint _new(self):
        r"""
        Quickly creates a new initialized Polynomial_integer_dense_flint
        with the correct parent and _is_gen == 0.
        """
        cdef Polynomial_integer_dense_flint x = Polynomial_integer_dense_flint.__new__(Polynomial_integer_dense_flint)
        x._parent = self._parent
        x._is_gen = 0
        return x

    cpdef Polynomial _new_constant_poly(self, a, Parent P):
        r"""
        Quickly creates a new constant polynomial with value a in parent P

        ASSUMPTION:

        The given value has to be in the base ring of P. This assumption is not
        verified.

        EXAMPLES::

            sage: R.<x> = ZZ[]
            sage: x._new_constant_poly(2,R)
            2

        """
        cdef Polynomial_integer_dense_flint x = Polynomial_integer_dense_flint.__new__(Polynomial_integer_dense_flint)
        x._parent = P
        x._is_gen = 0
        if not isinstance(a, Integer):
            a = ZZ(a)
        fmpz_poly_set_coeff_mpz(x.__poly, 0, (<Integer>a).value)
        return x

    def __init__(self, parent, x=None, check=True, is_gen=False,
            construct=False):
        r"""
        EXAMPLES::

            sage: R.<x> = PolynomialRing(ZZ)
            sage: x
            x

        Construct from list::

            sage: R([])
            0
            sage: R([1, -2, 3])
            3*x^2 - 2*x + 1

        Coercions from other rings are attempted automatically::

            sage: R([1, -6/3, 3])
            3*x^2 - 2*x + 1
            sage: R([1, 5/2, 2])
            Traceback (most recent call last):
            ...
            TypeError: no conversion of this rational to integer

        Construct from constant::

            sage: R(3)
            3

        Coercion from PARI polynomial::

            sage: f = R([-1, 2, 5]); f
            5*x^2 + 2*x - 1
            sage: type(f)
            <type 'sage.rings.polynomial.polynomial_integer_dense_flint.Polynomial_integer_dense_flint'>
            sage: type(pari(f))
            <type 'sage.libs.cypari2.gen.Gen'>
            sage: type(R(pari(f)))
            <type 'sage.rings.polynomial.polynomial_integer_dense_flint.Polynomial_integer_dense_flint'>
            sage: R(pari(f))
            5*x^2 + 2*x - 1

        Coercion from NTL polynomial::

            sage: f = ntl.ZZX([1, 2, 3])
            sage: print(R(f))
            3*x^2 + 2*x + 1

        Coercion from dictionary::

            sage: f = R({2: -4, 3: 47}); f
            47*x^3 - 4*x^2

        Coercion from fraction field element with trivial denominator::

            sage: f = (x^3 - 1) / (x - 1)
            sage: type(f)
            <type 'sage.rings.fraction_field_element.FractionFieldElement'>
            sage: g = R(f); g
            x^2 + x + 1

            sage: ZZ['x']({2^3: 1})
            x^8

        """
        Polynomial.__init__(self, parent, is_gen=is_gen)

        cdef Py_ssize_t degree
        cdef Py_ssize_t i

        if x is None:
            return         # leave initialized to 0 polynomial.

        if isinstance(x, Polynomial):
            if x.parent() is self.parent():
                sig_on()
                fmpz_poly_set(self.__poly, \
                        (<Polynomial_integer_dense_flint>x).__poly)
                sig_off()
                return
            else:
                # coerce coefficients into Sage integers
                x = [Integer(a) for a in x.list()]
                check = False

        elif isinstance(x, dict):
            x = x.items()
            degree = 0
            # find max degree to allocate only once
            for ii, a in x:
                # mpoly dict style has tuple keys
                i = ii[0] if type(ii) is tuple else ii
                if i < 0:
                    raise ValueError("Negative monomial degrees not allowed: %s" % i)
                elif i > degree:
                    degree = i
            try:
                sig_on()
                fmpz_poly_realloc(self.__poly, degree + 1)
                sig_off()
            except RuntimeError:
                raise OverflowError("Cannot allocate memory!")
            # now fill them in
            for ii, a in x:
                i = ii[0] if type(ii) is tuple else ii
                if type(a) is int:
                    sig_on()
                    fmpz_poly_set_coeff_si(self.__poly, i, a)
                    sig_off()
                else:
                    if not isinstance(a, Integer):
                        a = ZZ(a)
                    sig_on()
                    fmpz_poly_set_coeff_mpz(self.__poly, i, (<Integer>a).value)
                    sig_off()
            return

        elif isinstance(x, pari_gen):
            x = [Integer(w) for w in x.list()]
            check = False

        elif isinstance(x, ntl_ZZX):    # coercion from ntl.pyx object
            fmpz_poly_set_ZZX(self.__poly, (<ntl_ZZX>x).x)
            return

        elif isinstance(x, FractionFieldElement) and \
                 isinstance(x.numerator(), Polynomial_integer_dense_flint):
            if x.denominator() == 1:
                # fraction of the form f(x)/1
                sig_on()
                fmpz_poly_set(self.__poly,
                        (<Polynomial_integer_dense_flint>x.numerator()).__poly)
                sig_off()
                return

        elif not isinstance(x, list):
            x = [x]   # constant polynomials

        sig_on()
        fmpz_poly_realloc(self.__poly, len(x))
        sig_off()
        for i from 0 <= i < len(x):
            a = x[i]
            if type(a) is int:
                sig_on()
                fmpz_poly_set_coeff_si(self.__poly, i, a)
                sig_off()
            else:
                if not isinstance(a, Integer):
                    a = ZZ(a)
                sig_on()
                fmpz_poly_set_coeff_mpz(self.__poly, i, (<Integer>a).value)
                sig_off()

    def _eval_mpfr_(self, RealNumber a):
        r"""
        Evaluate this polynomial on the real number element ``a``.

        This method uses Horner's rule and might not be appropriate for
        polynomials of large degree.

        TESTS::

            sage: R.<x> = PolynomialRing(ZZ, implementation='FLINT')
            sage: (x+1)._eval_mpfr_(RR(1.2))
            2.20000000000000
            sage: (x^2)._eval_mpfr_(RR(2.2))
            4.84000000000000
            sage: R.zero()._eval_mpfr_(RR(2.1))
            0.000000000000000
            sage: R.one()._eval_mpfr_(RR(2.1))
            1.00000000000000

            sage: p = x^3 - 2*x^2 + x -1
            sage: p._eval_mpfr_(RR(1.3))
            -0.883000000000000
        """
        cdef RealNumber res = a._new()
        sig_on()
        fmpz_poly_evaluation_mpfr(res.value, self.__poly, a.value)
        sig_off()
        return res

    def _eval_mpfi_(self, RealIntervalFieldElement a):
        r"""
        Evaluate this polynomial on the real interval ``a``.

        This method uses Horner's rule and might not be appropriate for
        polynomials of large degree.

        TESTS::

            sage: R.<x> = PolynomialRing(ZZ, implementation='FLINT')
            sage: (x+1)._eval_mpfi_(RIF(1.5))
            2.5000000000000000?
            sage: (x^2)._eval_mpfi_(RIF(1.333,1.334))
            1.78?
            sage: R.zero()._eval_mpfi_(RIF(2.1))
            0
            sage: R.one()._eval_mpfi_(RIF(2.1))
            1

            sage: p = x^3 - x^2 - x - 1
            sage: r = p.roots(RIF, multiplicities=False)[0]
            sage: p._eval_mpfi_(r)
            0.?e-27
        """
        cdef RealIntervalFieldElement res = a._new()
        sig_on()
        fmpz_poly_evaluation_mpfi(res.value, self.__poly, a.value)
        sig_off()
        return res

    def __call__(self, *x, **kwds):
        """
        Calls this polynomial with the given parameters, which can be
        interpreted as polynomial composition or evaluation by this
        method.

        If the argument is not simply an integer (``int``, ``long`` or
        ``Integer``) a real number (``RealNumber``) a real interval
        (``RealIntervalFieldElement``) or a polynomial (of the same type as
        ``self``), the call is passed on to the generic implementation in the
        ``Polynomial`` class.

        EXAMPLES:

        The first example illustrates polynomial composition::

            sage: R.<t> = ZZ[]
            sage: f = t^2 - 1
            sage: g = t + 1
            sage: f(g)          # indirect doctest
            t^2 + 2*t

        Now we illustrate how a polynomial can be evaluated at an
        integer::

            sage: f(2)          # indirect doctest
            3

        TESTS:

            sage: t(-sys.maxint-1r) == t(-sys.maxint-1)
            True
        """
        cdef Polynomial_integer_dense_flint f
        cdef Integer a, z

        cdef unsigned long limbs
        cdef fmpz_t a_fmpz
        cdef fmpz_t z_fmpz

        if len(x) == 1:
            x0 = x[0]
            if isinstance(x, Polynomial_integer_dense_flint):
                f = self._new()
                sig_on()
                fmpz_poly_compose(f.__poly, self.__poly, \
                    (<Polynomial_integer_dense_flint> x0).__poly)
                sig_off()
                return f
            if isinstance(x0, int):
                z = PY_NEW(Integer)
                sig_on()
                fmpz_init(a_fmpz)
                fmpz_init(z_fmpz)
                fmpz_set_si(a_fmpz, PyInt_AS_LONG(x0))
                fmpz_poly_evaluate_fmpz(z_fmpz, self.__poly, a_fmpz)
                fmpz_get_mpz(z.value, z_fmpz)
                fmpz_clear(a_fmpz)
                fmpz_clear(z_fmpz)
                sig_off()
                return z
            if isinstance(x0, long):
                x0 = Integer(x0)
            if isinstance(x0, Integer):
                a = <Integer> x0

                if fmpz_poly_length(self.__poly) == 0:
                    return ZZ.zero()
                if mpz_sgn(a.value) == 0:
                    return self[0]

                z = PY_NEW(Integer)

                sig_on()
                fmpz_init(a_fmpz)
                fmpz_init(z_fmpz)
                fmpz_set_mpz(a_fmpz, a.value)
                fmpz_poly_evaluate_fmpz(z_fmpz, self.__poly, a_fmpz)
                fmpz_get_mpz(z.value, z_fmpz)
                fmpz_clear(a_fmpz)
                fmpz_clear(z_fmpz)
                sig_off()

                return z

            if isinstance(x0, RealNumber):
                return self._eval_mpfr_(<RealNumber> x0)
            if isinstance(x0, RealIntervalFieldElement):
                return self._eval_mpfi_(<RealIntervalFieldElement> x0)

        return Polynomial.__call__(self, *x, **kwds)

    cpdef Integer content(self):
        r"""
        Return the greatest common divisor of the coefficients of this
        polynomial. The sign is the sign of the leading coefficient.  The
        content of the zero polynomial is zero.

        EXAMPLES::

            sage: R.<x> = PolynomialRing(ZZ)
            sage: (2*x^2 - 4*x^4 + 14*x^7).content()
            2
            sage: x.content()
            1
            sage: R(1).content()
            1
            sage: R(0).content()
            0

        TESTS::

            sage: t = x^2+x+1
            sage: t.content()
            1
            sage: (123456789123456789123456789123456789123456789*t).content()
            123456789123456789123456789123456789123456789

        Verify that :trac:`13053` has been resolved::

            sage: R(-1).content()
            -1

        """
        if self.is_zero():
            return ZZ.zero()

        cdef fmpz_t c
        fmpz_init(c)
        fmpz_poly_get_coeff_fmpz(c, self.__poly, fmpz_poly_degree(self.__poly))
        cdef int sign = fmpz_sgn(c)

        fmpz_poly_content(c, self.__poly)

        cdef Integer z = PY_NEW(Integer)
        fmpz_get_mpz(z.value, c)
        fmpz_clear(c)
        return z if sign == 1 else -z

    def __reduce__(self):
        r"""
        Used for pickling.

        EXAMPLES::

            sage: R.<x> = PolynomialRing(ZZ)
            sage: loads(dumps(x)) == x
            True
            sage: f = 2*x + 3
            sage: loads(dumps(f)) == f
            True
        """
        return Polynomial_integer_dense_flint, \
               (self.parent(), self.list(), False, self.is_gen())

    cdef get_unsafe(self, Py_ssize_t n):
        """
        Return the `n`-th coefficient of ``self``.

        EXAMPLES::

            sage: R.<x> = PolynomialRing(ZZ)
            sage: f = 2*x^2 - 3
            sage: f[0]
            -3
            sage: f[1]
            0
            sage: f[2]
            2
            sage: f[3]
            0
            sage: f[-1]
            0
            sage: f = 1 + x + 2*x^2 + 3*x^3 + 4*x^4 + 5*x^5
            sage: f[:4]
            3*x^3 + 2*x^2 + x + 1
            sage: f[:100]
            5*x^5 + 4*x^4 + 3*x^3 + 2*x^2 + x + 1
        """
        cdef Integer z = PY_NEW(Integer)
        fmpz_poly_get_coeff_mpz(z.value, self.__poly, n)
        return z

    def _repr(self, name=None, bint latex=False):
        """
        Return string representation of this polynomial.

        EXAMPLES::

            sage: R.<x> = ZZ['x']
            sage: (-x+1)^5
            -x^5 + 5*x^4 - 10*x^3 + 10*x^2 - 5*x + 1
            sage: ((-x+1)^5)._repr()
            '-x^5 + 5*x^4 - 10*x^3 + 10*x^2 - 5*x + 1'
            sage: ((-x+1)^5)._repr(name='y')
            '-y^5 + 5*y^4 - 10*y^3 + 10*y^2 - 5*y + 1'
        """
        if name is None:
            name = self.parent().variable_name()
        cdef long i
        cdef Integer coef = PY_NEW(Integer)
        cdef list all = []
        for i from fmpz_poly_degree(self.__poly) >= i >= 0:
            fmpz_poly_get_coeff_mpz(coef.value, self.__poly, i)
            if coef:
                if coef > 0:
                    sign_str = '+'
                    coeff_str = str(coef)
                else:
                    sign_str = '-'
                    coeff_str = str(coef)[1:]
                if i > 0:
                    if coeff_str == '1':
                        coeff_str = ''
                    elif not latex:
                        coeff_str = coeff_str + '*'
                if i > 1:
                    if latex:
                        all.append(" %s %s%s^{%s}" % (sign_str,
                            coeff_str, name, i))
                    else:
                        all.append(" %s %s%s^%s" % (sign_str,
                            coeff_str, name, i))
                elif i == 1:
                    all.append(" %s %s%s" % (sign_str, coeff_str, name))
                else:
                    all.append(" %s %s" % (sign_str, coeff_str))
        if len(all) == 0:
            return '0'
        leading = all[0]
        if leading[1] == '+':
            all[0] = leading[3:]
        else:
            all[0] = '-' + leading[3:]
        return ''.join(all)

    def _latex_(self, name=None):
        """
        Return the latex representation of this polynomial.

        EXAMPLES::

            sage: R.<t> = ZZ['t']
            sage: latex(t^10-t^2-5*t+1)
            t^{10} - t^{2} - 5t + 1
            sage: cyclotomic_polynomial(10^5)._latex_()
            'x^{40000} - x^{30000} + x^{20000} - x^{10000} + 1'
            sage: cyclotomic_polynomial(10^5)._latex_(name='y')
            'y^{40000} - y^{30000} + y^{20000} - y^{10000} + 1'
        """
        if name is None:
            name = self.parent().latex_variable_names()[0]
        return self._repr(name=name, latex=True)

    cpdef _add_(self, right):
        r"""
        Returns self plus right.

        EXAMPLES::

            sage: R.<x> = PolynomialRing(ZZ)
            sage: f = 2*x + 1
            sage: g = -3*x^2 + 6
            sage: f + g
            -3*x^2 + 2*x + 7
        """
        cdef Polynomial_integer_dense_flint x = self._new()
        sig_on()
        fmpz_poly_add(x.__poly, self.__poly,
                (<Polynomial_integer_dense_flint>right).__poly)
        sig_off()
        return x


    cpdef _sub_(self, right):
        r"""
        Return self minus right.

        EXAMPLES::

            sage: R.<x> = PolynomialRing(ZZ)
            sage: f = 2*x + 1
            sage: g = -3*x^2 + 6
            sage: f - g
            3*x^2 + 2*x - 5
        """
        cdef Polynomial_integer_dense_flint x = self._new()
        sig_on()
        fmpz_poly_sub(x.__poly, self.__poly,
                (<Polynomial_integer_dense_flint>right).__poly)
        sig_off()
        return x


    cpdef _neg_(self):
        r"""
        Returns negative of self.

        EXAMPLES::

            sage: R.<x> = PolynomialRing(ZZ)
            sage: f = 2*x - 1
            sage: -f
            -2*x + 1
        """
        cdef Polynomial_integer_dense_flint x = self._new()
        sig_on()
        fmpz_poly_neg(x.__poly, self.__poly)
        sig_off()
        return x

    @coerce_binop
    def quo_rem(self, Polynomial_integer_dense_flint right):
        r"""
        Attempts to divide self by right, and return a quotient and remainder.

        EXAMPLES::

            sage: R.<x> = PolynomialRing(ZZ)
            sage: f = R(range(10)); g = R([-1, 0, 1])
            sage: q, r = f.quo_rem(g)
            sage: q, r
            (9*x^7 + 8*x^6 + 16*x^5 + 14*x^4 + 21*x^3 + 18*x^2 + 24*x + 20, 25*x + 20)
            sage: q*g + r == f
            True

            sage: f = x^2
            sage: f.quo_rem(0)
            Traceback (most recent call last):
            ...
            ZeroDivisionError: division by zero polynomial

            sage: f = (x^2 + 3) * (2*x - 1)
            sage: f.quo_rem(2*x - 1)
            (x^2 + 3, 0)

            sage: f = x^2
            sage: f.quo_rem(2*x - 1)
            (0, x^2)

        TESTS::

            sage: z = R(0)
            sage: z.quo_rem(1)
            (0, 0)
            sage: z.quo_rem(x)
            (0, 0)
            sage: z.quo_rem(2*x)
            (0, 0)

        :trac:`383`, make sure things get coerced correctly::

            sage: f = x+1; parent(f)
            Univariate Polynomial Ring in x over Integer Ring
            sage: g = x/2; parent(g)
            Univariate Polynomial Ring in x over Rational Field
            sage: f.quo_rem(g)
            (2, 1)
            sage: g.quo_rem(f)
            (1/2, -1/2)
            sage: parent(f.quo_rem(g)[0])
            Univariate Polynomial Ring in x over Rational Field
            sage: f.quo_rem(3)
            (0, x + 1)
            sage: (5*x+7).quo_rem(3)
            (x + 2, 2*x + 1)
        """
        if right.is_zero():
            raise ZeroDivisionError("division by zero polynomial")

        if self.is_zero():
            return self, self

        cdef Polynomial_integer_dense_flint qq = self._new()
        cdef Polynomial_integer_dense_flint rr = self._new()

        sig_on()
        fmpz_poly_divrem(qq.__poly, rr.__poly, self.__poly, right.__poly)
        sig_off()
        return qq, rr

    cpdef bint is_zero(self):
        """
        Returns True if self is equal to zero.

        EXAMPLES::

            sage: R.<x> = ZZ[]
            sage: R(0).is_zero()
            True
            sage: R(1).is_zero()
            False
            sage: x.is_zero()
            False
        """
        return (fmpz_poly_degree(self.__poly) == -1)

    def __nonzero__(self):
        """
        Check if self is not zero.

        EXAMPLES::

            sage: R.<x> = ZZ[]
            sage: bool(R(0))
            False
            sage: bool(R(1))
            True
            sage: bool(x)
            True
        """
        return not (fmpz_poly_degree(self.__poly) == -1)

    @coerce_binop
    def gcd(self, right):
        r"""
        Return the GCD of self and right.  The leading
        coefficient need not be 1.

        EXAMPLES::

            sage: R.<x> = PolynomialRing(ZZ)
            sage: f = (6*x + 47)*(7*x^2 - 2*x + 38)
            sage: g = (6*x + 47)*(3*x^3 + 2*x + 1)
            sage: f.gcd(g)
            6*x + 47
        """
        cdef Polynomial_integer_dense_flint x = self._new()
        sig_on()
        fmpz_poly_gcd(x.__poly, self.__poly,
                (<Polynomial_integer_dense_flint>right).__poly)
        sig_off()
        return x


    @coerce_binop
    def lcm(self, right):
        """
        Return the LCM of self and right.

        EXAMPLES::

            sage: R.<x> = PolynomialRing(ZZ)
            sage: f = (6*x + 47)*(7*x^2 - 2*x + 38)
            sage: g = (6*x + 47)*(3*x^3 + 2*x + 1)
            sage: h = f.lcm(g); h
            126*x^6 + 951*x^5 + 486*x^4 + 6034*x^3 + 585*x^2 + 3706*x + 1786
            sage: h == (6*x + 47)*(7*x^2 - 2*x + 38)*(3*x^3 + 2*x + 1)
            True
        """
        g = self.gcd(right)
        return (self//g)*right


    @coerce_binop
    def xgcd(self, right):
        """
        Return a triple ``(g,s,t)`` such that `g = s*self + t*right` and such
        that `g` is the `gcd` of ``self`` and ``right`` up to a divisor of the
        resultant of ``self`` and ``other``.

        As integer polynomials do not form a principal ideal domain, it is not
        always possible given `a` and `b` to find a pair `s,t` such that
        `gcd(a,b) = sa + tb`. Take `a=x+2` and `b=x+4` as an example for which the
        gcd is `1` but the best you can achieve in the Bezout identity is `2`.

        If ``self`` and ``right`` are coprime as polynomials over the
        rationals, then ``g`` is guaranteed to be the resultant of
        ``self`` and ``right``, as a constant polynomial.

        EXAMPLES::

            sage: P.<x> = PolynomialRing(ZZ)

            sage: (x+2).xgcd(x+4)
            (2, -1, 1)
            sage: (x+2).resultant(x+4)
            2
            sage: (x+2).gcd(x+4)
            1

            sage: F = (x^2 + 2)*x^3; G = (x^2+2)*(x-3)
            sage: g, u, v = F.xgcd(G)
            sage: g, u, v
            (27*x^2 + 54, 1, -x^2 - 3*x - 9)
            sage: u*F + v*G
            27*x^2 + 54

            sage: zero = P(0)
            sage: x.xgcd(zero)
            (x, 1, 0)
            sage: zero.xgcd(x)
            (x, 0, 1)

            sage: F = (x-3)^3; G = (x-15)^2
            sage: g, u, v = F.xgcd(G)
            sage: g, u, v
            (2985984, -432*x + 8208, 432*x^2 + 864*x + 14256)
            sage: u*F + v*G
            2985984

        TESTS:

        Check that :trac:`17675` is fixed::

            sage: R.<x> = ZZ['x']
            sage: R(2).xgcd(R(2))
            (2, 0, 1)
            sage: R.zero().xgcd(R(2))
            (2, 0, 1)
            sage: R(2).xgcd(R.zero())
            (2, 1, 0)
        """
        # trivial cases first
        if self.is_zero():
            return (right, Integer(0), Integer(1))
        elif right.is_zero():
            return (self, Integer(1), Integer(0))
        elif self.is_constant() and right.is_constant():
            # this case is needed as the behavior of the function fmpz_poly_xgcd
            # in FLINT is not defined with constant input
            return self.constant_coefficient().xgcd(right.constant_coefficient())

        cdef Polynomial_integer_dense_flint ss = self._new()
        cdef Polynomial_integer_dense_flint tt = self._new()
        cdef fmpz_t r
        fmpz_init(r)

        sig_on()
        fmpz_poly_xgcd(r, ss.__poly, tt.__poly, self.__poly,
                (<Polynomial_integer_dense_flint>right).__poly)
        sig_off()
        cdef Integer rr = PY_NEW(Integer)
        fmpz_get_mpz(rr.value, r)
        fmpz_clear(r)

        if rr.is_zero():
            f = self.base_extend(QQ)
            g, u, v = f.xgcd(right.base_extend(QQ))
            d = lcm([g.denominator(), u.denominator(), v.denominator()])
            R = self.parent()
            return R(d*g), R(d*u), R(d*v)
        else:
            return self._parent(rr), ss, tt


    cpdef _mul_(self, right):
        r"""
        Returns self multiplied by right.

        EXAMPLES::

            sage: R.<x> = PolynomialRing(ZZ)
            sage: (x - 2)*(x^2 - 8*x + 16)
            x^3 - 10*x^2 + 32*x - 32
        """
        cdef Polynomial_integer_dense_flint x = self._new()
        sig_on()
        fmpz_poly_mul(x.__poly, self.__poly,
                (<Polynomial_integer_dense_flint>right).__poly)
        sig_off()
        return x

    cpdef Polynomial _mul_trunc_(self, Polynomial right, long n):
        r"""
        Truncated multiplication

        .. SEEALSO::

            :meth:`_mul_` for standard multiplication

        EXAMPLES::

            sage: x = polygen(ZZ)
            sage: p1 = 1 + x + x^2 + x^4
            sage: p2 = -2 + 3*x^2 + 5*x^4
            sage: p1._mul_trunc_(p2, 4)
            3*x^3 + x^2 - 2*x - 2
            sage: (p1*p2).truncate(4)
            3*x^3 + x^2 - 2*x - 2
            sage: p1._mul_trunc_(p2, 6)
            5*x^5 + 6*x^4 + 3*x^3 + x^2 - 2*x - 2
        """
        if n <= 0:
            raise ValueError("length must be > 0")

        cdef Polynomial_integer_dense_flint x = self._new()
        sig_on()
        fmpz_poly_mullow(x.__poly, self.__poly,
                    (<Polynomial_integer_dense_flint>right).__poly,
                    n)
        sig_off()
        return x

    cpdef _lmul_(self, RingElement right):
        r"""
        Returns self multiplied by right, where right is a scalar (integer).

        EXAMPLES::

            sage: R.<x> = PolynomialRing(ZZ)
            sage: x*3
            3*x
            sage: (2*x^2 + 4)*3
            6*x^2 + 12
        """
        cdef Polynomial_integer_dense_flint x = self._new()
        sig_on()
        fmpz_poly_scalar_mul_mpz(x.__poly, self.__poly, (<Integer>right).value)
        sig_off()
        return x


    cpdef _rmul_(self, RingElement right):
        r"""
        Returns self multiplied by right, where right is a scalar (integer).

        EXAMPLES::

            sage: R.<x> = PolynomialRing(ZZ)
            sage: 3*x
            3*x
            sage: 3*(2*x^2 + 4)
            6*x^2 + 12
        """
        cdef Polynomial_integer_dense_flint x = self._new()
        sig_on()
        fmpz_poly_scalar_mul_mpz(x.__poly, self.__poly, (<Integer>right).value)
        sig_off()
        return x

    def __pow__(Polynomial_integer_dense_flint self, exp, ignored):
        """
        EXAMPLES::

            sage: R.<x> = ZZ[]
            sage: r = 2*x + 2
            sage: r^0
            1
            sage: r^2
            4*x^2 + 8*x + 4
            sage: r^-2
            1/(4*x^2 + 8*x + 4)

            sage: x^(2^20)
            x^1048576

        TESTS::

            sage: z = R(0)
            sage: z^0
            1
            sage: z^1
            0
            sage: z^-1
            Traceback (most recent call last):
            ...
            ZeroDivisionError: negative exponent in power of zero

        Check that :trac:`18278` is fixed::

            sage: R.<x> = ZZ[]
            sage: x^(1/2)
            Traceback (most recent call last):
            ...
            ValueError: not a 2nd power

            sage: x^(2^100)
            Traceback (most recent call last):
            ...
            OverflowError: Sage Integer too large to convert to C long

        Test fractional powers (:trac:`20086`)::

            sage: P.<R> = ZZ[]
            sage: (R^3 + 6*R^2 + 12*R + 8)^(1/3)
            R + 2
            sage: _.parent()
            Univariate Polynomial Ring in R over Integer Ring
            sage: P(4)^(1/2)
            2
            sage: _.parent()
            Univariate Polynomial Ring in R over Integer Ring

            sage: (R^2 + 3)^(1/2)
            Traceback (most recent call last):
            ...
            ValueError: 3 is not a 2nd power

            Ring in R over Integer Ring
            sage: P(2)^P(2)
            Traceback (most recent call last):
            ...
            TypeError: no canonical coercion from Univariate Polynomial
            Ring in R over Integer Ring to Rational Field
            sage: (R + 1)^P(2)
            Traceback (most recent call last):
            ...
            TypeError: no canonical coercion from Univariate Polynomial
            Ring in R over Integer Ring to Rational Field
            sage: (R + 1)^R
            Traceback (most recent call last):
            ...
            TypeError: no canonical coercion from Univariate Polynomial
            Ring in R over Integer Ring to Rational Field
            sage: 2^R
            Traceback (most recent call last):
            ...
            TypeError: no canonical coercion from Univariate Polynomial
            Ring in R over Integer Ring to Rational Field
        """
        cdef long nn
        cdef Polynomial_integer_dense_flint res

        try:
            nn = pyobject_to_long(exp)
        except TypeError:
            n = QQ.coerce(exp)
            num = n.numerator()
            den = n.denominator()

            if fmpz_poly_degree(self.__poly) == 0:
                return self.parent()(self[0].nth_root(den) ** num)

            return self.nth_root(den) ** num

        else:
            res = self._new()

            if self.is_zero():
                if nn == 0:
                    fmpz_poly_set_coeff_si(res.__poly, 0, 1)
                    return res
                elif nn < 0:
                    raise ZeroDivisionError("negative exponent in power of zero")
                else:
                    return res
            if nn < 0:
                sig_on()
                fmpz_poly_pow(res.__poly, self.__poly, -nn)
                sig_off()
                return ~res
            else:
                if self is self._parent.gen():
                    sig_on()
                    fmpz_poly_set_coeff_ui(res.__poly, nn, 1)
                    sig_off()
                else:
                    sig_on()
                    fmpz_poly_pow(res.__poly, self.__poly, nn)
                    sig_off()
                return res

    cpdef Polynomial _power_trunc(self, unsigned long n, long prec):
        r"""
        Truncated power

        TESTS::

            sage: R.<x> = ZZ[]
            sage: (x**2 - x + 1).power_trunc(100, 5)
            4411275*x^4 - 171600*x^3 + 5050*x^2 - 100*x + 1
            sage: R.zero().power_trunc(0, 1)
            1

            sage: x._power_trunc(2, -1)
            0
            sage: parent(_) is R
            True
        """
        if prec <= 0:
            # NOTE: flint crashes for prec < 0
            return self._parent.zero()

        cdef Polynomial_integer_dense_flint res
        res = self._new()
        fmpz_poly_pow_trunc(res.__poly, self.__poly, n, prec)
        return res

    def __floordiv__(Polynomial_integer_dense_flint self, right):
        """
        EXAMPLES::

            sage: R.<x> = ZZ[]
            sage: (x^2+1)//x
            x
            sage: (5*x^2+1)//(2*x)
            2*x

        Divide by a scalar.

        ::

            sage: (5*x^3 + 5*x + 10)//5
            x^3 + x + 2

        TESTS::

            sage: x//0
            Traceback (most recent call last):
            ...
            ZeroDivisionError: division by zero

            sage: (x^2 + 13*x + 169) // 13
            x + 13
        """
        cdef Polynomial_integer_dense_flint res = self._new()
        cdef Polynomial
        cdef long t
        if right == 0:
            raise ZeroDivisionError("division by zero")
        if not isinstance(right, Polynomial_integer_dense_flint):
            if right in ZZ:
                sig_on()
                fmpz_poly_scalar_fdiv_mpz(res.__poly, self.__poly,
                        (<Integer>ZZ(right)).value)
                sig_off()
                return res
        if self._parent is not right.parent():
            right = self._parent(right)
        sig_on()
        fmpz_poly_div(res.__poly, self.__poly,
                (<Polynomial_integer_dense_flint>right).__poly)
        sig_off()
        return res

    cpdef Polynomial inverse_series_trunc(self, long prec):
        r"""
        Return a polynomial approximation of precision ``prec`` of the inverse
        series of this polynomial.

        EXAMPLES::

            sage: x = polygen(ZZ)
            sage: p = 1+x+2*x^2
            sage: q5 = p.inverse_series_trunc(5)
            sage: q5
            -x^4 + 3*x^3 - x^2 - x + 1
            sage: p*q5
            -2*x^6 + 5*x^5 + 1

            sage: (x-1).inverse_series_trunc(5)
            -x^4 - x^3 - x^2 - x - 1

            sage: q100 = p.inverse_series_trunc(100)
            sage: (q100 * p).truncate(100)
            1

        TESTS::

            sage: ZZ['x'].zero().inverse_series_trunc(4)
            Traceback (most recent call last):
            ...
            ValueError: constant term is zero
            sage: ZZ['x'](2).inverse_series_trunc(4)
            Traceback (most recent call last):
            ...
            ValueError: constant term 2 is not a unit
            sage: x = polygen(ZZ)
            sage: (x+1).inverse_series_trunc(0)
            Traceback (most recent call last):
            ...
            ValueError: the precision must be positive, got 0
        """
        if prec <= 0:
            raise ValueError("the precision must be positive, got {}".format(prec))

        if fmpz_poly_degree(self.__poly) == -1:
            raise ValueError("constant term is zero")
        cdef fmpz_t c = fmpz_poly_get_coeff_ptr(self.__poly, 0)
        if fmpz_cmp_si(c, 1) and fmpz_cmp_si(c, -1):
            raise ValueError("constant term {} is not a unit".format(self[0]))

        cdef Polynomial_integer_dense_flint res = self._new()
        if prec <= 0:
            return res
        sig_on()
        fmpz_poly_inv_series(res.__poly, self.__poly, prec)
        sig_off()
        return res

    cpdef _unsafe_mutate(self, long n, value):
        r"""
        Sets coefficient of `x^n` to value.

        This is very unsafe, because Sage polynomials are supposed to be
        immutable. (Shhhh don't tell anyone!)

        EXAMPLES::

            sage: R.<x> = PolynomialRing(ZZ)
            sage: f = 2*x^2 + 3; f
            2*x^2 + 3
            sage: f._unsafe_mutate(1, 42); f
            2*x^2 + 42*x + 3

            sage: f._unsafe_mutate(1, int(5)); f
            2*x^2 + 5*x + 3
            sage: f._unsafe_mutate(1, Zmod(15)(7)); f
            2*x^2 + 7*x + 3
        """
        if n < 0:
            raise IndexError("n must be >= 0")
        if isinstance(value, int):
            sig_on()
            fmpz_poly_set_coeff_si(self.__poly, n, value)
            sig_off()
        elif isinstance(value, Integer):
            sig_on()
            fmpz_poly_set_coeff_mpz(self.__poly, n, (<Integer>value).value)
            sig_off()
        else:
            value = Integer(value)
            sig_on()
            fmpz_poly_set_coeff_mpz(self.__poly, n, (<Integer>value).value)
            sig_off()

    def real_root_intervals(self):
        """
        Returns isolating intervals for the real roots of this
        polynomial.

        EXAMPLES:
        We compute the roots of the characteristic polynomial of some
        Salem numbers::

            sage: R.<x> = PolynomialRing(ZZ)
            sage: f = 1 - x^2 - x^3 - x^4 + x^6
            sage: f.real_root_intervals()
            [((1/2, 3/4), 1), ((1, 3/2), 1)]
        """

        from sage.rings.polynomial.real_roots import real_roots

        return real_roots(self)

##     def __copy__(self):
##         f = Polynomial_integer_dense(self.parent())
##         f.__poly = self.__poly.copy()
##         return f


    def degree(self, gen=None):
        """
        Return the degree of this polynomial.

        The zero polynomial has degree -1.

        EXAMPLES::

            sage: R.<x> = PolynomialRing(ZZ)
            sage: x.degree()
            1
            sage: (x^2).degree()
            2
            sage: R(1).degree()
            0
            sage: R(0).degree()
            -1

        TESTS::

            sage: type(x.degree())
            <type 'sage.rings.integer.Integer'>
        """
        return smallInteger(fmpz_poly_degree(self.__poly))

    def pseudo_divrem(self, B):
        """
        Write ``A = self``.  This function computes polynomials `Q` and `R`
        and an integer `d` such that

        .. MATH::

             \mathop{\mathrm{lead}}(B)^d A = B Q + R

        where R has degree less than that of B.

        INPUT:

        - ``B`` -- a polynomial over `\ZZ`

        OUTPUT:

        - ``Q``, ``R`` -- polynomials
        - ``d`` -- nonnegative integer

        EXAMPLES::

            sage: R.<x> = ZZ['x']
            sage: A = R(range(10))
            sage: B = 3*R([-1, 0, 1])
            sage: Q, R, d = A.pseudo_divrem(B)
            sage: Q, R, d
            (9*x^7 + 8*x^6 + 16*x^5 + 14*x^4 + 21*x^3 + 18*x^2 + 24*x + 20, 75*x + 60, 1)
            sage: B.leading_coefficient()^d * A == B*Q + R
            True
        """
        cdef Polynomial_integer_dense_flint Q = self._new(), R = self._new(), _B = B
        cdef ulong d
        fmpz_poly_pseudo_divrem(Q.__poly, R.__poly, &d, self.__poly, _B.__poly)
        return Q, R, Integer(d)

    def discriminant(self, proof=True):
        r"""
        Return the discriminant of self, which is by definition

        .. MATH::

            (-1)^{m(m-1)/2} \mathop{\mathrm{resultant}}(a, a')/\mathop{\mathrm{lc}}(a),

        where `m = \mathop{\mathrm{deg}}(a)`, and `\mathop{\mathrm{lc}}(a)` is
        the leading coefficient of a. If ``proof`` is False (the default is
        True), then this function may use a randomized strategy that errors
        with probability no more than `2^{-80}`.

        EXAMPLES::

            sage: R.<x> = ZZ[]
            sage: f = 3*x^3 + 2*x + 1
            sage: f.discriminant()
            -339
            sage: f.discriminant(proof=False)
            -339

        TESTS:

        Confirm that :trac:`17603` has been applied::

            sage: f.disc()
            -339
        """
        cdef ZZX_c ntl_poly
        cdef ZZ_c* temp
        cdef Integer x
        fmpz_poly_get_ZZX(ntl_poly, self.__poly)

        temp = ZZX_discriminant(&ntl_poly, proof)
        x = PY_NEW(Integer)
        ZZ_to_mpz(x.value, temp)
        del temp

        return x

    # Alias for discriminant
    disc = discriminant

    def __pari__(self, variable=None):
        """
        EXAMPLES::

            sage: t = PolynomialRing(ZZ,"t").gen()
            sage: f = t^3 + 3*t - 17
            sage: pari(f)
            t^3 + 3*t - 17
            sage: f.__pari__(variable='y')
            y^3 + 3*y - 17
        """
        if variable is None:
            variable = self.parent().variable_name()
        return pari(self.list()).Polrev(variable)


    def squarefree_decomposition(Polynomial_integer_dense_flint self):
        """
        Return the square-free decomposition of self.  This is
        a partial factorization of self into square-free, relatively
        prime polynomials.

        This is a wrapper for the NTL function SquareFreeDecomp.

        EXAMPLES::

            sage: R.<x> = PolynomialRing(ZZ)
            sage: p = (x-1)^2 * (x-2)^2 * (x-3)^3 * (x-4)
            sage: p.squarefree_decomposition()
            (x - 4) * (x^2 - 3*x + 2)^2 * (x - 3)^3
            sage: p = 37 * (x-1)^2 * (x-2)^2 * (x-3)^3 * (x-4)
            sage: p.squarefree_decomposition()
            (37) * (x - 4) * (x^2 - 3*x + 2)^2 * (x - 3)^3

        TESTS:

        Verify that :trac:`13053` has been resolved::

            sage: R.<x> = PolynomialRing(ZZ, implementation='FLINT')
            sage: f=-x^2
            sage: f.squarefree_decomposition()
            (-1) * x^2

        """
        cdef ZZX_c** v
        cdef long* e
        cdef long i, n
        cdef fmpz_poly_t ppart
        cdef ZZX_c ntl_poly
        cdef Integer z
        cdef Polynomial_integer_dense_flint fac

        # the sign of the content is the sign of the leading coefficient
        z = self.content()
        if not z.is_one():
            fmpz_poly_init(ppart)

            # the primitive part returned by FLINT has positive leading
            # coefficient
            fmpz_poly_primitive_part(ppart, self.__poly)

            fmpz_poly_get_ZZX(ntl_poly, ppart)
            fmpz_poly_clear(ppart)
        else:
            fmpz_poly_get_ZZX(ntl_poly, self.__poly)

        # input is primitive, with positive leading coefficient
        ZZX_squarefree_decomposition(&v, &e, &n, &ntl_poly)

        F = []
        for i from 0 <= i < n:
            fac = self._new()
            fmpz_poly_set_ZZX(fac.__poly, v[i][0])
            F.append( (fac,e[i]) )
            del v[i]
        sig_free(v)
        sig_free(e)

        return Factorization(F, unit=z, sort=False)

    def _factor_pari(self):
        """
        EXAMPLES::

            sage: R.<x> = ZZ[]
            sage: f = (x^2-2)*(x^5-3)^2
            sage: f._factor_pari()
            (x^2 - 2) * (x^5 - 3)^2
            sage: (1234567898765432123456789876543212345678987*f)._factor_pari()
            1234567898765432123456789876543212345678987 * (x^2 - 2) * (x^5 - 3)^2
        """
        return Polynomial.factor(self) # uses pari for integers over ZZ

    def _factor_ntl(self):
        """
        EXAMPLES::

            sage: R.<x> = ZZ[]
            sage: f = (x^2-2)*(x^5-3)^2
            sage: f._factor_ntl()
            (x^2 - 2) * (x^5 - 3)^2
            sage: (12345678987654321234567898765432123456789876*f)._factor_ntl()
            12345678987654321234567898765432123456789876 * (x^2 - 2) * (x^5 - 3)^2
        """
        cdef Polynomial_integer_dense_flint fac_py
        cdef fmpz_t tcontent
        cdef ZZX_c ntl_poly
        cdef ZZ_c content
        cdef vec_pair_ZZX_long_c factors
        cdef long i
        cdef int sig_me = fmpz_poly_degree(self.__poly)

        fmpz_poly_get_ZZX(ntl_poly, self.__poly)

        if sig_me > 10:
            sig_on()
        ZZX_factor(content, factors, ntl_poly, 0, 0)
        if sig_me > 10:
            sig_off()

        results = []
        unit = None

        if ZZ_sign(content) < 0:
            unit = Integer(-1)
            ZZ_abs(content, content)

        if not ZZ_IsOne(content):
            fac_py = self._new()
            fmpz_init(tcontent)
            fmpz_set_ZZ(tcontent, content)
            fmpz_poly_set_coeff_fmpz(fac_py.__poly, 0, tcontent)
            results.append( (fac_py,1) )
            fmpz_clear(tcontent)

        for i from 0 <= i < factors.length():
            fac_py = self._new()
            fmpz_poly_set_ZZX(fac_py.__poly, factors.RawGet(i).a)
            results.append( (fac_py,factors.RawGet(i).b) )
        return Factorization(results, unit = unit)

    def factor(self):
        """
        This function overrides the generic polynomial factorization to
        make a somewhat intelligent decision to use Pari or NTL based on
        some benchmarking.

        Note: This function factors the content of the polynomial,
        which can take very long if it's a really big integer.  If you
        do not need the content factored, divide it out of your
        polynomial before calling this function.

        EXAMPLES::

            sage: R.<x>=ZZ[]
            sage: f=x^4-1
            sage: f.factor()
            (x - 1) * (x + 1) * (x^2 + 1)
            sage: f=1-x
            sage: f.factor()
            (-1) * (x - 1)
            sage: f.factor().unit()
            -1
            sage: f = -30*x; f.factor()
            (-1) * 2 * 3 * 5 * x
        """
        cdef int i
        cdef long deg = fmpz_poly_degree(self.__poly)
        # it appears that pari has a window from about degrees 30 and 300
        # in which it beats NTL.
        c = self.content()
        g = self//c
        if deg < 30 or deg > 300:
            return c.factor()*g._factor_ntl()
        else:
            return c.factor()*g._factor_pari()

    def factor_mod(self, p):
        """
        Return the factorization of self modulo the prime `p`.

        INPUT:

        - ``p`` -- prime

        OUTPUT:

        factorization of self reduced modulo p.

        EXAMPLES::

            sage: R.<x> = ZZ['x']
            sage: f = -3*x*(x-2)*(x-9) + x
            sage: f.factor_mod(3)
            x
            sage: f = -3*x*(x-2)*(x-9)
            sage: f.factor_mod(3)
            Traceback (most recent call last):
            ...
            ArithmeticError: factorization of 0 is not defined

            sage: f = 2*x*(x-2)*(x-9)
            sage: f.factor_mod(7)
            (2) * x * (x + 5)^2
        """
        from sage.rings.finite_rings.finite_field_constructor import FiniteField
        p = Integer(p)
        if not p.is_prime():
            raise ValueError("p must be prime")
        if all([c%p==0 for c in self.coefficients()]):
            raise ArithmeticError("factorization of 0 is not defined")
<<<<<<< HEAD
        f = self._pari_()
=======
        f = self.__pari__()
>>>>>>> d7d4234f
        G = f.factormod(p)
        k = FiniteField(p)
        R = k[self.parent().variable_name()]
        return R(1)._factor_pari_helper(G, unit=R(self).leading_coefficient())


    def factor_padic(self, p, prec=10):
        """
        Return `p`-adic factorization of self to given precision.

        INPUT:

        - ``p`` -- prime

        - ``prec`` -- integer; the precision

        OUTPUT:

        - factorization of ``self`` over the completion at `p`.

        EXAMPLES::

            sage: R.<x> = PolynomialRing(ZZ)
            sage: f = x^2 + 1
            sage: f.factor_padic(5, 4)
            ((1 + O(5^4))*x + (2 + 5 + 2*5^2 + 5^3 + O(5^4))) * ((1 + O(5^4))*x + (3 + 3*5 + 2*5^2 + 3*5^3 + O(5^4)))

        A more difficult example::

            sage: f = 100 * (5*x + 1)^2 * (x + 5)^2
            sage: f.factor_padic(5, 10)
            (4 + O(5^10)) * ((5 + O(5^11)))^2 * ((1 + O(5^10))*x + (5 + O(5^10)))^2 * ((5 + O(5^10))*x + (1 + O(5^10)))^2

        """
        from sage.rings.padics.factory import Zp

        p = Integer(p)
        prec = Integer(prec)

        # Parent field for coefficients and polynomial
        K = Zp(p, prec, type='capped-rel')
        R = K[self.parent().variable_name()]

        # Factor the *exact* polynomial using factorpadic()
        G = self._pari_with_name().factorpadic(p, prec)

        from sage.rings.polynomial.padics.polynomial_padic import _pari_padic_factorization_to_sage
        return _pari_padic_factorization_to_sage(G, R, self.leading_coefficient())

    cpdef list list(self, bint copy=True):
        """
        Return a new copy of the list of the underlying
        elements of ``self``.

        EXAMPLES::

            sage: x = PolynomialRing(ZZ,'x').0
            sage: f = x^3 + 3*x - 17
            sage: f.list()
            [-17, 3, 0, 1]
            sage: f = PolynomialRing(ZZ,'x')(0)
            sage: f.list()
            []
        """
        return [self.get_unsafe(i) for i in range(self.degree()+1)]


    @coerce_binop
    def resultant(self, other, proof=True):
        """
        Returns the resultant of self and other, which must lie in the same
        polynomial ring.

        If ``proof = False`` (the default is ``proof=True``), then this function may
        use a randomized strategy that errors with probability no more than
        `2^{-80}`.

        INPUT:

        - other -- a polynomial

        OUTPUT:

        an element of the base ring of the polynomial ring

        EXAMPLES::

            sage: x = PolynomialRing(ZZ,'x').0
            sage: f = x^3 + x + 1;  g = x^3 - x - 1
            sage: r = f.resultant(g); r
            -8
            sage: r.parent() is ZZ
            True
        """
        if not isinstance(other, Polynomial_integer_dense_flint):
            other = self.parent()(other)
        elif self.parent() is not other.parent():
            raise TypeError

        cdef fmpz_t res
        fmpz_init(res)
        cdef Integer x = PY_NEW(Integer)

        sig_on()
        fmpz_poly_resultant(res, self.__poly,
                (<Polynomial_integer_dense_flint>other).__poly)
        sig_off()
        fmpz_get_mpz(x.value, res)
        fmpz_clear(res)
        return x

    def reverse(self, degree=None):
        """
        Return a polynomial with the coefficients of this polynomial reversed.

        If an optional degree argument is given the coefficient list will be
        truncated or zero padded as necessary and the reverse polynomial will
        have the specified degree.

        EXAMPLES::

            sage: R.<x> = ZZ[]
            sage: p = R([1,2,3,4]); p
            4*x^3 + 3*x^2 + 2*x + 1
            sage: p.reverse()
            x^3 + 2*x^2 + 3*x + 4
            sage: p.reverse(degree=6)
            x^6 + 2*x^5 + 3*x^4 + 4*x^3
            sage: p.reverse(degree=2)
            x^2 + 2*x + 3

        TESTS::

            sage: p.reverse(degree=1.5r)
            Traceback (most recent call last):
            ...
            ValueError: degree argument must be a non-negative integer, got 1.5
        """
        cdef Polynomial_integer_dense_flint res = self._new()
        cdef unsigned long d
        if degree:
            d = degree
            if d != degree:
                raise ValueError("degree argument must be a non-negative integer, got %s" % degree)
            # FLINT expects length
            fmpz_poly_reverse(res.__poly, self.__poly, d+1)
        else:
            fmpz_poly_reverse(res.__poly, self.__poly,
                    fmpz_poly_length(self.__poly))
        return res

    def revert_series(self, n):
        r"""
        Return a polynomial `f` such that `f(self(x)) = self(f(x)) = x mod x^n`.

        EXAMPLES::

            sage: R.<t> = ZZ[]
            sage: f = t - t^3 + t^5
            sage: f.revert_series(6)
            2*t^5 + t^3 + t

            sage: f.revert_series(-1)
            Traceback (most recent call last):
            ...
            ValueError: argument n must be a non-negative integer, got -1

            sage: g = - t^3 + t^5
            sage: g.revert_series(6)
            Traceback (most recent call last):
            ...
            ValueError: self must have constant coefficient 0 and a unit for coefficient t^1
        """
        cdef Polynomial_integer_dense_flint res = self._new()
        cdef unsigned long m
        if n < 0:
            raise ValueError("argument n must be a non-negative integer, got {}".format(n))
        m = n
        if not self[0].is_zero() or not self[1].is_unit():
            raise ValueError("self must have constant coefficient 0 and a unit for coefficient {}^1".format(self.parent().gen()))

        sig_on()
        fmpz_poly_revert_series(res.__poly, self.__poly, m)
        sig_off()

        return res<|MERGE_RESOLUTION|>--- conflicted
+++ resolved
@@ -1610,11 +1610,7 @@
             raise ValueError("p must be prime")
         if all([c%p==0 for c in self.coefficients()]):
             raise ArithmeticError("factorization of 0 is not defined")
-<<<<<<< HEAD
-        f = self._pari_()
-=======
         f = self.__pari__()
->>>>>>> d7d4234f
         G = f.factormod(p)
         k = FiniteField(p)
         R = k[self.parent().variable_name()]
