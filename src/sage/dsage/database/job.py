############################################################################
#
#   DSAGE: Distributed SAGE
#
#       Copyright (C) 2006, 2007 Yi Qiang <yqiang@gmail.com>
#
#  Distributed under the terms of the GNU General Public License (GPL)
#
#    This code is distributed in the hope that it will be useful,
#    but WITHOUT ANY WARRANTY; without even the implied warranty of
#    MERCHANTABILITY or FITNESS FOR A PARTICULAR PURPOSE.  See the GNU
#    General Public License for more details.
#
#  The full text of the GPL is available at:
#
#                  http://www.gnu.org/licenses/
############################################################################

import datetime
import cPickle
import zlib
import bz2
import os
import copy

from persistent import Persistent

class Job(Persistent):
    r"""
    Defines a Job that gets distributed to clients.

    """

<<<<<<< HEAD
    def __init__(self, id=None, name=None, file=None, parent=None,
                 author=None, type_='sage'):
=======
    def __init__(self, id_=None, name=None, code=None, parent=None,
                 user_id=None, type_='sage'):
>>>>>>> 4d856a10
        r"""
        Creates a new job.

        Parameters:
        name -- job name
        id -- job id (must be unique)
        code -- job code
        parent -- sets if the job is a parent job
        user_id -- author of the job (not neccesarily unique)
        type -- the type of the job (file, string, generator)
                defaults to string

        """

        self.jdict = {}

        # Job keywords
<<<<<<< HEAD
        self.jdict['num'] = None
        self.jdict['id'] = id
        self.jdict['name'] = name
        self.jdict['file'] = file
        self.jdict['author'] = author
=======
        self.jdict['job_id'] = id_
        self.jdict['name'] = name
        self.jdict['code'] = code
        self.jdict['user_id'] = user_id
>>>>>>> 4d856a10
        self.jdict['data'] = []
        self.jdict['output'] = ''
        self.jdict['worker_info'] = None
        # Valid status keywords:
        # new, completed, incomplete, processing
        self.jdict['status'] = 'new'
        self.jdict['creation_time'] = datetime.datetime.now()
<<<<<<< HEAD
        self.jdict['updated_time'] = None
=======
        self.jdict['update_time'] = None
>>>>>>> 4d856a10
        self.jdict['finish_time'] = None
        self.jdict['killed'] = False
        self.jdict['type'] = type_
        self.jdict['result'] = None # result should be a pickled object
        self.jdict['failures'] = 0
<<<<<<< HEAD

=======
        self.jdict['verifiable'] = False # is this job easily verified?
>>>>>>> 4d856a10

        # These might become deprecated
        self.jdict['parent'] = parent
        self.jdict['children'] = []

    def __str__(self):
        return str(self.jdict)

    def num_of_children(self):
        return len(self.jdict['children'])

    def get_name(self):
        return self.jdict['name']
    def set_name(self, value):
        if not isinstance(value, str):
            raise TypeError
        self.jdict['name'] = value
    name = property(fget=get_name, fset=set_name, fdel=None, doc='Job name')

    def get_code(self):
        return self.jdict['code']
    def set_code(self, value):
        if not isinstance(value, str):
            raise TypeError
        self.jdict['code'] = value
    code = property(fget=get_code, fset=set_code, fdel=None,
                    doc='Job code')

    def get_id(self):
        return self.jdict['job_id']
    def set_id(self, value):
<<<<<<< HEAD
#        if not isinstance(value, str):
#            raise TypeError
        self.jdict['id'] = value
    id = property(fget=get_id, fset=set_id, fdel=None, doc='Job ID')

    def get_num(self):
        if self.id is None:
            return None
        s = self.id.find('_') + 1
        return int(self.id[s:])
    def set_num(self, value):
        pass
    num = property(fget=get_num, fset=set_num, fdel=None, doc='Job Number')

=======
        if not isinstance(value, str):
            raise TypeError
        self.jdict['job_id'] = value
    id = property(fget=get_id, fset=set_id, fdel=None, doc='Job ID')

>>>>>>> 4d856a10
    def get_status(self):
        return self.jdict['status']
    def set_status(self, value):
        # statuses = ['new', 'completed', 'incomplete', 'processing']
        # if not value in statuses:
        #    raise TypeError
        #if value == 'completed':
        #    self.finish_time = datetime.datetime.now()
        self.jdict['status'] = value
    status = property(fget=get_status, fset=set_status, fdel=None,
                      doc='Job status')

    def get_result(self):
        # loads the result
        try:
            result = cPickle.loads(self.jdict['result'])
        except Exception, msg1:
            try:
                result = cPickle.loads(zlib.decompress(self.jdict['result']))
            except Exception, msg2:
                try:
                    result = cPickle.loads(bz2.decompress(self.jdict['result']))
                except:
                    result = self.jdict['result']
        return result
    def set_result(self, value):
        self.jdict['result'] = value
    result = property(fget=get_result, fset=set_result, fdel=None,
                      doc='Job result')

    def get_data(self):
       return self.jdict['data']
    def set_data(self, value):
       self.jdict['data'] = value
    data = property(fget=get_data, fset=set_data, fdel=None,
                  doc='Job data')

    def get_output(self):
        return self.jdict['output']
    def set_output(self, value):
        self.jdict['output'] = value
    output = property(fget=get_output, fset=set_output, fdel=None,
                      doc='Job output')

    def get_user_id(self):
        return self.jdict['user_id']
    def set_user_id(self, value):
        self.jdict['user_id'] = value
    user_id = property(fget=get_user_id, fset=set_user_id, fdel=None,
                      doc='Job author')

    def get_finish_time(self):
        return self.jdict['finish_time']
    def set_finish_time(self, value):
        if not isinstance(value, datetime.datetime):
            raise TypeError
        self.jdict['finish_time'] = value
    finish_time = property(fget=get_finish_time, fset=set_finish_time,
                           fdel=None, doc='Job finish time')

    def get_update_time(self):
        return self.jdict['update_time']
    def set_update_time(self, value):
        if not isinstance(value, datetime.datetime):
            raise TypeError
        self.jdict['update_time'] = value
    update_time = property(fget=get_update_time, fset=set_update_time,
                            fdel=None, doc='Job updated time')

    def get_creation_time(self):
        return self.jdict['creation_time']

    def set_creation_time(self, value):
        print type(value)
        if not isinstance(value, datetime.datetime):
            raise TypeError
        self.jdict['creation_time'] = value
    creation_time = property(fget=get_creation_time, fset=set_creation_time,
                             fdel=None, doc='Job creation time')

    def get_type(self):
        return self.jdict['type']
    def set_type(self, value):
        types = ['sage', 'spyx', 'py']
        if value not in types:
            raise TypeError

        self.jdict['type'] = value
    type = property(fget=get_type, fset=set_type,
                    fdel=None, doc='Job type')

    def get_failures(self):
        return self.jdict['failures']
    def set_failures(self, value):
        if not isinstance(value, int):
            raise TypeError
        self.jdict['failures'] = value
    failures = property(fget=get_failures, fset=set_failures,
                        fdel=None, doc='Number of failures')

    def get_killed(self):
        return self.jdict['killed']
    def set_killed(self, value):
        if not isinstance(value, bool):
            raise TypeError
        self.jdict['killed'] = value
    killed = property(fget=get_killed, fset=set_killed,
                      fdel=None, doc='Job killed status')

    def get_worker_info(self):
        return self.jdict['worker_info']
    def set_worker_info(self, value):
        self.jdict['worker_info'] = value
    worker_info = property(fget=get_worker_info, fset=set_worker_info,
                           fdel=None, doc='Worker info')

    def get_verifiable(self):
        return self.jdict['verifiable']
    def set_verifiable(self, value):
        if not isinstance(value, bool):
            raise TypeError
        self.jdict['verifiable'] = value

    def attach(self, var, obj, file_name=None):
        r"""
        Attaches an object to a job.

        Parameters:
        var -- the variable name you'd like the worker to use
        obj -- the object you want to attach
        filename -- optional, if your object is a saved sobj

        """

        if file_name:
            try:
                s = open(file_name, 'rb').read()
                s = zlib.compress(s)
            except:
                print 'Unable to load %s. ' % file_name
                return
        else:
            try:
                s = cPickle.dumps(obj, 2)
                s = zlib.compress(s)
            except PicklingError:
                print 'Unable to attach your object.'
                return
        self.jdict['data'].append((var, s, 'object'))

    def attach_file(self, file_name):
        r"""
        Attach a file to a job.

        Parameters:
        file_name -- obvious

        """

        try:
            f = open(file_name, 'rb').read()
            f = zlib.compress(f)
        except:
            print 'Unable to read file.'
            return

        # Strip out any hard coded path in the file name
        file_name = os.path.split(file_name)[1]
        self.jdict['data'].append((file_name, f, 'file'))

    def pickle(self):
        r"""
        Returns a pickled representation of self.

        """

        try:
            s = cPickle.dumps(self, 2)
            s = zlib.compress(s)
        except:
            print 'Error pickling self'
            return
        return s

    def unpickle(self, pickled_job):
        r"""
        Returns the unpickled version of myself.

        """

        return cPickle.loads(zlib.decompress(pickled_job))

    def reduce(self):
        r"""
        Returns a reduced form of Job.jdict to be sent over the network.

        """

        # TODO: Figure out what attributes are safe to delete

        # dump and compress the data of the job
        jdict = copy.deepcopy(self.jdict)
        jdict['data'] = cPickle.dumps(self.jdict['data'], 2)
        jdict['data'] = zlib.compress(jdict['data'])

        return jdict

def expand_job(jdict):
    r"""
    This method recreates a Job object given a jdict.

    """

    if jdict is None:
        return None

    job = Job()

    # decompress and load data
    try:
        jdict['data'] = zlib.decompress(jdict['data'])
        jdict['data'] = cPickle.loads(jdict['data'])
    except:
        jdict['data'] = None
    # swap the jdicts, easy eh?
    job.jdict = jdict

    return job<|MERGE_RESOLUTION|>--- conflicted
+++ resolved
@@ -31,13 +31,8 @@
 
     """
 
-<<<<<<< HEAD
-    def __init__(self, id=None, name=None, file=None, parent=None,
-                 author=None, type_='sage'):
-=======
     def __init__(self, id_=None, name=None, code=None, parent=None,
                  user_id=None, type_='sage'):
->>>>>>> 4d856a10
         r"""
         Creates a new job.
 
@@ -55,18 +50,10 @@
         self.jdict = {}
 
         # Job keywords
-<<<<<<< HEAD
-        self.jdict['num'] = None
-        self.jdict['id'] = id
-        self.jdict['name'] = name
-        self.jdict['file'] = file
-        self.jdict['author'] = author
-=======
         self.jdict['job_id'] = id_
         self.jdict['name'] = name
         self.jdict['code'] = code
         self.jdict['user_id'] = user_id
->>>>>>> 4d856a10
         self.jdict['data'] = []
         self.jdict['output'] = ''
         self.jdict['worker_info'] = None
@@ -74,21 +61,13 @@
         # new, completed, incomplete, processing
         self.jdict['status'] = 'new'
         self.jdict['creation_time'] = datetime.datetime.now()
-<<<<<<< HEAD
-        self.jdict['updated_time'] = None
-=======
         self.jdict['update_time'] = None
->>>>>>> 4d856a10
         self.jdict['finish_time'] = None
         self.jdict['killed'] = False
         self.jdict['type'] = type_
         self.jdict['result'] = None # result should be a pickled object
         self.jdict['failures'] = 0
-<<<<<<< HEAD
-
-=======
         self.jdict['verifiable'] = False # is this job easily verified?
->>>>>>> 4d856a10
 
         # These might become deprecated
         self.jdict['parent'] = parent
@@ -120,28 +99,11 @@
     def get_id(self):
         return self.jdict['job_id']
     def set_id(self, value):
-<<<<<<< HEAD
-#        if not isinstance(value, str):
-#            raise TypeError
-        self.jdict['id'] = value
-    id = property(fget=get_id, fset=set_id, fdel=None, doc='Job ID')
-
-    def get_num(self):
-        if self.id is None:
-            return None
-        s = self.id.find('_') + 1
-        return int(self.id[s:])
-    def set_num(self, value):
-        pass
-    num = property(fget=get_num, fset=set_num, fdel=None, doc='Job Number')
-
-=======
         if not isinstance(value, str):
             raise TypeError
         self.jdict['job_id'] = value
     id = property(fget=get_id, fset=set_id, fdel=None, doc='Job ID')
 
->>>>>>> 4d856a10
     def get_status(self):
         return self.jdict['status']
     def set_status(self, value):
