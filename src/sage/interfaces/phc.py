r"""
Interface to PHC.

PHC computes numerical information about systems of polynomials over
the complex numbers.

PHC implements polynomial homotopy methods to exploit structure in
order to better approximate all isolated solutions. The package also
includes extra tools to handle positive dimensional solution
components.

AUTHORS:

- PHC was written by J. Verschelde, R. Cools, and many others (?)

- William Stein and Kelly ?? -- first version of interface to PHC

- Marshall Hampton -- second version of interface to PHC

- Marshall Hampton and Alex Jokela -- third version, path tracking

"""

#*****************************************************************************
#       Copyright (C) 2006 William Stein <wstein@gmail.com>
#       Copyright (C) 2008 Marshall Hampton <hamptonio@gmail.com>
#
#  Distributed under the terms of the GNU General Public License (GPL)
#  as published by the Free Software Foundation; either version 2 of
#  the License, or (at your option) any later version.
#                  http://www.gnu.org/licenses/
#*****************************************************************************

import os

from sage.misc.all import tmp_filename
from sage.rings.real_mpfr import RR
from sage.rings.all import CC
from sage.rings.integer import Integer
from sage.plot.plot import *
import re

import pexpect

def get_solution_dicts(output_file_contents, input_ring, get_failures = True):
    """
    Returns a list of dictionaries of variable:value (key:value)
    pairs.  Only used internally; see the solution_dict function in
    the PHC_Object class definition for details.

    INPUT:

    - output_file_contents -- phc solution output as a string
    - input_ring -- a PolynomialRing that variable names can be coerced into

    OUTPUT:

    a list of dictionaries of solutions

    EXAMPLES::

        sage: from sage.interfaces.phc import *
        sage: R2.<x1,x2> = PolynomialRing(QQ,2)
        sage: test_sys = [(x1-1)^5-x2, (x2-1)^5-1]
        sage: sol = phc.blackbox(test_sys, R2)             # optional -- phc
        sage: test = get_solution_dicts(sol.output_file_contents,R2)  # optional -- phc
        sage: str(sum([q[x1].real() for q in test]))[0:4]  # optional -- phc
        '25.0'
    """
    output_list = output_file_contents.splitlines()
    test = 'False'
    solution_dicts = []
    for solution_line in range(len(output_list)-1,-1,-1):
        if output_list[solution_line].find('THE SOLUTIONS') == 0:
            break
    try:
        var_number = int(output_list[solution_line+2].split(' ')[1])
        sol_number = int(output_list[solution_line+2].split(' ')[0])
    except IndexError:
        var_number = int(output_list[solution_line+1].split(' ')[1])
        sol_number = int(output_list[solution_line+1].split(' ')[0])
    for i in range(solution_line + 1,len(output_list)):
        if output_list[i].count('the solution for t') == 1:
            if output_list[i-3].count('success') > 0 or get_failures == True:
                temp_dict = {}
                for j in range(1,var_number+1):
                    rawsplit = output_list[i+j].split(': ')[1].split(' ')
                    for extras in range(rawsplit.count('')):
                        rawsplit.remove('')
                    temp_var = output_list[i+j].split(': ')[0].replace(' ','')
                    temp_dict[input_ring(temp_var)] = CC(rawsplit[0],rawsplit[1])
                solution_dicts.append(temp_dict)
    return solution_dicts

def get_classified_solution_dicts(output_file_contents, input_ring, get_failures = True):
    """
    Returns a dictionary of lists of dictionaries of variable:value (key:value)
    pairs.  Only used internally; see the classified_solution_dict function in
    the PHC_Object class definition for details.

    INPUT:

    - output_file_contents -- phc solution output as a string
    - input_ring -- a PolynomialRing that variable names can be coerced into

    OUTPUT:

    - a dictionary of lists if dictionaries of solutions, classifies by type

    EXAMPLES::

        sage: from sage.interfaces.phc import *
        sage: R2.<x1,x2> = PolynomialRing(QQ,2)
        sage: test_sys = [(x1-2)^5-x2, (x2-1)^5-1]
        sage: sol = phc.blackbox(test_sys, R2)          # optional -- phc
        sage: sol_classes = get_classified_solution_dicts(sol.output_file_contents,R2)  # optional -- phc
        sage: len(sol_classes['real'])            # optional -- phc
        1
    """
    output_list = output_file_contents.splitlines()
    test = 'False'
    solution_dicts = {}
    solution_types = ['complex', 'real','failure']
    for sol_type in solution_types:
        solution_dicts[sol_type] = []
    for solution_line in range(len(output_list)-1,-1,-1):
        if output_list[solution_line].find('THE SOLUTIONS') == 0:
            break
    var_number = int(output_list[solution_line+2].split(' ')[1])
    sol_number = int(output_list[solution_line+2].split(' ')[0])
    for i in range(solution_line + 1,len(output_list)):
        if output_list[i].count('the solution for t') == 1:
            phc_type = output_list[i+var_number+1].split(' = ')[-1]
            if phc_type.find('complex') != -1:
                phc_type = 'complex'
            elif phc_type.find('real') != -1:
                phc_type = 'real'
            else:
                phc_type = 'failure'
            temp_dict = {}
            for j in range(1,var_number+1):
                rawsplit = output_list[i+j].split(': ')[1].split(' ')
                for extras in range(rawsplit.count('')):
                    rawsplit.remove('')
                temp_var = output_list[i+j].split(': ')[0].replace(' ','')
                if phc_type == 'real':
                    temp_dict[input_ring(temp_var)] = RR(rawsplit[0])
                else:
                    temp_dict[input_ring(temp_var)] = CC(rawsplit[0],rawsplit[1])
            solution_dicts[phc_type].append(temp_dict)
    return solution_dicts

def get_variable_list(output_file_contents):
    """
    Returns the variables, as strings, in the order in which PHCpack has processed them.

    EXAMPLES::

        sage: from sage.interfaces.phc import *
        sage: R2.<x1,x2> = PolynomialRing(QQ,2)
        sage: test_sys = [(x1-2)^5-x2, (x2-1)^5-1]
        sage: sol = phc.blackbox(test_sys, R2)             # optional -- phc
        sage: get_variable_list(sol.output_file_contents)  # optional -- phc
        ['x1', 'x2']
    """
    output_list = output_file_contents.splitlines()
    for solution_line in range(len(output_list)-1,-1,-1):
        if output_list[solution_line].find('THE SOLUTIONS') == 0:
            break
    var_number = int(output_list[solution_line+2].split(' ')[1])
    varlist = []
    for var_ind in range(var_number):
        var = output_list[solution_line + 8 + var_ind].split(' ')[1]
        varlist.append(var)
    return varlist

class PHC_Object:

    def __init__(self, output_file_contents, input_ring):
        """
        A container for data from the PHCpack program - lists of float
        solutions, etc.  Currently the file contents are kept as a string;
        for really large outputs this would be bad.

        INPUT:

        - output_file_contents: the string output of PHCpack
        - input_ring: for coercion of the variables into the desired ring.

        EXAMPLES::

            sage: from sage.interfaces.phc import phc
            sage: R2.<x,y> = PolynomialRing(QQ,2)
            sage: start_sys = [(x-1)^2+(y-1)-1, x^2+y^2-1]
            sage: sol = phc.blackbox(start_sys, R2)  # optional -- phc
            sage: str(sum([x[0] for x in sol.solutions()]).real())[0:3]  # optional -- phc
            '2.0'
        """
        self.output_file_contents = output_file_contents
        self.input_ring = input_ring


    def save_as_start(self, start_filename = None, sol_filter = ''):
        """
        Saves a solution as a phcpack start file.  The usual output is
        just as a string, but it can be saved to a file as well.  Even
        if saved to a file, it still returns the output string.

        EXAMPLES::

            sage: from sage.interfaces.phc import phc
            sage: R2.<x,y> = PolynomialRing(QQ,2)
            sage: start_sys = [x^3-y^2,y^5-1]
            sage: sol = phc.blackbox(start_sys, R2)  # optional -- phc
            sage: start_save = sol.save_as_start()   # optional -- phc
            sage: end_sys = [x^7-2,y^5-x^2]          # optional -- phc
            sage: sol = phc.start_from(start_save, end_sys, R2)  # optional -- phc
            sage: len(sol.solutions())               # optional -- phc
            15
        """
        start_data = ''
        output_list = self.output_file_contents.splitlines()
        for a_line in output_list:
            if a_line.find('ROOT COUNTS') != -1 or a_line.find('START SOLUTIONS') != -1:
                break
            else:
                start_data += a_line + '\n'
        for index in range(len(output_list)-1,0,-1):
            a_line = output_list[index]
            if a_line.find('THE SOLUTIONS') != -1:
                found_solutions = index
                break
        start_data += output_list[found_solutions] + '\n\n'
        try:
            var_number = int(output_list[found_solutions+1].split(' ')[1])
        except Exception:
            # bad error handling
            var_number = int(output_list[found_solutions+2].split(' ')[1])
        sol_count = 0
        sol_data = ''
        for i in range(found_solutions + 2, len(output_list)):
            if output_list[i].count('the solution for t') == 1 and output_list[i+1+var_number].find(sol_filter) != -1:
                phc_type = output_list[i+var_number+1].split(' = ')[-1]
                if phc_type.find('no solution') == -1:
                    sol_count += 1
                    for ind2 in range(i-3,i+var_number+2):
                        sol_data += output_list[ind2] + '\n'
        jan_bar = '===========================================================================\n'
        sol_data += jan_bar
        start_data += str(sol_count) + ' ' + str(var_number) + '\n'
        start_data += jan_bar + sol_data
        if start_filename is not None:
            start_file = open(start_filename, 'w')
            start_file.write(start_data)
            start_file.close()
        return start_data

    def classified_solution_dicts(self):
        """
        Returns a dictionary of lists of dictionaries of solutions.
        Its not as crazy as it sounds; the keys are the types of solutions as
        classified by phcpack: regular vs. singular, complex vs. real

        INPUT:

        - None

        OUTPUT:

        - A dictionary of lists of dictionaries of solutions

        EXAMPLES::

            sage: from sage.interfaces.phc import phc
            sage: R.<x,y> = PolynomialRing(CC,2)
            sage: p_sys = [x^10-y,y^2-1]
            sage: sol = phc.blackbox(p_sys,R)         # optional -- phc
            sage: classifieds = sol.classified_solution_dicts()          # optional -- phc
            sage: str(sum([q[y] for q in classifieds['real']]))[0:3]     # optional -- phc
            '2.0'
        """
        try:
            return self.__classified_sols
        except AttributeError:
            pass
        classified_sols = get_classified_solution_dicts(self.output_file_contents, self.input_ring)
        self.__classified_sols = classified_sols
        return classified_sols

    def solution_dicts(self, get_failures = False):
        """
        Returns a list of solutions in dictionary form: variable:value.

        INPUT:

        - self -- for access to self_out_file_contents, the string
          of raw PHCpack output.

        - get_failures (optional) -- a boolean.  The default (False)
          is to not process failed homotopies.  These either lie on
          positive-dimensional components or at infinity.

        OUTPUT:

        - solution_dicts: a list of dictionaries.  Each dictionary
          element is of the form variable:value, where the variable
          is an element of the input_ring, and the value is in
          ComplexField.

        EXAMPLES::

            sage: from sage.interfaces.phc import *
            sage: R.<x,y,z> = PolynomialRing(QQ,3)
            sage: fs = [x^2-1,y^2-x,z^2-y]
            sage: sol = phc.blackbox(fs,R)          # optional -- phc
            sage: s_list = sol.solution_dicts()     # optional -- phc
            sage: s_list.sort()                     # optional -- phc
            sage: s_list[0]                         # optional -- phc
            {y: 1.00000000000000, z: -1.00000000000000, x: 1.00000000000000}
        """
        try:
            return self.__solution_dicts
        except AttributeError:
            pass
        solution_dicts = get_solution_dicts(self.output_file_contents, self.input_ring, get_failures = get_failures)
        self.__solution_dicts = solution_dicts
        return solution_dicts

    def solutions(self, get_failures = False):
        """
        Returns a list of solutions in the ComplexField.

        Use the variable_list function to get the order of variables used by
        PHCpack, which is usually different than the term order of the
        input_ring.

        INPUT:

        - self -- for access to self_out_file_contents, the string
          of raw PHCpack output.
        - get_failures (optional) -- a boolean.  The default (False)
          is to not process failed homotopies.  These either lie on
          positive-dimensional components or at infinity.

        OUTPUT:

        - solutions: a list of lists of ComplexField-valued solutions.

        EXAMPLES::

            sage: from sage.interfaces.phc import *
            sage: R2.<x1,x2> = PolynomialRing(QQ,2)
            sage: test_sys = [x1^5-x1*x2^2-1, x2^5-x1*x2-1]
            sage: sol = phc.blackbox(test_sys, R2)          # optional -- phc
            sage: len(sol.solutions())                      # optional -- phc
            25
        """
        try:
            return self.__solutions
        except AttributeError:
            pass
        solution_dicts = get_solution_dicts(self.output_file_contents, self.input_ring, get_failures = get_failures)
        self.__solution_dicts = solution_dicts
        solutions = [sol_dict.values() for sol_dict in solution_dicts]
        self.__solutions = solutions
        return solutions

    def variable_list(self):
        """
        Returns the variables, as strings, in the order in which
        PHCpack has processed them.

        EXAMPLES::

            sage: from sage.interfaces.phc import *
            sage: R2.<x1,x2> = PolynomialRing(QQ,2)
            sage: test_sys = [x1^5-x1*x2^2-1, x2^5-x1*x2-1]
            sage: sol = phc.blackbox(test_sys, R2)          # optional -- phc
            sage: sol.variable_list()                       # optional -- phc
            ['x1', 'x2']
        """
        try:
            return self.__var_list
        except AttributeError:
            pass
        var_list = get_variable_list(self.output_file_contents)
        self.__var_list = var_list
        return var_list

class PHC:
    """
    A class to interface with PHCpack, for computing numerical
    homotopies and root counts.

    EXAMPLES::

        sage: from sage.interfaces.phc import phc
        sage: R.<x,y> = PolynomialRing(CDF,2)
        sage: testsys = [x^2 + 1, x*y - 1]
        sage: phc.mixed_volume(testsys)        # optional -- phc
        2
        sage: v = phc.blackbox(testsys, R)     # optional -- phc
        sage: sols = v.solutions()             # optional -- phc
        sage: sols.sort()                      # optional -- phc
        sage: sols                             # optional -- phc
        [[-1.00000000000000*I, 1.00000000000000*I], [1.00000000000000*I, -1.00000000000000*I]]
        sage: sol_dict = v.solution_dicts()    # optional -- phc
        sage: x_sols_from_dict = [d[x] for d in sol_dict]    # optional -- phc
        sage: x_sols_from_dict.sort(); x_sols_from_dict      # optional -- phc
        [-1.00000000000000*I, 1.00000000000000*I]
        sage: residuals = [[test_equation.change_ring(CDF).subs(sol) for test_equation in testsys] for sol in v.solution_dicts()]  # optional -- phc
        sage: residuals                        # optional -- phc
        [[0, 0], [0, 0]]
    """

    def _output_from_command_list(self, command_list, polys, verbose = False):
        """
        A pexpect interface to phcpack, given a command list for
        interactive dialogs. The input file is supplied from the
        polynomial list, output file is also supplied.  This is
        only used as a building block for the interface.

        INPUT:

        - command_list -- a list of commands to phc
        - polys -- a polynomial system as a list of polynomials

        OUTPUT:

        - an output string from phc

        EXAMPLES::

            sage: from sage.interfaces.phc import *
            sage: R2.<x,y> = PolynomialRing(QQ,2)
            sage: start_sys = [(x-1)^2+(y-1)-1, x^2+y^2-1]  # optional -- phc
            sage: a = phc._output_from_command_list(['phc -m','4','n','n','n'], start_sys)  # optional -- phc
        """
        # Get temporary file names (these will be in SAGE_HOME/.sage/tmp/pid)
        input_filename = tmp_filename()
        output_filename = tmp_filename()

        # Get the input polynomial text
        input = self._input_file(polys)
        if verbose:
            print "Writing the input file to %s"%input_filename
        open(input_filename, 'w').write(input)

        if verbose:
            print "The following file will be the input polynomial file to phc."
            print input

        # Create a phc process
        child_phc = pexpect.spawn(command_list[0])
        # feed it the commands
        child_phc.sendline('y')
        child_phc.sendline(input_filename)
        child_phc.sendline(output_filename)
        for command_string in command_list[1:]:
            if verbose:
                print command_string
            child_phc.sendline(command_string)
        child_phc.expect('results')
        read_stuff = child_phc.read()
        if verbose:
            print read_stuff
        child_phc.close()
        if not os.path.exists(output_filename):
            raise RuntimeError("The output file does not exist; something went wrong running phc.")

        # Delete the input file
        os.unlink(input_filename)

        # Return the output filename
        return output_filename

    def _input_file(self, polys):
        """
        This is used internally to implement the PHC interface.

        INPUT:

        - polys -- a list of polynomials in a Sage polynomial ring
          over a field that embeds into the complex
          numbers.

        OUTPUT:

        - a PHC input file (as a text string) that describes these -
          polynomials.

        EXAMPLES::

            sage: from sage.interfaces.phc import *
            sage: R2.<x,y> = PolynomialRing(QQ,2)
            sage: start_sys = [(x-1)^2+(y-1)-1, x^2+y^2-1]
            sage: phc._input_file(start_sys)         # optional -- phc
            '2\nx^2 - 2*x + y - 1;\nx^2 + y^2 - 1;\n'
        """
        if not isinstance(polys, (list, tuple)):
            raise TypeError('polys must be a list or tuple')
        s = '%s\n'%len(polys)
        for f in polys:
            s += f._repr_() + ';\n'           # note the semicolon *terminators*

        return s

    def _parse_path_file(self, input_filename, verbose = False):
        """
        Takes a phpack output file containing path tracking information
        and parses it into a list of lists of dictionaries - i.e. a
        list of solutions paths, where each solution path is a list of
        dictionaries of variable and homotopy parameter values.

        INPUT:

        - input_filename -- file must have path-tracking information

        OUTPUT:

        - a list of lists of dictionaries, described above

        EXAMPLES::

            sage: from sage.interfaces.phc import *
            sage: R2.<x,y> = PolynomialRing(QQ,2)
            sage: start_sys = [x^5-y^2,y^5-1]
            sage: sol = phc.blackbox(start_sys, R2)    # optional -- phc
            sage: start_save = sol.save_as_start()     # optional -- phc
            sage: end_sys = [x^5-2,y^5-x^2]            # optional -- phc
            sage: path_track_filename = phc._path_track_file(start_save, end_sys, R2, c_skew = .001)  # optional -- phc
            sage: sol_paths = phc._parse_path_file(path_track_filename)   # optional -- phc
            sage: len(sol_paths)  # optional -- phc
            25
        """

        if not os.path.exists(input_filename):
            raise RuntimeError("The file containing output from phc (" + input_filename + ") cannot be found")

        fh = open(input_filename)
        line_idx = 0
        begin = 0
        count = 0
        solutions_dicts = []
        steps_dicts = []

        # regular expressions for matching certain output types
        var_cnt_regex = re.compile('^ +([0-9]+)')
        output_regex  = re.compile('^OUTPUT INFORMATION DURING')
        t_regex       = re.compile('(^t +: +(-{0,1}[0-9]+\.[0-9]+E[-+][0-9]+) +(-{0,1}[0-9]+\.[0-9]+E[-+][0-9]+)$)', re.IGNORECASE)
        sols_regex    = re.compile('(^ *(([a-z]|[0-9])+) +: +(-?[0-9]+\.[0-9]+E[-+][0-9]+) +(-?[0-9]+\.[0-9]+E[-+][0-9]+)$)', re.IGNORECASE)
        complete_regex= re.compile('^TIMING INFORMATION')

        breakfast = False
        a_line = fh.readline()
        end_test = ''
        while a_line:
            # processing....
            a_line = a_line.replace("\n", '')
            if line_idx == 0:
                m = var_cnt_regex.match(a_line)
                if m:
                    count = Integer(m.group(1))
            if count > 0:
                m = output_regex.match(a_line)
                if m:
                    begin = 1
                if begin:
                    m = t_regex.match(a_line)
                    if m:
                        # put the t-values into a dict
                        # m.group(2) contains the real val
                        # m.group(3) contains the imaginary val
                        # fh_w.write( "T=> G1(" + m.group(2) + '),G2(' + m.group(3) + ")\n")
                        # read off two lines - this should be 'm' and 'the solution for t :'
                        a_line = fh.readline()
                        end_test = a_line # store this to check for end of solution
                        a_line = fh.readline()
                        t_val = CC(m.group(2), m.group(3))
                        temp_dict = {}
                        temp_dict["t"] = t_val
                        for i in range(0, count):
                            a_line = fh.readline()
                            m = sols_regex.match(a_line)
                            if m:
                                # m.group(2) contains our var name
                                # m.group(4) contains our real val
                                # m.group(5) contains our imaginary val
                                temp_dict[m.group(2)] = CC(m.group(4),m.group(5))
                        steps_dicts.append(temp_dict)
                    # check if its the end of a solution
                    if end_test.find('Length of path') != -1:
                        if verbose: print "recording sol"
                        if steps_dicts != []:
                            solutions_dicts.append(steps_dicts)
                        steps_dicts = []
                    m = complete_regex.match(a_line)
                    if m:
                        breakfast = True
            if breakfast:
                break
            line_idx += 1
            a_line = fh.readline()
        fh.close()
        return solutions_dicts

    def _path_track_file(self, start_filename_or_string, polys, input_ring, c_skew = 0.001, verbose = False):
        """
        Returns the filename which contains path tracking output.

        EXAMPLES::

            sage: from sage.interfaces.phc import *
            sage: R2.<x,y> = PolynomialRing(QQ,2)
            sage: start_sys = [x^6-y^2,y^5-1]
            sage: sol = phc.blackbox(start_sys, R2)        # optional -- phc
            sage: start_save = sol.save_as_start()         # optional -- phc
            sage: end_sys = [x^7-2,y^5-x^2]                # optional -- phc
            sage: path_track_filename = phc._path_track_file(start_save, end_sys, R2, c_skew = .001)  # optional -- phc
            sage: sol_paths = phc._parse_path_file(path_track_filename)        # optional -- phc
            sage: len(sol_paths)        # optional -- phc
            30
        """
        # Probably unnecessarily redundant from the start_from function
        if start_filename_or_string.find('THE SOLUTIONS') != -1:
<<<<<<< HEAD
            start_filename = sage.misc.misc.tmp_filename()
=======
            start_filename = tmp_filename()
>>>>>>> 819000f6
            start_file = open(start_filename, 'w')
            start_file.write(start_filename_or_string)
            start_file.close()
        elif os.path.exists(start_filename_or_string):
            start_filename = start_filename_or_string
        else:
            raise RuntimeError("There is something wrong with your start string or filename")

        return self._output_from_command_list(['phc','0','0','A',start_filename, 'y','1','0','n','k','2','a','1',str(c_skew),'0','0','2'], polys, verbose = verbose)

    def path_track(self, start_sys, end_sys, input_ring, c_skew = .001, saved_start = None):
        """
        This function computes homotopy paths between the solutions of start_sys and end_sys.

        INPUT:

        - start_sys -- a square polynomial system, given as a list of polynomials
        - end_sys -- same type as start_sys
        - input_ring -- for coercion of the variables into the desired ring.
        - c_skew -- optional. the imaginary part of homotopy multiplier; nonzero values
          are often necessary to avoid intermediate path collisions
        - saved_start -- optional.  A phc output file.  If not given, start system solutions
          are computed via the phc.blackbox function.

        OUTPUT:

        - a list of paths as dictionaries, with the keys variables and t-values on the path.

        EXAMPLES::

            sage: from sage.interfaces.phc import *
            sage: R2.<x,y> = PolynomialRing(QQ,2)
            sage: start_sys = [x^6-y^2,y^5-1]
            sage: sol = phc.blackbox(start_sys, R2)        # optional -- phc
            sage: start_save = sol.save_as_start()         # optional -- phc
            sage: end_sys = [x^7-2,y^5-x^2]                # optional -- phc
            sage: sol_paths = phc.path_track(start_sys, end_sys, R2, saved_start = start_save)  # optional -- phc
            sage: len(sol_paths)        # optional -- phc
            30
        """

        if not saved_start:
            sol = phc.blackbox(start_sys, input_ring)
            saved_start = sol.save_as_start()
        path_track_filename = phc._path_track_file(saved_start, end_sys, input_ring = input_ring, c_skew = c_skew)
        sol_paths = phc._parse_path_file(path_track_filename)
        os.unlink(path_track_filename)
        return sol_paths

    def plot_paths_2d(self, start_sys, end_sys, input_ring, c_skew = .001, endpoints = True, saved_start = None, rand_colors = False):
        """
        This returns a graphics object of solution paths in the complex plane.

        INPUT:

        - start_sys -- a square polynomial system, given as a list of polynomials
        - end_sys -- same type as start_sys
        - input_ring -- for coercion of the variables into the desired ring.
        - c_skew -- optional. the imaginary part of homotopy multiplier; nonzero values
          are often necessary to avoid intermediate path collisions
        - endpoints -- optional.  Whether to draw in the ends of paths as points.
        - saved_start -- optional.  A phc output file.  If not given, start system solutions
          are computed via the phc.blackbox function.

        OUTPUT:

        - lines and points of solution paths

        EXAMPLES::

            sage: from sage.interfaces.phc import *
            sage: from sage.structure.sage_object import SageObject
            sage: R2.<x,y> = PolynomialRing(QQ,2)
            sage: start_sys = [x^5-y^2,y^5-1]
            sage: sol = phc.blackbox(start_sys, R2)    # optional -- phc
            sage: start_save = sol.save_as_start()     # optional -- phc
            sage: end_sys = [x^5-25,y^5-x^2]           # optional -- phc
            sage: testing = phc.plot_paths_2d(start_sys, end_sys, R2)  # optional -- phc
            sage: type(testing)                        # optional -- phc (normally use plot here)
            <class 'sage.plot.graphics.Graphics'>
        """
        paths = phc.path_track(start_sys, end_sys, input_ring, c_skew = c_skew, saved_start = saved_start)
        path_lines = []
        sol_pts = []
        if rand_colors:
            r_color = {}
            for a_var in input_ring.gens():
                var_name = str(a_var)
                r_color[var_name] = (random(),random(),random())
        for a_sol in paths:
            for a_var in input_ring.gens():
                var_name = str(a_var)
                temp_line = []
                for data in a_sol:
                    temp_line.append([data[var_name].real(), data[var_name].imag()])
                if rand_colors:
                    path_lines.append(line(temp_line, rgbcolor = r_color[var_name]))
                else:
                    path_lines.append(line(temp_line))
        if endpoints:
            sol_pts = []
            for a_sol in paths:
                for a_var in input_ring.gens():
                    var_name = str(a_var)
                    sol_pts.append(point([a_sol[0][var_name].real(), a_sol[0][var_name].imag()]))
                    sol_pts.append(point([a_sol[-1][var_name].real(), a_sol[-1][var_name].imag()]))
            return sum(sol_pts) + sum(path_lines)
        else:
            return  sum(path_lines)

    def mixed_volume(self, polys, verbose=False):
        """
        Computes the mixed volume of the polynomial system given by the input polys.

        INPUT:

        - polys -- a list of multivariate polynomials (elements of a multivariate
          polynomial ring).
        - verbose -- print lots of verbose information about what this function does.

        OUTPUT:

        - The mixed volume.

        EXAMPLES::

            sage: from sage.interfaces.phc import *
            sage: R2.<x,y,z> = PolynomialRing(QQ,3)
            sage: test_sys = [(x+y+z)^2-1,x^2-x,y^2-1]
            sage: phc.mixed_volume(test_sys)                # optional -- phc
            4
        """
        output_filename = self._output_from_command_list(['phc -m','4','n','n','n'], polys, verbose = verbose)

        out = open(output_filename).read()
        # All done
        out_lines = out.split('\n')
        for a_line in out_lines:
            # the two conditions below are necessary because of changes in output format
            if a_line.find('The mixed volume equals :') == 0 or a_line.find('common mixed volume :') == 0:
                if verbose: print 'found line: ' +  a_line
                mixed_vol = Integer(a_line.split(':')[1])
                break

        try:
            return mixed_vol
        except NameError:
            raise RuntimeError("Mixed volume not found in output; something went wrong running phc.")


    def start_from(self, start_filename_or_string, polys, input_ring, path_track_file = None, verbose = False):
        """
        This computes solutions starting from a phcpack solution file.

        INPUT:

        - start_filename_or_string -- the filename for a phcpack start system,
          or the contents of such a file as a string.  Variable names must match
          the inputring variables.  The value of the homotopy variable t should
          be 1, not 0.
        - polys -- a list of multivariate polynomials (elements of a multivariate
          polynomial ring).
        - input_ring: for coercion of the variables into the desired ring.
        - path_track_file: whether to save path-tracking information
        - verbose -- print lots of verbose information about what this function does.

        OUTPUT:

        - A solution in the form of a PHCObject.

        EXAMPLES::

            sage: from sage.interfaces.phc import *
            sage: R2.<x,y> = PolynomialRing(QQ,2)
            sage: start_sys = [x^6-y^2,y^5-1]
            sage: sol = phc.blackbox(start_sys, R2)        # optional -- phc
            sage: start_save = sol.save_as_start()         # optional -- phc
            sage: end_sys = [x^7-2,y^5-x^2]                # optional -- phc
            sage: sol = phc.start_from(start_save, end_sys, R2)  # optional -- phc
            sage: len(sol.solutions())                     # optional -- phc
            30
        """
        input_filename = tmp_filename()
        output_filename = tmp_filename()

        if start_filename_or_string.find('THE SOLUTIONS') != -1:
<<<<<<< HEAD
            start_filename = sage.misc.misc.tmp_filename()
=======
            start_filename = tmp_filename()
>>>>>>> 819000f6
            start_file = open(start_filename,'w')
            start_file.write(start_filename_or_string)
            start_file.close()
        elif os.path.exists(start_filename_or_string):
            start_filename = start_filename_or_string
        else:
            raise RuntimeError("There is something wrong with your start string or filename")

        # Get the input polynomial text
        input = self._input_file(polys)
        if verbose:
            print "Writing the input file to %s"%input_filename
        open(input_filename, 'w').write(input)

        if verbose:
            print "The following file will be the input polynomial file to phc."
            print input

        # Create a phc process
        child_phc = pexpect.spawn('phc')
        child_phc.sendline('y')
        child_phc.sendline(input_filename)
        child_phc.sendline(output_filename)
        child_phc.sendline('0')
        child_phc.sendline('0')
        child_phc.expect('Nonlinear Reduction')
        child_phc.sendline('A')
        child_phc.sendline(start_filename)
        child_phc.sendline('y')
        child_phc.sendline('1')
        child_phc.sendline('0')
        if verbose:
            phc_dialog = child_phc.read(size = 40)
            print phc_dialog
        child_phc.sendline('n')
        child_phc.sendline('0')
        if verbose:
            child_phc.expect('CURRENT CONTINUATION')
            phc_dialog = child_phc.read(size = 40)
            print phc_dialog
        child_phc.sendline('0')
        if path_track_file is None:
            child_phc.sendline('0')
        else:
            child_phc.sendline('2')
        child_phc.expect('results')
        dots = child_phc.read()
        if verbose:
            print "should be . : " + dots

        #close down the process:
        child_phc.close()
        if not os.path.exists(output_filename):
            raise RuntimeError("The output file does not exist; something went wrong running phc.")

        # Read the output produced by PHC
        out = open(output_filename).read()

        # Delete the temporary files
        os.unlink(output_filename)
        os.unlink(input_filename)

        # All done
        return PHC_Object(out, input_ring)

    def blackbox(self, polys, input_ring, verbose = False):
        """
        Returns as a string the result of running PHC with the given polynomials
        under blackbox mode (the '-b' option).

        INPUT:

        - polys -- a list of multivariate polynomials (elements of a multivariate
          polynomial ring).
        - input_ring -- for coercion of the variables into the desired ring.
        - verbose -- print lots of verbose information about what this function does.

        OUTPUT:

        - a PHC_Object object containing the phcpack output string.

        EXAMPLES::

            sage: from sage.interfaces.phc import *
            sage: R2.<x,y> = PolynomialRing(QQ,2)
            sage: start_sys = [x^6-y^2,y^5-1]
            sage: sol = phc.blackbox(start_sys, R2)        # optional -- phc
            sage: len(sol.solutions())                     # optional -- phc
            30
        """

        # Get three temporary file names (these will be in SAGE_HOME/.sage/tmp/pid)
        input_filename = tmp_filename()
        output_filename = input_filename + ".phc"
        log_filename = tmp_filename()

        # Get the input polynomial text
        input = self._input_file(polys)
        if verbose:
            print "Writing the input file to %s"%input_filename
        open(input_filename, 'w').write(input)

        if verbose:
            print "The following file will be the input polynomial file to phc."
            print input

        # Create the phc command line>
        cmd = 'phc -b %s %s'%(input_filename, output_filename)

        if verbose:
            print "The phc command line is:"
            print cmd

        # Do it -- make the system call.
        e = os.system(cmd)

        # Was there an error?
        if e:
            from sage.misc.sage_ostools import have_program
            if not have_program('phc'):
                print os.system('which phc') + '  PHC needs to be installed and in your path'
                raise RuntimeError
            # todo -- why? etc.
            raise RuntimeError(open(log_filename).read() + "\nError running phc.")

        if not os.path.exists(output_filename):
            raise RuntimeError("The output file does not exist; something went wrong running phc.")

        # Read the output produced by PHC
        out = open(output_filename).read()

        # All done
        return PHC_Object(out, input_ring)


################################

# The unique phc interface instance.
phc = PHC()
<|MERGE_RESOLUTION|>--- conflicted
+++ resolved
@@ -623,11 +623,7 @@
         """
         # Probably unnecessarily redundant from the start_from function
         if start_filename_or_string.find('THE SOLUTIONS') != -1:
-<<<<<<< HEAD
-            start_filename = sage.misc.misc.tmp_filename()
-=======
             start_filename = tmp_filename()
->>>>>>> 819000f6
             start_file = open(start_filename, 'w')
             start_file.write(start_filename_or_string)
             start_file.close()
@@ -814,11 +810,7 @@
         output_filename = tmp_filename()
 
         if start_filename_or_string.find('THE SOLUTIONS') != -1:
-<<<<<<< HEAD
-            start_filename = sage.misc.misc.tmp_filename()
-=======
             start_filename = tmp_filename()
->>>>>>> 819000f6
             start_file = open(start_filename,'w')
             start_file.write(start_filename_or_string)
             start_file.close()
