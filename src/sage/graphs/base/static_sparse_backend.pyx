r"""
Static sparse graph backend

This module implement a immutable sparse graph backend using the data structure
from :mod:`sage.graphs.base.static_sparse_graph`. It supports both directed and
undirected graphs, as well as vertex/edge labels, loops and multiple edges. As
it uses a very compact C structure it should be very small in memory.

As it is a sparse data structure, you can expect it to be very efficient when
you need to list the graph's edge, or those incident to a vertex, but an
adjacency test can be much longer than in a dense data structure (i.e. like in
:mod:`sage.graphs.base.static_dense_graph`)

Two classes
-----------

This module implements two classes

* :class:`StaticSparseCGraph` extends :class:`~sage.graphs.base.c_graph.CGraph`
  and is a Cython class that manages the definition/deallocation of the
  ``short_digraph`` structure. It does not know anything about labels on
  vertices.

* :class:`StaticSparseBackend` extends
  :class:`~sage.graphs.base.c_graph.CGraphBackend` and is a Python class that
  does know about vertex labels and contains an instance of
  :class:`StaticSparseCGraph` as an internal variable. The input/output of its
  methods are labeled vertices, which it translates to integer id before
  forwarding them to the :class:`StaticSparseCGraph` instance.

Classes and methods
-------------------
"""
from sage.graphs.base.static_sparse_graph cimport (init_short_digraph,
                                                   init_reverse,
                                                   out_degree,
                                                   has_edge,
                                                   free_short_digraph,
                                                   edge_label)
from c_graph import CGraphBackend
from sage.misc.bitset cimport FrozenBitset
from libc.stdint cimport uint32_t

cdef class StaticSparseCGraph(CGraph):
    """
    :mod:`CGraph <sage.graphs.base.c_graph>` class based on the sparse graph
    data structure :mod:`static sparse graphs
    <sage.graphs.base.static_sparse_graph>`.
    """

    def __cinit__(self, G):
        r"""
        Cython constructor

        INPUT:

        - ``G`` -- a :class:`Graph` object.

        TEST::

            sage: from sage.graphs.base.static_sparse_backend import StaticSparseCGraph
            sage: g = StaticSparseCGraph(graphs.PetersenGraph())
        """
        has_labels = any(not l is None for _,_,l in G.edge_iterator())
        self.directed = G.is_directed()

        init_short_digraph(self.g,G, edge_labelled = has_labels)
        if self.directed:
            init_reverse(self.g_rev,self.g)

    def __dealloc__(self):
        r"""
        Freeing the memory

        TEST::

            sage: from sage.graphs.base.static_sparse_backend import StaticSparseCGraph
            sage: g = StaticSparseCGraph(graphs.PetersenGraph())
        """
        free_short_digraph(self.g)
        if self.g_rev != NULL:
            free_short_digraph(self.g_rev)

    cpdef bint has_vertex(self, int n):
        r"""
        Tests if a vertex belongs to the graph

        INPUT:

        - ``n`` -- an integer

        TEST::

            sage: from sage.graphs.base.static_sparse_backend import StaticSparseCGraph
            sage: g = StaticSparseCGraph(graphs.PetersenGraph())
            sage: g.has_vertex(1)
            True
            sage: g.has_vertex(10)
            False
        """
        return 0 <= n and n < self.g.n

    cdef int add_vertex_unsafe(self, int k):
        raise ValueError("Thou shalt not add a vertex to an immutable graph")

    def add_vertex(self, int k):
        r"""
        Adds a vertex to the graph. No way.

        TEST::

            sage: from sage.graphs.base.static_sparse_backend import StaticSparseCGraph
            sage: g = StaticSparseCGraph(graphs.PetersenGraph())
            sage: g.add_vertex(45)
            Traceback (most recent call last):
            ...
            ValueError: Thou shalt not add a vertex to an immutable graph

        """
        raise ValueError("Thou shalt not add a vertex to an immutable graph")

    def del_vertex(self, int k):
        r"""
        Removes a vertex from the graph. No way.

        TEST::

            sage: from sage.graphs.base.static_sparse_backend import StaticSparseCGraph
            sage: g = StaticSparseCGraph(graphs.PetersenGraph())
            sage: g.del_vertex(45)
            Traceback (most recent call last):
            ...
            ValueError: Thou shalt not remove a vertex from an immutable graph

        """
        raise ValueError("Thou shalt not remove a vertex from an immutable graph")

    cdef int del_vertex_unsafe(self, int v):
        raise ValueError("Thou shalt not remove a vertex from an immutable graph")

    cpdef list verts(self):
        r"""
        Returns the list of vertices

        TEST::

            sage: from sage.graphs.base.static_sparse_backend import StaticSparseCGraph
            sage: g = StaticSparseCGraph(graphs.PetersenGraph())
            sage: g.verts()
            [0, 1, 2, 3, 4, 5, 6, 7, 8, 9]
        """
        return range(self.g.n)

    cdef int has_arc_unsafe(self, int u, int v):
        return ((0 <= u) and
                (0 <= v) and
                (u < self.g.n) and
                (v < self.g.n) and
                has_edge(self.g, u, v) != NULL)

    cpdef bint has_arc(self, int u, int v):
        r"""
        Tests if uv is an edge of the graph

        INPUT:

        - ``u,v`` -- integers

        TEST::

            sage: from sage.graphs.base.static_sparse_backend import StaticSparseCGraph
            sage: g = StaticSparseCGraph(graphs.PetersenGraph())
            sage: g.has_arc(0,1)
            True
            sage: g.has_arc(0,7)
            False
        """
        return self.has_arc_unsafe(u, v)

    cdef int out_neighbors_unsafe(self, int u, int *neighbors, int size) except? -2:
        cdef int degree = self.g.neighbors[u+1] - self.g.neighbors[u]
        cdef int i
        for i in range(min(degree,size)):
            neighbors[i] = self.g.neighbors[u][i]
        return -1 if size < degree else degree

    cdef int in_neighbors_unsafe(self, int u, int *neighbors, int size) except? -2:
        if not self.directed:
            return self.out_neighbors_unsafe(u,neighbors,size)

        cdef int degree = self.g_rev.neighbors[u+1] - self.g_rev.neighbors[u]
        cdef int i
        for i in range(min(degree,size)):
            neighbors[i] = self.g_rev.neighbors[u][i]
        return -1 if size < degree else degree

    cpdef list out_neighbors(self, int u):
        r"""
        List the out-neighbors of a vertex

        INPUT:

        - ``u`` -- a vertex

        TEST::

            sage: from sage.graphs.base.static_sparse_backend import StaticSparseCGraph
            sage: g = StaticSparseCGraph(graphs.PetersenGraph())
            sage: g.out_neighbors(0)
            [1, 4, 5]
        """
        if u<0 or u>self.g.n:
            raise LookupError("The vertex does not belong to the graph")

        cdef int i
        return [<int> self.g.neighbors[u][i] for i in range(out_degree(self.g,u))]

    cpdef list in_neighbors(self, int u):
        r"""
        Returns the in-neighbors of a vertex

        INPUT:

        - ``u`` -- a vertex

        TEST::

            sage: from sage.graphs.base.static_sparse_backend import StaticSparseCGraph
            sage: g = StaticSparseCGraph(graphs.PetersenGraph())
            sage: g.in_neighbors(0)
            [1, 4, 5]
        """
        if not self.directed:
            return self.out_neighbors(u)

        if u<0 or u>self.g.n:
            raise LookupError("The vertex does not belong to the graph")

        cdef int i
        return [<int> self.g_rev.neighbors[u][i] for i in range(out_degree(self.g_rev,u))]

    cpdef int out_degree(self, int u):
        r"""
        Returns the out-degree of a vertex

        INPUT:

        - ``u`` -- a vertex

        TEST::

            sage: from sage.graphs.base.static_sparse_backend import StaticSparseCGraph
            sage: g = StaticSparseCGraph(graphs.PetersenGraph())
            sage: g.out_degree(0)
            3
        """
        if u<0 or u>self.g.n:
            raise LookupError("The vertex does not belong to the graph")

        return self.g.neighbors[u+1] - self.g.neighbors[u]

    cpdef int in_degree(self, int u):
        r"""
        Returns the in-degree of a vertex

        INPUT:

        - ``u`` -- a vertex

        TEST::

            sage: from sage.graphs.base.static_sparse_backend import StaticSparseCGraph
            sage: g = StaticSparseCGraph(graphs.PetersenGraph())
            sage: g.in_degree(0)
            3
        """
        if u<0 or u>self.g.n:
            raise LookupError("The vertex does not belong to the graph")

        if not self.directed:
            return self.g.neighbors[u+1] - self.g.neighbors[u]
        else:
            return self.g_rev.neighbors[u+1] - self.g_rev.neighbors[u]

class StaticSparseBackend(CGraphBackend):

    def __init__(self, G, loops = False, multiedges=False):
        """
        A graph :mod:`backend <sage.graphs.base.graph_backends>` for static
        sparse graphs.

        EXAMPLE::

            sage: D = sage.graphs.base.sparse_graph.SparseGraphBackend(9)
            sage: D.add_edge(0,1,None,False)
            sage: list(D.iterator_edges(range(9), True))
            [(0, 1, None)]

        ::

            sage: from sage.graphs.base.static_sparse_backend import StaticSparseBackend
            sage: g = StaticSparseBackend(graphs.PetersenGraph())
            sage: list(g.iterator_edges([0],1))
            [(0, 1, None), (0, 4, None), (0, 5, None)]

        ::

            sage: g=DiGraph(digraphs.DeBruijn(4,3),data_structure="static_sparse")
            sage: gi=DiGraph(g,data_structure="static_sparse")
            sage: gi.edges()[0]
            ('000', '000', '0')
            sage: gi.edges_incident('111')
            [('111', '110', '0'), ('111', '111', '1'), ('111', '112', '2'), ('111', '113', '3')]
            sage: sorted(g.edges()) == sorted(gi.edges())
            True

        ::

            sage: g = graphs.PetersenGraph()
            sage: gi=Graph(g,data_structure="static_sparse")
            sage: g == gi
            True
            sage: sorted(g.edges()) == sorted(gi.edges())
            True

        ::

            sage: gi = Graph( { 0: {1: 1}, 1: {2: 1}, 2: {3: 1}, 3: {4: 2}, 4: {0: 2} }, data_structure="static_sparse")
            sage: (0,4,2) in gi.edges()
            True
            sage: gi.has_edge(0,4)
            True

        ::

            sage: G = Graph({1:{2:28, 6:10}, 2:{3:16, 7:14}, 3:{4:12}, 4:{5:22, 7:18}, 5:{6:25, 7:24}})
            sage: GI = Graph({1:{2:28, 6:10}, 2:{3:16, 7:14}, 3:{4:12}, 4:{5:22, 7:18}, 5:{6:25, 7:24}}, data_structure="static_sparse")
            sage: G == GI
            True

        ::

            sage: G = graphs.OddGraph(4)
            sage: d = G.diameter()
            sage: H = G.distance_graph(range(d+1))
            sage: HI = Graph(H,data_structure="static_sparse")
            sage: HI.size() == len(HI.edges())
            True

        ::

            sage: g = Graph({1:{1:[1,2,3]}}, data_structure="static_sparse")
            sage: g.size()
            3
            sage: g.order()
            1
            sage: g.vertices()
            [1]
            sage: g.edges()
            [(1, 1, 1), (1, 1, 2), (1, 1, 3)]
        """
        cdef StaticSparseCGraph cg = <StaticSparseCGraph> StaticSparseCGraph(G)
        self._cg = cg
        self._directed = cg.directed

        vertices = G.vertices()
        self._order = len(vertices)

        # Does it allow loops/multiedges ?
        self._loops = loops
        self._multiedges = multiedges

        # Dictionary translating a vertex int to a label, and the other way around.
        self._vertex_to_labels = vertices
        self._vertex_to_int = {v:i for i,v in enumerate(vertices)}

    def __reduce__(self):
        """
        Return a tuple used for pickling this graph.

<<<<<<< HEAD
        TESTS:

        Pickling of the static graph backend makes pickling of immutable
        graphs and digraphs work::

            sage: G = Graph(graphs.PetersenGraph(), immutable=True)
            sage: G == loads(dumps(G))
            True
            sage: uc = [[2,3], [], [1], [1], [1], [3,4]]
            sage: D = DiGraph(dict([[i,uc[i]] for i in range(len(uc))]), immutable=True)
            sage: loads(dumps(D)) == D
            True

        No problems with loops and multiple edges, with Labels::

            sage: g = Graph(multiedges = True, loops = True)
            sage: g.add_edges(2*graphs.PetersenGraph().edges())
            sage: g.add_edge(0,0)
            sage: g.add_edge(1,1, "a label")
            sage: g.add_edge([(0,1,"labellll"), (0,1,"labellll"), (0,1,"LABELLLL")])
            sage: g.add_vertex("isolated vertex")
            sage: gi = g.copy(immutable=True)
            sage: loads(dumps(gi)) == gi
            True

        Similar, with a directed graph::

            sage: g = DiGraph(multiedges = True, loops = True)
            sage: H = 2*(digraphs.Circuit(15)+DiGraph(graphs.PetersenGraph()))
            sage: g.add_edges(H.edges())
            sage: g.add_edge(0,0)
            sage: g.add_edge(1,1, "a label")
            sage: g.add_edge([(0,1,"labellll"), (0,1,"labellll"), (0,1,"LABELLLL")])
            sage: g.add_vertex("isolated vertex")
            sage: gi = g.copy(immutable=True)
            sage: loads(dumps(gi)) == gi
            True
        """
        if self._directed:
            from sage.graphs.digraph import DiGraph
            G = DiGraph(loops=self._loops, multiedges=self._multiedges)
            G.add_edges(list(self.iterator_out_edges(self.iterator_verts(None),True)))
        else:
            from sage.graphs.graph import Graph
            G = Graph(loops=self._loops, multiedges=self._multiedges)
            G.add_edges(list(self.iterator_edges(self.iterator_verts(None),True)))

        G.add_vertices(self.iterator_verts(None))
=======
        TESTS::

            sage: G = Graph(graphs.PetersenGraph(), immutable=True)
            sage: _ = loads(dumps(G))
        """
        if self._directed:
            from sage.graphs.digraph import DiGraph as constructor
        else:
            from sage.graphs.graph import Graph as constructor
        G = constructor()
        G.add_vertices(self.iterator_verts(None))
        G.add_edges(list(self.iterator_out_edges(self.iterator_verts(None),1)))
>>>>>>> 6398780e
        return (StaticSparseBackend, (G, self._loops, self._multiedges))

    def has_vertex(self, v):
        r"""
        Tests if the vertex belongs to the graph

        INPUT:

        - ``v`` -- a vertex (or not?)

        TEST::

            sage: from sage.graphs.base.static_sparse_backend import StaticSparseBackend
            sage: g = StaticSparseBackend(graphs.PetersenGraph())
            sage: g.has_vertex(0)
            True
            sage: g.has_vertex("Hey")
            False
        """
        return v in self._vertex_to_int

    def relabel(self, perm, directed):
        r"""
        Relabel the graphs' vertices. No way.

        TEST::

            sage: from sage.graphs.base.static_sparse_backend import StaticSparseBackend
            sage: g = StaticSparseBackend(graphs.PetersenGraph())
            sage: g.relabel([],True)
            Traceback (most recent call last):
            ...
            ValueError: Thou shalt not relabel an immutable graph

        """
        raise ValueError("Thou shalt not relabel an immutable graph")

    def get_edge_label(self, object u, object v):
        """
        Returns the edge label for ``(u,v)``.

        INPUT:

        - ``u,v`` -- two vertices

        TEST::

            sage: from sage.graphs.base.static_sparse_backend import StaticSparseBackend
            sage: g = StaticSparseBackend(graphs.PetersenGraph())
            sage: print g.get_edge_label(0,1)
            None
            sage: print g.get_edge_label(0,"Hey")
            Traceback (most recent call last):
            ...
            LookupError: One of the two vertices does not belong to the graph
            sage: print g.get_edge_label(0,7)
            Traceback (most recent call last):
            ...
            LookupError: The edge does not exist

        ::

            sage: from sage.graphs.base.static_sparse_backend import StaticSparseBackend
            sage: g = StaticSparseBackend(digraphs.DeBruijn(3,2))
            sage: g.has_edge('00','01','1')
            True
            sage: g.has_edge('00','01','0')
            False
        """
        try:
            u = self._vertex_to_int[u]
            v = self._vertex_to_int[v]
        except KeyError:
            raise LookupError("One of the two vertices does not belong to the graph")

        cdef StaticSparseCGraph cg = self._cg
        cdef list l

        cdef uint32_t * edge = has_edge(cg.g,u,v)
        if edge == NULL:
            raise LookupError("The edge does not exist")

        # At this level, edge points toward a edge from u to v in the graph, but
        # not necessarily to the leftmost edge. Hence, we first decrease edge to
        # make it point toward the leftmost such edge, then build the list of
        # all labels.
        if self.multiple_edges(None):
            while edge > cg.g.neighbors[u] and (edge-1)[0] == v:
                edge -= 1
            l = []
            while edge < cg.g.neighbors[u+1] and edge[0] == v:
                l.append(edge_label(cg.g,edge))
                edge += 1
            return l

        else:
            return edge_label(cg.g,edge)

    def has_edge(self, object u, object v, object l):
        """
        Returns whether this graph has edge ``(u,v)`` with label ``l``.

        If ``l`` is ``None``, return whether this graph has an edge ``(u,v)``
        with any label.

        INPUT:

        - ``u,v`` -- two vertices

        - ``l`` -- a label

        TEST::

            sage: from sage.graphs.base.static_sparse_backend import StaticSparseBackend
            sage: g = StaticSparseBackend(graphs.PetersenGraph())
            sage: g.has_edge(0,1,'e')
            False
            sage: g.has_edge(0,4,None)
            True
        """
        cdef uint32_t * edge = NULL
        cdef StaticSparseCGraph cg = <StaticSparseCGraph> (self._cg)
        try:
            u = self._vertex_to_int[u]
            v = self._vertex_to_int[v]
        except KeyError:
            raise LookupError("One of the two vertices does not belong to the graph")

        edge = has_edge(cg.g,u,v)
        if edge == NULL:
            return False
        if l is None:
            return True

        # At this level, edge points toward a edge from u to v in the graph, but
        # not necessarily toward the right label. As there may be many uv edges
        # with different labels, we first make edge point toward the leftmost uv
        # edge, then scan them all to find the right label.
        while edge > cg.g.neighbors[u] and (edge-1)[0] == v :
            edge -= 1

        while edge[0] == v and edge < cg.g.neighbors[u+1]:
            if edge_label(cg.g,edge) == l:
                return True
            edge += 1

        return False

    def iterator_in_edges(self, object vertices, bint labels):
        """
        Iterate over the incoming edges incident to a sequence of vertices.

        INPUT:

        - ``vertices`` -- a list of vertices

        - ``labels`` -- whether to return labels too

        TEST::

            sage: from sage.graphs.base.static_sparse_backend import StaticSparseBackend
            sage: g = StaticSparseBackend(graphs.PetersenGraph())
            sage: list(g.iterator_in_edges([0],False))
            [(0, 1), (0, 4), (0, 5)]
            sage: list(g.iterator_in_edges([0],True))
            [(0, 1, None), (0, 4, None), (0, 5, None)]
        """
        cdef StaticSparseCGraph cg = self._cg
        if not cg.directed:
            for x in self.iterator_out_edges(vertices, labels):
                yield x
            return

        try:
            vertices = [self._vertex_to_int[x] for x in vertices]
        except KeyError:
            raise LookupError("One of the vertices does not belong to the graph")

        cdef int i,j
        for i in vertices:
            vi = self._vertex_to_labels[i]
            for j in range(out_degree(cg.g_rev,i)):
                if labels:
                    yield (vi,
                           self._vertex_to_labels[cg.g_rev.neighbors[i][j]],
                           edge_label(cg.g_rev,cg.g_rev.neighbors[i]+j))
                else:
                    yield vi,self._vertex_to_labels[cg.g_rev.neighbors[i][j]]

    def iterator_out_edges(self, object vertices, bint labels):
        """
        Iterate over the outbound edges incident to a sequence of vertices.

        INPUT:

        - ``vertices`` -- a list of vertices

        - ``labels`` -- whether to return labels too

        TEST::

            sage: from sage.graphs.base.static_sparse_backend import StaticSparseBackend
            sage: g = StaticSparseBackend(graphs.PetersenGraph())
            sage: list(g.iterator_out_edges([0], False))
            [(0, 1), (0, 4), (0, 5)]
            sage: list(g.iterator_out_edges([0],True))
            [(0, 1, None), (0, 4, None), (0, 5, None)]
        """
        try:
            vertices = [self._vertex_to_int[x] for x in vertices]
        except KeyError:
            raise LookupError("One of the vertices does not belong to the graph")

        cdef StaticSparseCGraph cg = self._cg
        cdef int i,j
        for i in vertices:
            vi = self._vertex_to_labels[i]
            for j in range(out_degree(cg.g,i)):
                if labels:
                    yield (vi,
                           self._vertex_to_labels[cg.g.neighbors[i][j]],
                           edge_label(cg.g,cg.g.neighbors[i]+j))
                else:
                    yield vi,self._vertex_to_labels[cg.g.neighbors[i][j]]

    def iterator_verts(self, vertices):
        r"""
        Returns an iterator over the vertices

        INPUT:

        - ``vertices`` -- a list of objects. The method will only return the
          elements of the graph which are contained in ``vertices``. It's not
          very efficient. If ``vertices`` is equal to ``None``, all the vertices
          are returned.

        TEST::

            sage: from sage.graphs.base.static_sparse_backend import StaticSparseBackend
            sage: g = StaticSparseBackend(graphs.PetersenGraph())
            sage: list(g.iterator_verts(None))
            [0, 1, 2, 3, 4, 5, 6, 7, 8, 9]
            sage: list(g.iterator_verts([1,"Hey","I am a french fry"]))
            [1]
        """
        if vertices is None:
            return iter(self._vertex_to_labels)
        else:
            return (x for x in self._vertex_to_labels if x in vertices)

    def num_verts(self):
        r"""
        Returns the number of vertices

        TEST::

            sage: from sage.graphs.base.static_sparse_backend import StaticSparseBackend
            sage: g = StaticSparseBackend(graphs.PetersenGraph())
            sage: g.num_verts()
            10
        """
        return self._order

    def allows_loops(self, value=None):
        r"""
        Returns whether the graph allows loops

        INPUT:

        - ``value`` -- only useful for compatibility with other graph backends,
          where this method can be used to define this boolean. This method
          raises an exception if ``value`` is not equal to ``None``.

        TEST::

            sage: from sage.graphs.base.static_sparse_backend import StaticSparseBackend
            sage: g = StaticSparseBackend(graphs.PetersenGraph())
            sage: g.allows_loops()
            False
            sage: g = StaticSparseBackend(graphs.PetersenGraph(), loops=True)
            sage: g.allows_loops()
            True
        """
        if value is None:
            return self._loops
        else:
            raise ValueError("The graph is immutable. You cannot change it in any way !")

    def multiple_edges(self, value=None):
        r"""
        Returns whether the graph allows multiple edges

        INPUT:

        - ``value`` -- only useful for compatibility with other graph backends,
          where this method can be used to define this boolean. This method
          raises an exception if ``value`` is not equal to ``None``.

        TEST::

            sage: from sage.graphs.base.static_sparse_backend import StaticSparseBackend
            sage: g = StaticSparseBackend(graphs.PetersenGraph())
            sage: g.multiple_edges()
            False
            sage: g = StaticSparseBackend(graphs.PetersenGraph(), multiedges=True)
            sage: g.multiple_edges()
            True
        """
        if value is None:
            return self._multiedges
        else:
            raise ValueError("The graph is immutable. You cannot change it in any way !")

    def num_edges(self,directed):
        r"""
        Returns the number of edges

        INPUT:

        - ``directed`` (boolean) -- whether to consider the graph as directed or
          not.

        TEST::

            sage: from sage.graphs.base.static_sparse_backend import StaticSparseBackend
            sage: g = StaticSparseBackend(graphs.PetersenGraph())
            sage: g.num_edges(False)
            15

        Testing the exception::

            sage: g = StaticSparseBackend(digraphs.Circuit(4))
            sage: g.num_edges(False)
            Traceback (most recent call last):
            ...
            NotImplementedError: Sorry, I have no idea what is expected in this situation. I don't think that it is well-defined either, especially for multigraphs.

        :trac:`15491`::

            sage: g=digraphs.RandomDirectedGNP(10,.3)
            sage: gi=DiGraph(g,data_structure="static_sparse")
            sage: gi.size() == len(gi.edges())
            True
        """
        cdef StaticSparseCGraph cg = <StaticSparseCGraph> self._cg

        if directed:
            if cg.directed:
                # Returns the real number of directed arcs
                return int(cg.g.m)
            else:
                # Returns twice the number of edges, minus the number of
                # loops. This is actually equal to the index of
                # cg.g.neighbors[cg.g.n] in the array `cg.g.edges`
                return int(cg.g.neighbors[cg.g.n]-cg.g.edges)
        else:
            if cg.directed:
                raise NotImplementedError("Sorry, I have no idea what is expected "
                                          "in this situation. I don't think "
                                          "that it is well-defined either, "
                                          "especially for multigraphs.")
            else:
                # Returns the number of edges
                return int(cg.g.m)

    def iterator_edges(self, vertices, bint labels):
        r"""
        Returns an iterator over the graph's edges.

        INPUT:

        - ``vertices`` -- only returns the edges incident to at least one vertex
          of ``vertices``.

        - ``labels`` -- whether to return edge labels too

        TEST::

            sage: from sage.graphs.base.static_sparse_backend import StaticSparseBackend
            sage: g = StaticSparseBackend(graphs.PetersenGraph())
            sage: list(g.iterator_edges(g.iterator_verts(None), False))
            [(0, 1), (0, 4), (0, 5), (1, 2), (1, 6), (2, 3), (2, 7),
            (3, 4), (3, 8), (4, 9), (5, 7), (5, 8), (6, 8), (6, 9), (7, 9)]
        """
        cdef FrozenBitset fb

        if self._directed:
            raise RuntimeError("This is not meant for directed graphs.")

        try:
            vertices = FrozenBitset([self._vertex_to_int[x] for x in vertices])
        except KeyError:
            raise LookupError("One of the vertices does not belong to the graph")

        cdef StaticSparseCGraph cg = self._cg
        cdef int i,j,tmp

        for i in vertices:
            vi = self._vertex_to_labels[i]
            for tmp in range(out_degree(cg.g,i)):
                j = cg.g.neighbors[i][tmp]
                if j < i and j in vertices:
                    continue
                if labels:
                    yield (vi,
                           self._vertex_to_labels[j],
                           edge_label(cg.g,cg.g.neighbors[i]+tmp))
                else:
                    yield vi,self._vertex_to_labels[j]

    def degree(self, v, directed):
        r"""
        Returns the degree of a vertex

        INPUT:

        - ``v`` -- a vertex

        - ``directed`` -- boolean; whether to take into account the
          orientation of this graph in counting the degree of ``v``.

        EXAMPLE::

            sage: g = Graph(graphs.PetersenGraph(), data_structure="static_sparse")
            sage: g.degree(0)
            3
        """
        try:
            v = self._vertex_to_int[v]
        except KeyError:
            raise LookupError("The vertex does not belong to the graph")

        cdef StaticSparseCGraph cg = self._cg

        if directed:
            if cg.directed:
                return cg.in_degree(v) + cg.out_degree(v)
            else:
                return 2*cg.out_degree(v)
        else:
            if cg.directed:
                raise NotImplementedError("Sorry, I have no idea what is expected "
                                          "in this situation. I don't think "
                                          "that it is well-defined either, "
                                          "especially for multigraphs.")
            else:
                return cg.out_degree(v)

    def in_degree(self, v):
        r"""
        Returns the in-degree of a vertex

        INPUT:

        - ``v`` -- a vertex

        EXAMPLE::

            sage: g = DiGraph(graphs.PetersenGraph(), data_structure="static_sparse")
            sage: g.in_degree(0)
            3
        """
        try:
            v = self._vertex_to_int[v]
        except KeyError:
            raise LookupError("The vertex does not belong to the graph")

        cdef StaticSparseCGraph cg = self._cg

        if cg.directed:
            return cg.in_degree(v)
        else:
            return cg.out_degree(v)

    def out_degree(self, v):
        r"""
        Returns the out-degree of a vertex

        INPUT:

        - ``v`` -- a vertex

        EXAMPLE::

            sage: g = DiGraph(graphs.PetersenGraph(), data_structure="static_sparse")
            sage: g.out_degree(0)
            3
        """
        try:
            v = self._vertex_to_int[v]
        except KeyError:
            raise LookupError("The vertex does not belong to the graph")

        cdef StaticSparseCGraph cg = self._cg

        return cg.out_degree(v)

    def iterator_nbrs(self, v):
        r"""
        Returns the neighbors of a vertex

        INPUT:

        - ``v`` -- a vertex

        EXAMPLE::

            sage: g = Graph(graphs.PetersenGraph(), data_structure="static_sparse")
            sage: g.neighbors(0)
            [1, 4, 5]
        """
        try:
            v = self._vertex_to_int[v]
        except KeyError:
            raise LookupError("The vertex does not belong to the graph")

        cdef StaticSparseCGraph cg = self._cg
        cdef int i

        for i in range(out_degree(cg.g,v)):
            yield self._vertex_to_labels[cg.g.neighbors[v][i]]

    def iterator_out_nbrs(self, v):
        r"""
        Returns the out-neighbors of a vertex

        INPUT:

        - ``v`` -- a vertex

        EXAMPLE::

            sage: g = DiGraph(graphs.PetersenGraph(), data_structure="static_sparse")
            sage: g.neighbors_out(0)
            [1, 4, 5]
        """
        try:
            v = self._vertex_to_int[v]
        except KeyError:
            raise LookupError("The vertex does not belong to the graph")

        cdef StaticSparseCGraph cg = self._cg
        cdef int i

        for i in range(out_degree(cg.g,v)):
            yield self._vertex_to_labels[cg.g.neighbors[v][i]]

    def iterator_in_nbrs(self, v):
        r"""
        Returns the out-neighbors of a vertex

        INPUT:

        - ``v`` -- a vertex

        EXAMPLE::

            sage: g = DiGraph(graphs.PetersenGraph(), data_structure="static_sparse")
            sage: g.neighbors_in(0)
            [1, 4, 5]
        """
        try:
            v = self._vertex_to_int[v]
        except KeyError:
            raise LookupError("The vertex does not belong to the graph")

        cdef StaticSparseCGraph cg = self._cg
        cdef short_digraph g

        if cg.directed:
            for i in range(out_degree(cg.g_rev,v)):
                yield self._vertex_to_labels[cg.g_rev.neighbors[v][i]]
        else:
            for i in range(out_degree(cg.g,v)):
                yield self._vertex_to_labels[cg.g.neighbors[v][i]]

def _run_it_on_static_instead(f):
    r"""
    A decorator function to force the (Di)Graph functions to compute from a
    static sparse graph3

    This decorator can be used on methods from (Di)Graph. When it is applied,
    the method that was meant to compute something on a graph first converts
    this graph to a static sparse graph, then does what it had to do on this new
    graph. Of course, it makes no sense to decorate Graph.add_vertex with it as
    such a method will never work on an immutable graph. But it can help find
    new bugs, from time to time.

    EXAMPLE::

        sage: from sage.graphs.base.static_sparse_backend import _run_it_on_static_instead
        sage: @_run_it_on_static_instead
        ....: def new_graph_method(g):
        ....:    print "My backend is of type", g._backend
        sage: Graph.new_graph_method = new_graph_method
        sage: g = Graph(5)
        sage: print "My backend is of type", g._backend
        My backend is of type <class 'sage.graphs.base.sparse_graph.SparseGraphBackend'>
        sage: g.new_graph_method()
        My backend is of type <class 'sage.graphs.base.static_sparse_backend.StaticSparseBackend'>
    """
    def same_function_on_static_version(*kwd,**kwds):
        if not isinstance(kwd[0]._backend,StaticSparseBackend):
            gcopy = kwd[0].copy(data_structure="static_sparse")
            return getattr(gcopy,f.__name__)(*kwd[1:],**kwds)
        else:
            return f(*kwd,**kwds)

    return same_function_on_static_version<|MERGE_RESOLUTION|>--- conflicted
+++ resolved
@@ -378,7 +378,6 @@
         """
         Return a tuple used for pickling this graph.
 
-<<<<<<< HEAD
         TESTS:
 
         Pickling of the static graph backend makes pickling of immutable
@@ -427,20 +426,6 @@
             G.add_edges(list(self.iterator_edges(self.iterator_verts(None),True)))
 
         G.add_vertices(self.iterator_verts(None))
-=======
-        TESTS::
-
-            sage: G = Graph(graphs.PetersenGraph(), immutable=True)
-            sage: _ = loads(dumps(G))
-        """
-        if self._directed:
-            from sage.graphs.digraph import DiGraph as constructor
-        else:
-            from sage.graphs.graph import Graph as constructor
-        G = constructor()
-        G.add_vertices(self.iterator_verts(None))
-        G.add_edges(list(self.iterator_out_edges(self.iterator_verts(None),1)))
->>>>>>> 6398780e
         return (StaticSparseBackend, (G, self._loops, self._multiedges))
 
     def has_vertex(self, v):
