┌────────────────────────────────────────────────────────────────────┐
<<<<<<< HEAD
│ Sage Version 6.6.beta1, Release Date: 2015-02-21                   │
=======
│ Sage Version 6.6.beta2, Release Date: 2015-02-28                   │
>>>>>>> b22c33b8
│ Type "notebook()" for the browser-based notebook interface.        │
│ Type "help()" for help.                                            │
└────────────────────────────────────────────────────────────────────┘
[31m┏━━━━━━━━━━━━━━━━━━━━━━━━━━━━━━━━━━━━━━━━━━━━━━━━━━━━━━━━━━━━━━━━━━━━┓
┃ Warning: this is a prerelease version, and it may be unstable.     ┃
┗━━━━━━━━━━━━━━━━━━━━━━━━━━━━━━━━━━━━━━━━━━━━━━━━━━━━━━━━━━━━━━━━━━━━┛[0m<|MERGE_RESOLUTION|>--- conflicted
+++ resolved
@@ -1,9 +1,5 @@
 ┌────────────────────────────────────────────────────────────────────┐
-<<<<<<< HEAD
-│ Sage Version 6.6.beta1, Release Date: 2015-02-21                   │
-=======
 │ Sage Version 6.6.beta2, Release Date: 2015-02-28                   │
->>>>>>> b22c33b8
 │ Type "notebook()" for the browser-based notebook interface.        │
 │ Type "help()" for help.                                            │
 └────────────────────────────────────────────────────────────────────┘
