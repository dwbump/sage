r"""
Symbolic Equations and Inequalities

Sage can solve symbolic equations and inequalities. For
example, we derive the quadratic formula as follows::

    sage: a,b,c = var('a,b,c')
    sage: qe = (a*x^2 + b*x + c == 0)
    sage: qe
    a*x^2 + b*x + c == 0
    sage: print solve(qe, x)
    [
    x == -1/2*(b + sqrt(b^2 - 4*a*c))/a,
    x == -1/2*(b - sqrt(b^2 - 4*a*c))/a
    ]


The operator, left hand side, and right hand side
--------------------------------------------------

Operators::

    sage: eqn = x^3 + 2/3 >= x - pi
    sage: eqn.operator()
    <built-in function ge>
    sage: (x^3 + 2/3 < x - pi).operator()
    <built-in function lt>
    sage: (x^3 + 2/3 == x - pi).operator()
    <built-in function eq>

Left hand side::

    sage: eqn = x^3 + 2/3 >= x - pi
    sage: eqn.lhs()
    x^3 + 2/3
    sage: eqn.left()
    x^3 + 2/3
    sage: eqn.left_hand_side()
    x^3 + 2/3

Right hand side::

    sage: (x + sqrt(2) >= sqrt(3) + 5/2).right()
    sqrt(3) + 5/2
    sage: (x + sqrt(2) >= sqrt(3) + 5/2).rhs()
    sqrt(3) + 5/2
    sage: (x + sqrt(2) >= sqrt(3) + 5/2).right_hand_side()
    sqrt(3) + 5/2


Arithmetic
----------
Add two symbolic equations::

    sage: var('a,b')
    (a, b)
    sage: m = 144 == -10 * a + b
    sage: n = 136 == 10 * a + b
    sage: m + n
    280 == 2*b
    sage: int(-144) + m
    0 == -10*a + b - 144

Subtract two symbolic equations::

    sage: var('a,b')
    (a, b)
    sage: m = 144 == 20 * a + b
    sage: n = 136 == 10 * a + b
    sage: m - n
    8 == 10*a
    sage: int(144) - m
    0 == -20*a - b + 144

Multiply two symbolic equations::

    sage: x = var('x')
    sage: m = x == 5*x + 1
    sage: n = sin(x) == sin(x+2*pi)
    sage: m * n
    x*sin(x) == (5*x + 1)*sin(2*pi + x)
    sage: m = 2*x == 3*x^2 - 5
    sage: int(-1) * m
    -2*x == -3*x^2 + 5

Divide two symbolic equations::

    sage: x = var('x')
    sage: m = x == 5*x + 1
    sage: n = sin(x) == sin(x+2*pi)
    sage: m/n
    x/sin(x) == (5*x + 1)/sin(2*pi + x)
    sage: m = x != 5*x + 1
    sage: n = sin(x) != sin(x+2*pi)
    sage: m/n
    x/sin(x) != (5*x + 1)/sin(2*pi + x)

Substitution
------------

Substitution into relations::

    sage: x, a = var('x, a')
    sage: eq = (x^3 + a == sin(x/a)); eq
    x^3 + a == sin(x/a)
    sage: eq.substitute(x=5*x)
    125*x^3 + a == sin(5*x/a)
    sage: eq.substitute(a=1)
    x^3 + 1 == sin(x)
    sage: eq.substitute(a=x)
    x^3 + x == sin(1)
    sage: eq.substitute(a=x, x=1)
    x + 1 == sin(1/x)
    sage: eq.substitute({a:x, x:1})
    x + 1 == sin(1/x)

Solving
-------

We can solve equations::

    sage: x = var('x')
    sage: S = solve(x^3 - 1 == 0, x)
    sage: S
    [x == 1/2*I*sqrt(3) - 1/2, x == -1/2*I*sqrt(3) - 1/2, x == 1]
    sage: S[0]
    x == 1/2*I*sqrt(3) - 1/2
    sage: S[0].right()
    1/2*I*sqrt(3) - 1/2
    sage: S = solve(x^3 - 1 == 0, x, solution_dict=True)
    sage: S
    [{x: 1/2*I*sqrt(3) - 1/2}, {x: -1/2*I*sqrt(3) - 1/2}, {x: 1}]
    sage: z = 5
    sage: solve(z^2 == sqrt(3),z)
    Traceback (most recent call last):
    ...
    TypeError: 5 is not a valid variable.

We illustrate finding multiplicities of solutions::

    sage: f = (x-1)^5*(x^2+1)
    sage: solve(f == 0, x)
    [x == -I, x == I, x == 1]
    sage: solve(f == 0, x, multiplicities=True)
    ([x == -I, x == I, x == 1], [1, 1, 5])

We can also solve many inequalities::

    sage: solve(1/(x-1)<=8,x)
    [[x < 1], [x >= (9/8)]]

We can numerically find roots of equations::

    sage: (x == sin(x)).find_root(-2,2)
    0.0
    sage: (x^5 + 3*x + 2 == 0).find_root(-2,2,x)
    -0.6328345202421523
    sage: (cos(x) == sin(x)).find_root(10,20)
    19.634954084936208

We illustrate some valid error conditions::

    sage: (cos(x) != sin(x)).find_root(10,20)
    Traceback (most recent call last):
    ...
    ValueError: Symbolic equation must be an equality.
    sage: (SR(3)==SR(2)).find_root(-1,1)
    Traceback (most recent call last):
    ...
    RuntimeError: no zero in the interval, since constant expression is not 0.

There must be at most one variable::

    sage: x, y = var('x,y')
    sage: (x == y).find_root(-2,2)
    Traceback (most recent call last):
    ...
    NotImplementedError: root finding currently only implemented in 1 dimension.

Assumptions
-----------

Forgetting assumptions::

    sage: var('x,y')
    (x, y)
    sage: forget() #Clear assumptions
    sage: assume(x>0, y < 2)
    sage: assumptions()
    [x > 0, y < 2]
    sage: (y < 2).forget()
    sage: assumptions()
    [x > 0]
    sage: forget()
    sage: assumptions()
    []


Miscellaneous
-------------

Conversion to Maxima::

    sage: x = var('x')
    sage: eq = (x^(3/5) >= pi^2 + e^i)
    sage: eq._maxima_init_()
    '(_SAGE_VAR_x)^(3/5) >= ((%pi)^(2))+(exp(0+%i*1))'
    sage: e1 = x^3 + x == sin(2*x)
    sage: z = e1._maxima_()
    sage: z.parent() is sage.calculus.calculus.maxima
    True
    sage: z = e1._maxima_(maxima)
    sage: z.parent() is maxima
    True
    sage: z = maxima(e1)
    sage: z.parent() is maxima
    True

Conversion to Maple::

    sage: x = var('x')
    sage: eq = (x == 2)
    sage: eq._maple_init_()
    'x = 2'

Comparison::

    sage: x = var('x')
    sage: (x>0) == (x>0)
    True
    sage: (x>0) == (x>1)
    False
    sage: (x>0) != (x>1)
    True

Variables appearing in the relation::

    sage: var('x,y,z,w')
    (x, y, z, w)
    sage: f =  (x+y+w) == (x^2 - y^2 - z^3);   f
    w + x + y == -z^3 + x^2 - y^2
    sage: f.variables()
    (w, x, y, z)

LaTeX output::

    sage: latex(x^(3/5) >= pi)
    x^{\frac{3}{5}} \geq \pi

When working with the symbolic complex number `I`, notice that comparison do not
automatically simplifies even in trivial situations::

    sage: I^2 == -1
    -1 == -1
    sage: I^2 < 0
    -1 < 0
    sage: (I+1)^4 > 0
    -4 > 0

Nevertheless, if you force the comparison, you get the right answer (:trac:`7160`)::

    sage: bool(I^2 == -1)
    True
    sage: bool(I^2 < 0)
    True
    sage: bool((I+1)^4 > 0)
    False

More Examples
-------------

::

    sage: x,y,a = var('x,y,a')
    sage: f = x^2 + y^2 == 1
    sage: f.solve(x)
    [x == -sqrt(-y^2 + 1), x == sqrt(-y^2 + 1)]

::

    sage: f = x^5 + a
    sage: solve(f==0,x)
    [x == (-a)^(1/5)*e^(2/5*I*pi), x == (-a)^(1/5)*e^(4/5*I*pi), x == (-a)^(1/5)*e^(-4/5*I*pi), x == (-a)^(1/5)*e^(-2/5*I*pi), x == (-a)^(1/5)]

You can also do arithmetic with inequalities, as illustrated
below::

    sage: var('x y')
    (x, y)
    sage: f = x + 3 == y - 2
    sage: f
    x + 3 == y - 2
    sage: g = f - 3; g
    x == y - 5
    sage: h =  x^3 + sqrt(2) == x*y*sin(x)
    sage: h
    x^3 + sqrt(2) == x*y*sin(x)
    sage: h - sqrt(2)
    x^3 == x*y*sin(x) - sqrt(2)
    sage: h + f
    x^3 + x + sqrt(2) + 3 == x*y*sin(x) + y - 2
    sage: f = x + 3 < y - 2
    sage: g = 2 < x+10
    sage: f - g
    x + 1 < -x + y - 12
    sage: f + g
    x + 5 < x + y + 8
    sage: f*(-1)
    -x - 3 < -y + 2

TESTS:

We test serializing symbolic equations::

    sage: eqn = x^3 + 2/3 >= x
    sage: loads(dumps(eqn))
    x^3 + 2/3 >= x
    sage: loads(dumps(eqn)) == eqn
    True

AUTHORS:

- Bobby Moretti: initial version (based on a trick that Robert
  Bradshaw suggested).

- William Stein: second version

- William Stein (2007-07-16): added arithmetic with symbolic equations

"""
import operator
from sage.calculus.calculus import maxima

def test_relation_maxima(relation):
    """
    Return True if this (in)equality is definitely true. Return False
    if it is false or the algorithm for testing (in)equality is
    inconclusive.

    EXAMPLES::

        sage: from sage.symbolic.relation import test_relation_maxima
        sage: k = var('k')
        sage: pol = 1/(k-1) - 1/k -1/k/(k-1);
        sage: test_relation_maxima(pol == 0)
        True
        sage: f = sin(x)^2 + cos(x)^2 - 1
        sage: test_relation_maxima(f == 0)
        True
        sage: test_relation_maxima( x == x )
        True
        sage: test_relation_maxima( x != x )
        False
        sage: test_relation_maxima( x > x )
        False
        sage: test_relation_maxima( x^2 > x )
        False
        sage: test_relation_maxima( x + 2 > x )
        True
        sage: test_relation_maxima( x - 2 > x )
        False

    Here are some examples involving assumptions::

        sage: x, y, z = var('x, y, z')
        sage: assume(x>=y,y>=z,z>=x)
        sage: test_relation_maxima(x==z)
        True
        sage: test_relation_maxima(z<x)
        False
        sage: test_relation_maxima(z>y)
        False
        sage: test_relation_maxima(y==z)
        True
        sage: forget()
        sage: assume(x>=1,x<=1)
        sage: test_relation_maxima(x==1)
        True
        sage: test_relation_maxima(x>1)
        False
        sage: test_relation_maxima(x>=1)
        True
        sage: test_relation_maxima(x!=1)
        False
        sage: forget()
        sage: assume(x>0)
        sage: test_relation_maxima(x==0)
        False
        sage: test_relation_maxima(x>-1)
        True
        sage: test_relation_maxima(x!=0)
        True
        sage: test_relation_maxima(x!=1)
        False
        sage: forget()
    """
    m = relation._maxima_()

    #Handle some basic cases first
    if repr(m) in ['0=0']:
        return True
    elif repr(m) in ['0#0', '1#1']:
        return False

    if relation.operator() == operator.eq: # operator is equality
        try:
            s = m.parent()._eval_line('is (equal(%s,%s))'%(repr(m.lhs()),repr(m.rhs())))
        except TypeError as msg:
            raise ValueError("unable to evaluate the predicate '%s'"%repr(relation))

    elif relation.operator() == operator.ne: # operator is not equal
        try:
            s = m.parent()._eval_line('is (notequal(%s,%s))'%(repr(m.lhs()),repr(m.rhs())))
        except TypeError as msg:
            raise ValueError("unable to evaluate the predicate '%s'"%repr(relation))

    else: # operator is < or > or <= or >=, which Maxima handles fine
        try:
            s = m.parent()._eval_line('is (%s)'%repr(m))
        except TypeError as msg:
            raise ValueError("unable to evaluate the predicate '%s'"%repr(relation))

    if s == 'true':
        return True
    elif s == 'false':
        return False # if neither of these, s=='unknown' and we try a few other tricks

    if relation.operator() != operator.eq:
        return False

    difference = relation.lhs() - relation.rhs()
    if repr(difference) == '0':
        return True

    #Try to apply some simplifications to see if left - right == 0
    simp_list = [difference.simplify_log, difference.simplify_rational, difference.simplify_exp,difference.simplify_radical,difference.simplify_trig]
    for f in simp_list:
        try:
            if repr( f() ).strip() == "0":
                return True
                break
        except Exception:
            pass
    return False


def string_to_list_of_solutions(s):
    r"""
    Used internally by the symbolic solve command to convert the output
    of Maxima's solve command to a list of solutions in Sage's symbolic
    package.

    EXAMPLES:

    We derive the (monic) quadratic formula::

        sage: var('x,a,b')
        (x, a, b)
        sage: solve(x^2 + a*x + b == 0, x)
        [x == -1/2*a - 1/2*sqrt(a^2 - 4*b), x == -1/2*a + 1/2*sqrt(a^2 - 4*b)]

    Behind the scenes when the above is evaluated the function
    :func:`string_to_list_of_solutions` is called with input the
    string `s` below::

        sage: s = '[x=-(sqrt(a^2-4*b)+a)/2,x=(sqrt(a^2-4*b)-a)/2]'
        sage: sage.symbolic.relation.string_to_list_of_solutions(s)
         [x == -1/2*a - 1/2*sqrt(a^2 - 4*b), x == -1/2*a + 1/2*sqrt(a^2 - 4*b)]
    """
    from sage.categories.all import Objects
    from sage.structure.sequence import Sequence
    from sage.calculus.calculus import symbolic_expression_from_maxima_string
    v = symbolic_expression_from_maxima_string(s, equals_sub=True)
    return Sequence(v, universe=Objects(), cr_str=True)

###########
# Solving #
###########

def solve(f, *args, **kwds):
    r"""
    Algebraically solve an equation or system of equations (over the
    complex numbers) for given variables. Inequalities and systems
    of inequalities are also supported.

    INPUT:

    -  ``f`` - equation or system of equations (given by a
       list or tuple)

    -  ``*args`` - variables to solve for.

    -  ``solution_dict`` - bool (default: False); if True or non-zero,
       return a list of dictionaries containing the solutions. If there
       are no solutions, return an empty list (rather than a list containing
       an empty dictionary). Likewise, if there's only a single solution,
       return a list containing one dictionary with that solution.

    There are a few optional keywords if you are trying to solve a single
    equation.  They may only be used in that context.

    -  ``multiplicities`` - bool (default: False); if True,
       return corresponding multiplicities.  This keyword is
       incompatible with ``to_poly_solve=True`` and does not make
       any sense when solving inequalities.

    -  ``explicit_solutions`` - bool (default: False); require that
       all roots be explicit rather than implicit. Not used
       when solving inequalities.

    -  ``to_poly_solve`` - bool (default: False) or string; use
       Maxima's ``to_poly_solver`` package to search for more possible
       solutions, but possibly encounter approximate solutions.
       This keyword is incompatible with ``multiplicities=True``
       and is not used when solving inequalities. Setting ``to_poly_solve``
       to 'force' (string) omits Maxima's solve command (useful when
       some solutions of trigonometric equations are lost).


    EXAMPLES::

        sage: x, y = var('x, y')
        sage: solve([x+y==6, x-y==4], x, y)
        [[x == 5, y == 1]]
        sage: solve([x^2+y^2 == 1, y^2 == x^3 + x + 1], x, y)
        [[x == -1/2*I*sqrt(3) - 1/2, y == -sqrt(-1/2*I*sqrt(3) + 3/2)],
         [x == -1/2*I*sqrt(3) - 1/2, y == sqrt(-1/2*I*sqrt(3) + 3/2)],
         [x == 1/2*I*sqrt(3) - 1/2, y == -sqrt(1/2*I*sqrt(3) + 3/2)],
         [x == 1/2*I*sqrt(3) - 1/2, y == sqrt(1/2*I*sqrt(3) + 3/2)],
         [x == 0, y == -1],
         [x == 0, y == 1]]
        sage: solve([sqrt(x) + sqrt(y) == 5, x + y == 10], x, y)
        [[x == -5/2*I*sqrt(5) + 5, y == 5/2*I*sqrt(5) + 5], [x == 5/2*I*sqrt(5) + 5, y == -5/2*I*sqrt(5) + 5]]
        sage: solutions=solve([x^2+y^2 == 1, y^2 == x^3 + x + 1], x, y, solution_dict=True)
        sage: for solution in solutions: print solution[x].n(digits=3), ",", solution[y].n(digits=3)
        -0.500 - 0.866*I , -1.27 + 0.341*I
        -0.500 - 0.866*I , 1.27 - 0.341*I
        -0.500 + 0.866*I , -1.27 - 0.341*I
        -0.500 + 0.866*I , 1.27 + 0.341*I
        0.000 , -1.00
        0.000 , 1.00

    Whenever possible, answers will be symbolic, but with systems of
    equations, at times approximations will be given, due to the
    underlying algorithm in Maxima::

        sage: sols = solve([x^3==y,y^2==x],[x,y]); sols[-1], sols[0]
<<<<<<< HEAD
        ([x == 0, y == 0], [x == (0.30901699437494745 + 0.9510565162951535*I), y == (-0.8090169943749475 - 0.5877852522924731*I)])
=======
        ([x == 0, y == 0], [x == (0.3090169943749475 + 0.9510565162951535*I), y == (-0.8090169943749475 - 0.5877852522924731*I)])
>>>>>>> 6996fd88
        sage: sols[0][0].rhs().pyobject().parent()
        Complex Double Field

    If ``f`` is only one equation or expression, we use the solve method
    for symbolic expressions, which defaults to exact answers only::

        sage: solve([y^6==y],y)
        [y == e^(2/5*I*pi), y == e^(4/5*I*pi), y == e^(-4/5*I*pi), y == e^(-2/5*I*pi), y == 1, y == 0]
        sage: solve( [y^6 == y], y)==solve( y^6 == y, y)
        True

    Here we demonstrate very basic use of the optional keywords for
    a single expression to be solved::

        sage: ((x^2-1)^2).solve(x)
        [x == -1, x == 1]
        sage: ((x^2-1)^2).solve(x,multiplicities=True)
        ([x == -1, x == 1], [2, 2])
        sage: solve(sin(x)==x,x)
        [x == sin(x)]
        sage: solve(sin(x)==x,x,explicit_solutions=True)
        []
        sage: solve(abs(1-abs(1-x)) == 10, x)
        [abs(abs(x - 1) - 1) == 10]
        sage: solve(abs(1-abs(1-x)) == 10, x, to_poly_solve=True)
        [x == -10, x == 12]

    .. note::

        For more details about solving a single equation, see
        the documentation for the single-expression
        :meth:`~sage.symbolic.expression.Expression.solve`.

    ::

        sage: from sage.symbolic.expression import Expression
        sage: Expression.solve(x^2==1,x)
        [x == -1, x == 1]

    We must solve with respect to actual variables::

        sage: z = 5
        sage: solve([8*z + y == 3, -z +7*y == 0],y,z)
        Traceback (most recent call last):
        ...
        TypeError: 5 is not a valid variable.

    If we ask for dictionaries containing the solutions, we get them::

        sage: solve([x^2-1],x,solution_dict=True)
        [{x: -1}, {x: 1}]
        sage: solve([x^2-4*x+4],x,solution_dict=True)
        [{x: 2}]
        sage: res = solve([x^2 == y, y == 4],x,y,solution_dict=True)
        sage: for soln in res: print "x: %s, y: %s"%(soln[x], soln[y])
        x: 2, y: 4
        x: -2, y: 4

    If there is a parameter in the answer, that will show up as
    a new variable.  In the following example, ``r1`` is a real free
    variable (because of the ``r``)::

        sage: solve([x+y == 3, 2*x+2*y == 6],x,y)
        [[x == -r1 + 3, y == r1]]

    Especially with trigonometric functions, the dummy variable may
    be implicitly an integer (hence the ``z``)::

        sage: solve([cos(x)*sin(x) == 1/2, x+y == 0],x,y)
<<<<<<< HEAD
        [[x == 1/4*pi + pi*z..., y == -1/4*pi - pi*z...]]
=======
        [[x == 1/4*pi + pi*z87, y == -1/4*pi - pi*z87]]
>>>>>>> 6996fd88

    Expressions which are not equations are assumed to be set equal
    to zero, as with `x` in the following example::

        sage: solve([x, y == 2],x,y)
        [[x == 0, y == 2]]

    If ``True`` appears in the list of equations it is
    ignored, and if ``False`` appears in the list then no
    solutions are returned. E.g., note that the first
    ``3==3`` evaluates to ``True``, not to a
    symbolic equation.

    ::

        sage: solve([3==3, 1.00000000000000*x^3 == 0], x)
        [x == 0]
        sage: solve([1.00000000000000*x^3 == 0], x)
        [x == 0]

    Here, the first equation evaluates to ``False``, so
    there are no solutions::

        sage: solve([1==3, 1.00000000000000*x^3 == 0], x)
        []

    Completely symbolic solutions are supported::

        sage: var('s,j,b,m,g')
        (s, j, b, m, g)
        sage: sys = [ m*(1-s) - b*s*j, b*s*j-g*j ];
        sage: solve(sys,s,j)
        [[s == 1, j == 0], [s == g/b, j == (b - g)*m/(b*g)]]
        sage: solve(sys,(s,j))
        [[s == 1, j == 0], [s == g/b, j == (b - g)*m/(b*g)]]
        sage: solve(sys,[s,j])
        [[s == 1, j == 0], [s == g/b, j == (b - g)*m/(b*g)]]

    Inequalities can be also solved::

        sage: solve(x^2>8,x)
        [[x < -2*sqrt(2)], [x > 2*sqrt(2)]]

    We use ``use_grobner`` in Maxima if no solution is obtained from
    Maxima's ``to_poly_solve``::

       sage: x,y=var('x y'); c1(x,y)=(x-5)^2+y^2-16; c2(x,y)=(y-3)^2+x^2-9
       sage: solve([c1(x,y),c2(x,y)],[x,y])
       [[x == -9/68*sqrt(55) + 135/68, y == -15/68*sqrt(11)*sqrt(5) + 123/68], [x == 9/68*sqrt(55) + 135/68, y == 15/68*sqrt(11)*sqrt(5) + 123/68]]

    TESTS::

        sage: solve([sin(x)==x,y^2==x],x,y)
        [sin(x) == x, y^2 == x]
        sage: solve(0==1,x)
        Traceback (most recent call last):
        ...
        TypeError:  The first argument must be a symbolic expression or a list of symbolic expressions.

    Test if the empty list is returned, too, when (a list of)
    dictionaries (is) are requested (#8553)::

        sage: solve([SR(0)==1],x)
        []
        sage: solve([SR(0)==1],x,solution_dict=True)
        []
        sage: solve([x==1,x==-1],x)
        []
        sage: solve([x==1,x==-1],x,solution_dict=True)
        []
        sage: solve((x==1,x==-1),x,solution_dict=0)
        []

    Relaxed form, suggested by Mike Hansen (#8553)::

        sage: solve([x^2-1],x,solution_dict=-1)
        [{x: -1}, {x: 1}]
        sage: solve([x^2-1],x,solution_dict=1)
        [{x: -1}, {x: 1}]
        sage: solve((x==1,x==-1),x,solution_dict=-1)
        []
        sage: solve((x==1,x==-1),x,solution_dict=1)
        []

    This inequality holds for any real ``x`` (trac #8078)::

        sage: solve(x^4+2>0,x)
        [x < +Infinity]

    Test for user friendly input handling :trac:`13645`::

        sage: poly.<a,b> = PolynomialRing(RR)
        sage: solve([a+b+a*b == 1], a)
        Traceback (most recent call last):
        ...
        TypeError: The first argument to solve() should be a symbolic expression or a list of symbolic expressions, cannot handle <type 'bool'>
        sage: solve([a, b], (1, a))
        Traceback (most recent call last):
        ...
        TypeError: 1 is not a valid variable.
        sage: solve([x == 1], (1, a))
        Traceback (most recent call last):
        ...
        TypeError: (1, a) are not valid variables.

    Test that the original version of a system in the French Sage book
    now works (:trac:`14306`)::

        sage: var('y,z')
        (y, z)
        sage: solve([x^2 * y * z == 18, x * y^3 * z == 24, x * y * z^4 == 6], x, y, z)
        [[x == 3, y == 2, z == 1], [x == (1.337215067... - 2.685489874...*I), y == (-1.700434271... + 1.052864325...*I), z == (0.9324722294... - 0.3612416661...*I)], ...]
    """
    from sage.symbolic.expression import is_Expression
    if is_Expression(f): # f is a single expression
        ans = f.solve(*args,**kwds)
        return ans

    if not isinstance(f, (list, tuple)):
        raise TypeError("The first argument must be a symbolic expression or a list of symbolic expressions.")

    if len(f)==1:
        # f is a list with a single element
        if is_Expression(f[0]):
            # if its a symbolic expression call solve method of this expression
            return f[0].solve(*args,**kwds)
        # otherwise complain
        raise TypeError("The first argument to solve() should be a symbolic "
                        "expression or a list of symbolic expressions, "
                        "cannot handle %s"%repr(type(f[0])))

    # f is a list of such expressions or equations
    from sage.symbolic.ring import is_SymbolicVariable

    if len(args)==0:
        raise TypeError("Please input variables to solve for.")
    if is_SymbolicVariable(args[0]):
        variables = args
    else:
        variables = tuple(args[0])

    for v in variables:
        if not is_SymbolicVariable(v):
            raise TypeError("%s is not a valid variable."%repr(v))

    try:
        f = [s for s in f if s is not True]
    except TypeError:
        raise ValueError("Unable to solve %s for %s"%(f, args))

    if any(s is False for s in f):
        return []

    from sage.calculus.calculus import maxima
    m = maxima(f)

    try:
        s = m.solve(variables)
    except Exception: # if Maxima gave an error, try its to_poly_solve
        try:
            s = m.to_poly_solve(variables)
        except TypeError as mess: # if that gives an error, raise an error.
            if "Error executing code in Maxima" in str(mess):
                raise ValueError("Sage is unable to determine whether the system %s can be solved for %s"%(f,args))
            else:
                raise

    if len(s)==0: # if Maxima's solve gave no solutions, try its to_poly_solve
        try:
            s = m.to_poly_solve(variables)
        except Exception: # if that gives an error, stick with no solutions
            s = []

    if len(s)==0: # if to_poly_solve gave no solutions, try use_grobner
        try:
            s = m.to_poly_solve(variables,'use_grobner=true')
        except Exception: # if that gives an error, stick with no solutions
            s = []

    sol_list = string_to_list_of_solutions(repr(s))

    # Relaxed form suggested by Mike Hansen (#8553):
    if kwds.get('solution_dict', False):
        if len(sol_list)==0: # fixes IndexError on empty solution list (#8553)
            return []
        if isinstance(sol_list[0], list):
            sol_dict=[dict([[eq.left(),eq.right()] for eq in solution])
                    for solution in sol_list]
        else:
            sol_dict=[{eq.left():eq.right()} for eq in sol_list]

        return sol_dict
    else:
        return sol_list

def solve_mod(eqns, modulus, solution_dict = False):
    r"""
    Return all solutions to an equation or list of equations modulo the
    given integer modulus. Each equation must involve only polynomials
    in 1 or many variables.

    By default the solutions are returned as `n`-tuples, where `n`
    is the number of variables appearing anywhere in the given
    equations. The variables are in alphabetical order.

    INPUT:


    -  ``eqns`` - equation or list of equations

    -  ``modulus`` - an integer

    -  ``solution_dict`` - bool (default: False); if True or non-zero,
       return a list of dictionaries containing the solutions. If there
       are no solutions, return an empty list (rather than a list containing
       an empty dictionary). Likewise, if there's only a single solution,
       return a list containing one dictionary with that solution.


    EXAMPLES::

        sage: var('x,y')
        (x, y)
        sage: solve_mod([x^2 + 2 == x, x^2 + y == y^2], 14)
        [(4, 2), (4, 6), (4, 9), (4, 13)]
        sage: solve_mod([x^2 == 1, 4*x  == 11], 15)
        [(14,)]

    Fermat's equation modulo 3 with exponent 5::

        sage: var('x,y,z')
        (x, y, z)
        sage: solve_mod([x^5 + y^5 == z^5], 3)
        [(0, 0, 0), (0, 1, 1), (0, 2, 2), (1, 0, 1), (1, 1, 2), (1, 2, 0), (2, 0, 2), (2, 1, 0), (2, 2, 1)]

    We can solve with respect to a bigger modulus if it consists only of small prime factors::

        sage: [d] = solve_mod([5*x + y == 3, 2*x - 3*y == 9], 3*5*7*11*19*23*29, solution_dict = True)
        sage: d[x]
        12915279
        sage: d[y]
        8610183

    For cases where there are relatively few solutions and the prime
    factors are small, this can be efficient even if the modulus itself
    is large::

        sage: sorted(solve_mod([x^2 == 41], 10^20))
        [(4538602480526452429,), (11445932736758703821,), (38554067263241296179,),
        (45461397519473547571,), (54538602480526452429,), (61445932736758703821,),
        (88554067263241296179,), (95461397519473547571,)]

    We solve a simple equation modulo 2::

        sage: x,y = var('x,y')
        sage: solve_mod([x == y], 2)
        [(0, 0), (1, 1)]

    .. warning::

       The current implementation splits the modulus into prime
       powers, then naively enumerates all possible solutions
       (starting modulo primes and then working up through prime
       powers), and finally combines the solution using the Chinese
       Remainder Theorem.  The interface is good, but the algorithm is
       very inefficient if the modulus has some larger prime factors! Sage
       *does* have the ability to do something much faster in certain
       cases at least by using Groebner basis, linear algebra
       techniques, etc. But for a lot of toy problems this function as
       is might be useful. At least it establishes an interface.


    TESTS:

    Make sure that we short-circuit in at least some cases::

        sage: solve_mod([2*x==1], 2*next_prime(10^50))
        []

    Try multi-equation cases::

        sage: x, y, z = var("x y z")
        sage: solve_mod([2*x^2 + x*y, -x*y+2*y^2+x-2*y, -2*x^2+2*x*y-y^2-x-y], 12)
        [(0, 0), (4, 4), (0, 3), (4, 7)]
        sage: eqs = [-y^2+z^2, -x^2+y^2-3*z^2-z-1, -y*z-z^2-x-y+2, -x^2-12*z^2-y+z]
        sage: solve_mod(eqs, 11)
        [(8, 5, 6)]

    Confirm that modulus 1 now behaves as it should::

        sage: x, y = var("x y")
        sage: solve_mod([x==1], 1)
        [(0,)]
        sage: solve_mod([2*x^2+x*y, -x*y+2*y^2+x-2*y, -2*x^2+2*x*y-y^2-x-y], 1)
        [(0, 0)]


    """
    from sage.rings.all import Integer, Integers, crt_basis
    from sage.symbolic.expression import is_Expression
    from sage.misc.all import cartesian_product_iterator
    from sage.modules.all import vector
    from sage.matrix.all import matrix

    if not isinstance(eqns, (list, tuple)):
        eqns = [eqns]
    eqns = [eq if is_Expression(eq) else (eq.lhs()-eq.rhs()) for eq in eqns]
    modulus = Integer(modulus)
    if modulus < 1:
        raise ValueError("the modulus must be a positive integer")
    vars = list(set(sum([list(e.variables()) for e in eqns], [])))
    vars.sort(key=repr)

    if modulus == 1: # degenerate case
        ans = [tuple(Integers(1)(0) for v in vars)]
        return ans

    factors = modulus.factor()
    crt_basis = vector(Integers(modulus), crt_basis([p**i for p,i in factors]))
    solutions = []

    has_solution = True
    for p,i in factors:
        solution =_solve_mod_prime_power(eqns, p, i, vars)
        if len(solution) > 0:
            solutions.append(solution)
        else:
            has_solution = False
            break


    ans = []
    if has_solution:
        for solution in cartesian_product_iterator(solutions):
            solution_mat = matrix(Integers(modulus), solution)
            ans.append(tuple(c.dot_product(crt_basis) for c in solution_mat.columns()))

    # if solution_dict == True:
    # Relaxed form suggested by Mike Hansen (#8553):
    if solution_dict:
        sol_dict = [dict(zip(vars, solution)) for solution in ans]
        return sol_dict
    else:
        return ans

def _solve_mod_prime_power(eqns, p, m, vars):
    r"""
    Internal help function for solve_mod, does little checking since it expects
    solve_mod to do that

    Return all solutions to an equation or list of equations modulo p^m.
    Each equation must involve only polynomials
    in 1 or many variables.

    The solutions are returned as `n`-tuples, where `n`
    is the number of variables in vars.

    INPUT:


    -  ``eqns`` - equation or list of equations

    -  ``p`` - a prime

    -  ``i`` - an integer > 0

    -  ``vars`` - a list of variables to solve for


    EXAMPLES::

        sage: var('x,y')
        (x, y)
        sage: solve_mod([x^2 + 2 == x, x^2 + y == y^2], 14)
        [(4, 2), (4, 6), (4, 9), (4, 13)]
        sage: solve_mod([x^2 == 1, 4*x  == 11], 15)
        [(14,)]

    Fermat's equation modulo 3 with exponent 5::

        sage: var('x,y,z')
        (x, y, z)
        sage: solve_mod([x^5 + y^5 == z^5], 3)
        [(0, 0, 0), (0, 1, 1), (0, 2, 2), (1, 0, 1), (1, 1, 2), (1, 2, 0), (2, 0, 2), (2, 1, 0), (2, 2, 1)]

    We solve a simple equation modulo 2::

        sage: x,y = var('x,y')
        sage: solve_mod([x == y], 2)
        [(0, 0), (1, 1)]


    .. warning::

       Currently this constructs possible solutions by building up
       from the smallest prime factor of the modulus.  The interface
       is good, but the algorithm is horrible if the modulus isn't the
       product of many small primes! Sage *does* have the ability to
       do something much faster in certain cases at least by using the
       Chinese Remainder Theorem, Groebner basis, linear algebra
       techniques, etc. But for a lot of toy problems this function as
       is might be useful. At the very least, it establishes an
       interface.

    TESTS:

    Confirm we can reproduce the first few terms of OEIS A187719::

        sage: from sage.symbolic.relation import _solve_mod_prime_power
        sage: [sorted(_solve_mod_prime_power([x^2==41], 10, i, [x]))[0][0] for i in [1..13]]
        [1, 21, 71, 1179, 2429, 47571, 1296179, 8703821, 26452429, 526452429,
        13241296179, 19473547571, 2263241296179]

    """
    from sage.rings.all import Integers, PolynomialRing
    from sage.modules.all import vector
    from sage.misc.all import cartesian_product_iterator

    mrunning = 1
    ans = []
    for mi in xrange(m):
        mrunning *= p
        R = Integers(mrunning)
        S = PolynomialRing(R, len(vars), vars)
        eqns_mod = [S(eq) for eq in eqns]
        if mi == 0:
            possibles = cartesian_product_iterator([xrange(len(R)) for _ in xrange(len(vars))])
        else:
            shifts = cartesian_product_iterator([xrange(p) for _ in xrange(len(vars))])
            pairs = cartesian_product_iterator([shifts, ans])
            possibles = (tuple(vector(t)+vector(shift)*(mrunning//p)) for shift, t in pairs)
        ans = list(t for t in possibles if all(e(*t) == 0 for e in eqns_mod))
        if not ans: return ans

    return ans

def solve_ineq_univar(ineq):
    """
    Function solves rational inequality in one variable.

    INPUT:

    - ``ineq`` - inequality in one variable

    OUTPUT:

    - ``list`` -- output is list of solutions as a list of simple inequalities
      output [A,B,C] means (A or B or C) each A, B, C is again a list and
      if A=[a,b], then A means (a and b). The list is empty if there is no
      solution.

    EXAMPLES::

        sage: from sage.symbolic.relation import solve_ineq_univar
        sage: solve_ineq_univar(x-1/x>0)
        [[x > -1, x < 0], [x > 1]]

        sage: solve_ineq_univar(x^2-1/x>0)
        [[x < 0], [x > 1]]

        sage: solve_ineq_univar((x^3-1)*x<=0)
        [[x >= 0, x <= 1]]

    ALGORITHM:

    Calls Maxima command solve_rat_ineq

    AUTHORS:

    - Robert Marik (01-2010)
    """
    ineqvar = ineq.variables()
    if len(ineqvar) != 1:
        raise NotImplementedError, "The command solve_ineq_univar accepts univariate inequalities only. Your variables are ", ineqvar
    ineq0 = ineq._maxima_()
    ineq0.parent().eval("if solve_rat_ineq_loaded#true then (solve_rat_ineq_loaded:true,load(\"solve_rat_ineq.mac\")) ")
    sol = ineq0.solve_rat_ineq().sage()
    if repr(sol)=="all":
        from sage.rings.infinity import Infinity
        sol = [ineqvar[0]<Infinity]
    return sol

def solve_ineq_fourier(ineq,vars=None):
    """
    Solves sytem of inequalities using Maxima and fourier elimination

    Can be used for system of linear inequalities and for some types
    of nonlinear inequalities. For examples see the section EXAMPLES
    below and http://maxima.cvs.sourceforge.net/viewvc/maxima/maxima/share/contrib/fourier_elim/rtest_fourier_elim.mac


    INPUT:

    - ``ineq`` - list with system of inequalities

    - ``vars`` - optionally list with variables for fourier elimination.

    OUTPUT:

    - ``list`` - output is list of solutions as a list of simple inequalities
      output [A,B,C] means (A or B or C) each A, B, C is again a list and
      if A=[a,b], then A means (a and b). The list is empty if there is no
      solution.

    EXAMPLES::

        sage: from sage.symbolic.relation import solve_ineq_fourier
        sage: y=var('y')
        sage: solve_ineq_fourier([x+y<9,x-y>4],[x,y])
        [[y + 4 < x, x < -y + 9, y < (5/2)]]
        sage: solve_ineq_fourier([x+y<9,x-y>4],[y,x])
        [[y < min(x - 4, -x + 9)]]

        sage: solve_ineq_fourier([x^2>=0])
        [[x < +Infinity]]

        sage: solve_ineq_fourier([log(x)>log(y)],[x,y])
        [[y < x, 0 < y]]
        sage: solve_ineq_fourier([log(x)>log(y)],[y,x])
        [[0 < y, y < x, 0 < x]]

    Note that different systems will find default variables in different
    orders, so the following is not tested::

        sage: solve_ineq_fourier([log(x)>log(y)]) # not tested - one of the following appears
        [[0 < y, y < x, 0 < x]]
        [[y < x, 0 < y]]

    ALGORITHM:

    Calls Maxima command fourier_elim

    AUTHORS:

    - Robert Marik (01-2010)
    """
    if vars is None:
        setvars = set([])
        for i in (ineq):
            setvars = setvars.union(set(i.variables()))
            vars =[i for i in setvars]
    ineq0 = [i._maxima_() for i in ineq]
    ineq0[0].parent().eval("if fourier_elim_loaded#true then (fourier_elim_loaded:true,load(\"fourier_elim\"))")
    sol = ineq0[0].parent().fourier_elim(ineq0,vars)
    ineq0[0].parent().eval("or_to_list(x):=\
        if not atom(x) and op(x)=\"or\" then args(x) \
        else [x]")
    sol = sol.or_to_list().sage()
    if repr(sol) == "[emptyset]":
        sol = []
    if repr(sol) == "[universalset]":
        from sage.rings.infinity import Infinity
        sol = [[i<Infinity for i in vars]]
    return sol

def solve_ineq(ineq, vars=None):
    """
    Solves inequalities and systems of inequalities using Maxima.
    Switches between rational inequalities
    (sage.symbolic.relation.solve_ineq_rational)
    and fourier elimination (sage.symbolic.relation.solve_ineq_fouried).
    See the documentation of these functions for more details.

    INPUT:

    - ``ineq`` - one inequality or a list of inequalities

      Case1: If ``ineq`` is one equality, then it should be rational
      expression in one varible. This input is passed to
      sage.symbolic.relation.solve_ineq_univar function.

      Case2: If ``ineq`` is a list involving one or more
      inequalities, than the input is passed to
      sage.symbolic.relation.solve_ineq_fourier function. This
      function can be used for system of linear inequalities and
      for some types of nonlinear inequalities. See
      http://maxima.cvs.sourceforge.net/viewvc/maxima/maxima/share/contrib/fourier_elim/rtest_fourier_elim.mac
      for a big gallery of problems covered by this algorithm.

    - ``vars`` - optional parameter with list of variables. This list
      is used only if fourier elimination is used. If omitted or if
      rational inequality is solved, then variables are determined
      automatically.

    OUTPUT:

    - ``list`` -- output is list of solutions as a list of simple inequalities
      output [A,B,C] means (A or B or C) each A, B, C is again a list and
      if A=[a,b], then A means (a and b).

    EXAMPLES::

        sage: from sage.symbolic.relation import solve_ineq

    Inequalities in one variable. The variable is detected automatically::

        sage: solve_ineq(x^2-1>3)
        [[x < -2], [x > 2]]

        sage: solve_ineq(1/(x-1)<=8)
        [[x < 1], [x >= (9/8)]]

    System of inequalities with automatically detected inequalities::

        sage: y=var('y')
        sage: solve_ineq([x-y<0,x+y-3<0],[y,x])
        [[x < y, y < -x + 3, x < (3/2)]]
        sage: solve_ineq([x-y<0,x+y-3<0],[x,y])
        [[x < min(-y + 3, y)]]

    Note that although Sage will detect the variables automatically,
    the order it puts them in may depend on the system, so the following
    command is only guaranteed to give you one of the above answers::

        sage: solve_ineq([x-y<0,x+y-3<0]) # not tested - random
        [[x < y, y < -x + 3, x < (3/2)]]

    ALGORITHM:

    Calls solve_ineq_fourier if inequalities are list and
    solve_ineq_univar of the inequality is symbolic expression. See
    the description of these commands for more details related to the
    set of inequalities which can be solved. The list is empty if
    there is no solution.

    AUTHORS:

    - Robert Marik (01-2010)
    """
    if isinstance(ineq,list):
        return(solve_ineq_fourier(ineq, vars))
    else:
        return(solve_ineq_univar(ineq))<|MERGE_RESOLUTION|>--- conflicted
+++ resolved
@@ -545,11 +545,7 @@
     underlying algorithm in Maxima::
 
         sage: sols = solve([x^3==y,y^2==x],[x,y]); sols[-1], sols[0]
-<<<<<<< HEAD
-        ([x == 0, y == 0], [x == (0.30901699437494745 + 0.9510565162951535*I), y == (-0.8090169943749475 - 0.5877852522924731*I)])
-=======
         ([x == 0, y == 0], [x == (0.3090169943749475 + 0.9510565162951535*I), y == (-0.8090169943749475 - 0.5877852522924731*I)])
->>>>>>> 6996fd88
         sage: sols[0][0].rhs().pyobject().parent()
         Complex Double Field
 
@@ -619,11 +615,7 @@
     be implicitly an integer (hence the ``z``)::
 
         sage: solve([cos(x)*sin(x) == 1/2, x+y == 0],x,y)
-<<<<<<< HEAD
-        [[x == 1/4*pi + pi*z..., y == -1/4*pi - pi*z...]]
-=======
         [[x == 1/4*pi + pi*z87, y == -1/4*pi - pi*z87]]
->>>>>>> 6996fd88
 
     Expressions which are not equations are assumed to be set equal
     to zero, as with `x` in the following example::
