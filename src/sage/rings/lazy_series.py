--- conflicted
+++ resolved
@@ -100,15 +100,11 @@
     sage: hinv.valuation()
     -1
 
-<<<<<<< HEAD
-TESTS::
-=======
 TESTS:
 
 We check that -- at least for some simple cases -- division,
 composition and reversion do not raise exceptions for univariate lazy
 Laurent series, lazy power series and lazy symmetric functions::
->>>>>>> ddc04a1a
 
     sage: def check(L, z, verbose=False):
     ....:     # division
@@ -147,17 +143,11 @@
 
     sage: L.<z> = LazyLaurentSeriesRing(QQ)
     sage: check(L, z)
-<<<<<<< HEAD
-    sage: L.<z> = LazyTaylorSeriesRing(QQ)
-=======
     sage: L.<z> = LazyPowerSeriesRing(QQ)
->>>>>>> ddc04a1a
     sage: check(L, z)
     sage: p = SymmetricFunctions(QQ).p()
     sage: L = LazySymmetricFunctions(p)
     sage: check(L, L(p[1]))
-<<<<<<< HEAD
-=======
 
 We check that the elements in the cache of the stream of homogeneous
 components are in the correct ring::
@@ -205,7 +195,6 @@
     sage: s = SymmetricFunctions(GF(2)).s()
     sage: L = LazySymmetricFunctions(s)
     sage: check(L, lambda n: sum(k*s(la) for k, la in enumerate(Partitions(n))), valuation=0)
->>>>>>> ddc04a1a
 """
 
 # ****************************************************************************
@@ -224,18 +213,12 @@
 from sage.structure.richcmp import op_EQ, op_NE
 from sage.functions.other import factorial
 from sage.arith.power import generic_power
-<<<<<<< HEAD
-from sage.misc.misc_c import prod
-from sage.misc.derivative import derivative_parse
-from sage.combinat.partition import Partition
-=======
 from sage.arith.functions import lcm
 from sage.arith.misc import divisors, moebius
 from sage.combinat.partition import Partition, Partitions
 from sage.misc.misc_c import prod
 from sage.misc.derivative import derivative_parse
 from sage.categories.integral_domains import IntegralDomains
->>>>>>> ddc04a1a
 from sage.rings.infinity import infinity
 from sage.rings.integer_ring import ZZ
 from sage.rings.polynomial.laurent_polynomial_ring import LaurentPolynomialRing
@@ -593,11 +576,7 @@
                                         self._coeff_stream._is_sparse,
                                         order=coeff_stream._approximate_order,
                                         degree=coeff_stream._degree,
-<<<<<<< HEAD
-                                        constant=BR(c))
-=======
                                         constant=P.base_ring()(c))
->>>>>>> ddc04a1a
             return P.element_class(P, coeff_stream)
         coeff_stream = Stream_map_coefficients(self._coeff_stream, func)
         return P.element_class(P, coeff_stream)
@@ -922,33 +901,21 @@
 
         Uninitialized series::
 
-<<<<<<< HEAD
-            sage: g = L(None, valuation=0)
-=======
             sage: g = L.undefined(valuation=0)
->>>>>>> ddc04a1a
             sage: bool(g)
             True
             sage: g.define(0)
             sage: bool(g)
             False
 
-<<<<<<< HEAD
-            sage: g = L(None, valuation=0)
-=======
             sage: g = L.undefined(valuation=0)
->>>>>>> ddc04a1a
             sage: bool(g)
             True
             sage: g.define(1 + z)
             sage: bool(g)
             True
 
-<<<<<<< HEAD
-            sage: g = L(None, valuation=0)
-=======
             sage: g = L.undefined(valuation=0)
->>>>>>> ddc04a1a
             sage: bool(g)
             True
             sage: g.define(1 + z*g)
@@ -1121,20 +1088,12 @@
             ...
             ValueError: series already defined
 
-<<<<<<< HEAD
-            sage: e = L(None, valuation=0)
-=======
             sage: e = L.undefined(valuation=0)
->>>>>>> ddc04a1a
             sage: e.define(1)
             sage: e
             1
 
-<<<<<<< HEAD
-            sage: e = L(None, valuation=0)
-=======
             sage: e = L.undefined(valuation=0)
->>>>>>> ddc04a1a
             sage: e.define((1 + z).polynomial())
             sage: e
             1 + z
@@ -1388,17 +1347,10 @@
             Lazy Taylor Series Ring in z over Rational Field
         """
         P = self.parent()
-<<<<<<< HEAD
-        if P._names is not None:
-            Q = type(P)(ring, names=P.variable_names(), sparse=P._sparse)
-        else:
-            Q = type(P)(ring, sparse=P._sparse)
-=======
         if P._names is None:
             Q = type(P)(ring, sparse=P._sparse)
         else:
             Q = type(P)(ring, names=P.variable_names(), sparse=P._sparse)
->>>>>>> ddc04a1a
         return Q.element_class(Q, self._coeff_stream)
 
     # === module structure ===
@@ -2605,12 +2557,9 @@
 
             sage: L([1], constant=3)^2
             1 + 6*z + 15*z^2 + 24*z^3 + 33*z^4 + 42*z^5 + 51*z^6 + O(z^7)
-<<<<<<< HEAD
-=======
 
             sage: (1+z) * L([1,0,1], constant=1)
             1 + z + z^2 + 2*z^3 + 2*z^4 + 2*z^5 + O(z^6)
->>>>>>> ddc04a1a
         """
         P = self.parent()
         left = self._coeff_stream
@@ -2652,10 +2601,7 @@
             if right._constant:
                 d = right._degree
                 c = left._constant  # this is zero
-<<<<<<< HEAD
-=======
                 initial_coefficients.extend([c]*(d - rv - len(ir)))
->>>>>>> ddc04a1a
                 # left._constant must be 0 and thus len(il) >= 1
                 for k in range(len(il)-1):
                     c += il[k] * right._constant
@@ -2664,10 +2610,7 @@
             elif left._constant:
                 d = left._degree
                 c = right._constant  # this is zero
-<<<<<<< HEAD
-=======
                 initial_coefficients.extend([c]*(d - lv - len(il)))
->>>>>>> ddc04a1a
                 # left._constant must be 0 and thus len(il) >= 1
                 for k in range(len(ir)-1):
                     c += left._constant * ir[k]
@@ -3465,11 +3408,7 @@
 
             sage: L.<z> = LazyLaurentSeriesRing(QQ)
             sage: f = 1 + z
-<<<<<<< HEAD
-            sage: g = L(None, valuation=0)
-=======
             sage: g = L.undefined(valuation=0)
->>>>>>> ddc04a1a
             sage: f(g) == f.polynomial()(g)
             True
         """
@@ -3702,11 +3641,7 @@
 
             sage: f = L([-1, -1], valuation=1, constant=-1)
             sage: f.revert()
-<<<<<<< HEAD
-            -z - z^2 - z^3 - z^4 - z^5 + O(z^6)
-=======
             -z - z^2 - z^3 + O(z^4)
->>>>>>> ddc04a1a
 
             sage: f = L([-1, 0, -1], valuation=1, constant=-1)
             sage: f.revert()
@@ -3753,7 +3688,6 @@
                     raise ValueError("compositional inverse does not exist")
 
         if any(coeff_stream[i] for i in range(coeff_stream._approximate_order, -1)):
-<<<<<<< HEAD
             raise ValueError("compositional inverse does not exist")
 
         if coeff_stream[-1]:
@@ -3764,28 +3698,12 @@
         if not coeff_stream[1]:
             raise ValueError("compositional inverse does not exist")
 
-=======
-            raise ValueError("compositional inverse does not exist")
-
-        if coeff_stream[-1]:
-            if coeff_stream[0] or coeff_stream[1]:
-                raise ValueError("compositional inverse does not exist")
-            raise ValueError("cannot determine whether the compositional inverse exists")
-
-        if not coeff_stream[1]:
-            raise ValueError("compositional inverse does not exist")
-
->>>>>>> ddc04a1a
         if coeff_stream[0]:
             raise ValueError("cannot determine whether the compositional inverse exists")
 
         z = P.gen()
-<<<<<<< HEAD
-        g = P(None, valuation=1)
-=======
         g = P.undefined(valuation=1)
         # TODO: shift instead of (self / z) should be more efficient
->>>>>>> ddc04a1a
         g.define(z / ((self / z)(g)))
         return g
 
@@ -3886,12 +3804,7 @@
         coeff_stream = Stream_derivative(self._coeff_stream, order)
         if vars:
             coeff_stream = Stream_map_coefficients(coeff_stream,
-<<<<<<< HEAD
-                                                   lambda c: c.derivative(vars),
-                                                   R)
-=======
                                                    lambda c: c.derivative(vars))
->>>>>>> ddc04a1a
         return P.element_class(P, coeff_stream)
 
     def approximate_series(self, prec, name=None):
@@ -4065,12 +3978,7 @@
             return strformat("O({})".format(formatter(z**m)))
         return formatter(poly) + strformat(" + O({})".format(formatter(z**m)))
 
-<<<<<<< HEAD
-
-class LazyTaylorSeries(LazyCauchyProductSeries):
-=======
 class LazyPowerSeries(LazyCauchyProductSeries):
->>>>>>> ddc04a1a
     r"""
     A Taylor series where the coefficients are computed lazily.
 
@@ -4317,19 +4225,6 @@
         Consistency check when `g` is an uninitialized series between a
         polynomial `f` as both a polynomial and a lazy series::
 
-<<<<<<< HEAD
-            sage: L.<z> = LazyTaylorSeriesRing(QQ)
-            sage: f = 1 - z
-            sage: g = L(None, valuation=1)
-            sage: f(g) == f.polynomial()(g)
-            True
-
-            sage: g = L(None, valuation=1)
-            sage: g.define(z / (1 - g))
-            sage: g
-            z + z^2 + 2*z^3 + 5*z^4 + 14*z^5 + 42*z^6 + 132*z^7 + O(z^8)
-            sage: gp = L(None, valuation=1)
-=======
             sage: L.<z> = LazyPowerSeriesRing(QQ)
             sage: f = 1 - z
             sage: g = L.undefined(valuation=1)
@@ -4341,20 +4236,14 @@
             sage: g
             z + z^2 + 2*z^3 + 5*z^4 + 14*z^5 + 42*z^6 + 132*z^7 + O(z^8)
             sage: gp = L.undefined(valuation=1)
->>>>>>> ddc04a1a
             sage: gp.define(z / f(gp))
             sage: gp
             z + z^2 + 2*z^3 + 5*z^4 + 14*z^5 + 42*z^6 + 132*z^7 + O(z^8)
 
         Check that composing the zero series with anything yields zero::
 
-<<<<<<< HEAD
-            sage: T.<x,y> = LazyTaylorSeriesRing(QQ)
-            sage: M.<a, b> = LazyTaylorSeriesRing(QQ)
-=======
             sage: T.<x,y> = LazyPowerSeriesRing(QQ)
             sage: M.<a, b> = LazyPowerSeriesRing(QQ)
->>>>>>> ddc04a1a
             sage: T(0)(1/(1-a), a+b)
             0
 
@@ -4478,245 +4367,6 @@
     def revert(self):
         r"""
         Return the compositional inverse of ``self``.
-<<<<<<< HEAD
-
-        Given a Taylor series `f`, the compositional inverse is a
-        Laurent series `g` over the same base ring, such that
-        `(f \circ g)(z) = f(g(z)) = z`.
-
-        The compositional inverse exists if and only if:
-
-        - `val(f) = 1`, or
-
-        - `f = a + b z` with `a, b \neq 0`, or
-
-        EXAMPLES::
-
-            sage: L.<z> = LazyTaylorSeriesRing(QQ)
-            sage: (2*z).revert()
-            1/2*z
-            sage: (z-z^2).revert()
-            z + z^2 + 2*z^3 + 5*z^4 + 14*z^5 + 42*z^6 + 132*z^7 + O(z^8)
-
-            sage: s = L(degree=1, constant=-1)
-            sage: s.revert()
-            -z - z^2 - z^3 + O(z^4)
-
-            sage: s = L(degree=1, constant=1)
-            sage: s.revert()
-            z - z^2 + z^3 - z^4 + z^5 - z^6 + z^7 + O(z^8)
-
-        TESTS::
-
-            sage: L.<z> = LazyTaylorSeriesRing(QQ)
-            sage: s = L(lambda n: 2 if n == 1 else 0, valuation=1); s
-            2*z + O(z^8)
-            sage: s.revert()
-            1/2*z + O(z^8)
-
-            sage: (2+3*z).revert()
-            -2/3 + 1/3*z
-
-            sage: s = L(lambda n: 2 if n == 0 else 3 if n == 1 else 0, valuation=0); s
-            2 + 3*z + O(z^7)
-            sage: s.revert()
-            Traceback (most recent call last):
-            ...
-            ValueError: cannot determine whether the compositional inverse exists
-
-            sage: R.<q,t> = QQ[]
-            sage: L.<z> = LazyTaylorSeriesRing(R.fraction_field())
-            sage: s = L([q], valuation=0, constant=t); s
-            q + t*z + t*z^2 + t*z^3 + O(z^4)
-            sage: s.revert()
-            Traceback (most recent call last):
-            ...
-            ValueError: compositional inverse does not exist
-
-        We look at some cases where the compositional inverse does not exist:
-
-        `f = 0`::
-
-            sage: L(0).revert()
-            Traceback (most recent call last):
-            ...
-            ValueError: compositional inverse does not exist
-            sage: (z - z).revert()
-            Traceback (most recent call last):
-            ...
-            ValueError: compositional inverse does not exist
-
-        `val(f) != 1` and `f(0) * f(1) = 0`::
-
-            sage: (z^2).revert()
-            Traceback (most recent call last):
-            ...
-            ValueError: compositional inverse does not exist
-
-            sage: L(1).revert()
-            Traceback (most recent call last):
-            ...
-            ValueError: compositional inverse does not exist
-
-        Reversion of exact series::
-
-            sage: f = L([1, 2], valuation=0, constant=1)
-            sage: f.revert()
-            Traceback (most recent call last):
-            ...
-            ValueError: compositional inverse does not exist
-
-            sage: f = L([-1, -1], valuation=1, constant=-1)
-            sage: f.revert()
-            (-z) + (-z^2) + (-z^3) + (-z^4) + (-z^5) + O(z^6)
-
-            sage: f = L([-1, 0, -1], valuation=1, constant=-1)
-            sage: f.revert()
-            (-z) + z^3 + (-z^4) + (-2*z^5) + 6*z^6 + z^7 + O(z^8)
-
-            sage: f = L([-1], valuation=1, degree=3, constant=-1)
-            sage: f.revert()
-            (-z) + z^3 + (-z^4) + (-2*z^5) + 6*z^6 + z^7 + O(z^8)
-        """
-        P = self.parent()
-        if P._arity != 1:
-            raise ValueError("arity must be equal to 1")
-        coeff_stream = self._coeff_stream
-        if isinstance(coeff_stream, Stream_zero):
-            raise ValueError("compositional inverse does not exist")
-        if isinstance(coeff_stream, Stream_exact):
-            if coeff_stream._constant:
-                if coeff_stream.order() == 1:
-                    R = P.base_ring()
-                    # we cannot assume that the last initial coefficient
-                    # and the constant differ, see stream.Stream_exact
-                    if (coeff_stream._degree == 1 + len(coeff_stream._initial_coefficients)
-                        and coeff_stream._constant == -R.one()
-                        and all(c == -R.one() for c in coeff_stream._initial_coefficients)):
-                        # self = -z/(1-z); self.revert() = -z/(1-z)
-                        return self
-                else:
-                    raise ValueError("compositional inverse does not exist")
-            else:
-                if coeff_stream._degree == 2:
-                    # self = a + b*z; self.revert() = -a/b + 1/b * z
-                    a = coeff_stream[0]
-                    b = coeff_stream[1]
-                    coeff_stream = Stream_exact((-a/b, 1/b),
-                                                coeff_stream._is_sparse,
-                                                order=0)
-                    return P.element_class(P, coeff_stream)
-
-                if coeff_stream.order() != 1:
-                    raise ValueError("compositional inverse does not exist")
-
-        if not coeff_stream[1]:
-            raise ValueError("compositional inverse does not exist")
-
-        if coeff_stream[0]:
-            raise ValueError("cannot determine whether the compositional inverse exists")
-
-        z = P.gen()
-        g = P(None, valuation=1)
-        g.define(z / ((self / z)(g)))
-        return g
-
-    compositional_inverse = revert
-
-    def derivative(self, *args):
-        """
-        Return the derivative of the Taylor series.
-
-        Multiple variables and iteration counts may be supplied; see
-        the documentation of
-        :func:`sage.calculus.functional.derivative` function for
-        details.
-
-        EXAMPLES::
-
-            sage: T.<z> = LazyTaylorSeriesRing(ZZ)
-            sage: z.derivative()
-            1
-            sage: (1+z+z^2).derivative(3)
-            0
-            sage: (1/(1-z)).derivative()
-            1 + 2*z + 3*z^2 + 4*z^3 + 5*z^4 + 6*z^5 + 7*z^6 + O(z^7)
-
-            sage: R.<q> = QQ[]
-            sage: L.<x, y> = LazyTaylorSeriesRing(R)
-            sage: f = 1/(1-q*x+y); f
-            1 + (q*x-y) + (q^2*x^2+(-2*q)*x*y+y^2) + (q^3*x^3+(-3*q^2)*x^2*y+3*q*x*y^2-y^3) + (q^4*x^4+(-4*q^3)*x^3*y+6*q^2*x^2*y^2+(-4*q)*x*y^3+y^4) + (q^5*x^5+(-5*q^4)*x^4*y+10*q^3*x^3*y^2+(-10*q^2)*x^2*y^3+5*q*x*y^4-y^5) + (q^6*x^6+(-6*q^5)*x^5*y+15*q^4*x^4*y^2+(-20*q^3)*x^3*y^3+15*q^2*x^2*y^4+(-6*q)*x*y^5+y^6) + O(x,y)^7
-            sage: f.derivative(q)
-            x + (2*q*x^2+(-2)*x*y) + (3*q^2*x^3+(-6*q)*x^2*y+3*x*y^2) + (4*q^3*x^4+(-12*q^2)*x^3*y+12*q*x^2*y^2+(-4)*x*y^3) + (5*q^4*x^5+(-20*q^3)*x^4*y+30*q^2*x^3*y^2+(-20*q)*x^2*y^3+5*x*y^4) + (6*q^5*x^6+(-30*q^4)*x^5*y+60*q^3*x^4*y^2+(-60*q^2)*x^3*y^3+30*q*x^2*y^4+(-6)*x*y^5) + O(x,y)^7
-
-        """
-        P = self.parent()
-        R = P._laurent_poly_ring
-        V = R.gens()
-        order = 0
-        vars = []
-        gen_vars = []
-        for x in derivative_parse(args):
-            if x is None:
-                order += 1
-            elif x in V:
-                gen_vars.append(x)
-            else:
-                vars.append(x)
-
-        if P._arity > 1 and order:
-            raise ValueError("for multivariate series you have to specify the variable with respect to which the derivative should be taken")
-        else:
-            order += len(gen_vars)
-
-        coeff_stream = self._coeff_stream
-        if isinstance(coeff_stream, Stream_zero):
-            return self
-
-        if P._arity > 1:
-            coeff_stream = Stream_shift(Stream_map_coefficients(coeff_stream,
-                                                                lambda c: c.derivative(gen_vars + vars),
-                                                                P._laurent_poly_ring),
-                                        -len(gen_vars))
-            return P.element_class(P, coeff_stream)
-
-        if (isinstance(coeff_stream, Stream_exact)
-            and not coeff_stream._constant):
-            if coeff_stream._degree <= order:
-                return P.zero()
-            if vars:
-                coeffs = [prod(i-k for k in range(order)) * c.derivative(vars)
-                          for i, c in enumerate(coeff_stream._initial_coefficients,
-                                                coeff_stream._approximate_order)]
-            else:
-                coeffs = [prod(i-k for k in range(order)) * c
-                          for i, c in enumerate(coeff_stream._initial_coefficients,
-                                                coeff_stream._approximate_order)]
-            coeff_stream = Stream_exact(coeffs,
-                                        self._coeff_stream._is_sparse,
-                                        order=coeff_stream._approximate_order - order,
-                                        constant=coeff_stream._constant)
-            return P.element_class(P, coeff_stream)
-
-        coeff_stream = Stream_derivative(self._coeff_stream, order)
-        if vars:
-            coeff_stream = Stream_map_coefficients(coeff_stream,
-                                                   lambda c: c.derivative(vars),
-                                                   R)
-        return P.element_class(P, coeff_stream)
-
-    def _format_series(self, formatter, format_strings=False):
-        """
-        Return nonzero ``self`` formatted by ``formatter``.
-
-        TESTS::
-
-            sage: L.<x,y> = LazyTaylorSeriesRing(QQ)
-            sage: f = 1 / (2 - x^2 + y)
-            sage: f._format_series(repr)
-            '1/2 + (-1/4*y) + (1/4*x^2+1/8*y^2) + (-1/4*x^2*y-1/16*y^3) + (1/8*x^4+3/16*x^2*y^2+1/32*y^4) + (-3/16*x^4*y-1/8*x^2*y^3-1/64*y^5) + (1/16*x^6+3/16*x^4*y^2+5/64*x^2*y^4+1/128*y^6) + O(x,y)^7'
-=======
->>>>>>> ddc04a1a
 
         Given a Taylor series `f`, the compositional inverse is a
         Laurent series `g` over the same base ring, such that
@@ -4744,14 +4394,7 @@
             sage: s.revert()
             z - z^2 + z^3 - z^4 + z^5 - z^6 + z^7 + O(z^8)
 
-<<<<<<< HEAD
-        If ``degree`` is not ``None``, the terms of the series of
-        degree greater than ``degree`` are first truncated.  If
-        ``degree`` is ``None`` and the series is not a polynomial
-        polynomial, a ``ValueError`` is raised.
-=======
         TESTS::
->>>>>>> ddc04a1a
 
             sage: L.<z> = LazyPowerSeriesRing(QQ)
             sage: s = L(lambda n: 2 if n == 1 else 0, valuation=1); s
@@ -5074,18 +4717,10 @@
             sage: g3.polynomial(0)
             1
 
-<<<<<<< HEAD
-            sage: L.<z> = LazyTaylorSeriesRing(ZZ)
-            sage: f = z-z^2
-            sage: f.polynomial()
-            -z^2 + z
-
-=======
             sage: L.<z> = LazyPowerSeriesRing(ZZ)
             sage: f = z-z^2
             sage: f.polynomial()
             -z^2 + z
->>>>>>> ddc04a1a
         """
         from sage.rings.polynomial.polynomial_ring_constructor import PolynomialRing
         S = self.parent()
@@ -5103,12 +4738,6 @@
                 raise ValueError("not a polynomial")
         else:
             m = degree + 1
-<<<<<<< HEAD
-
-        if S._arity == 1:
-            return R(self[0:m])
-        return R.sum(self[0:m])
-=======
 
         if S._arity == 1:
             return R(self[0:m])
@@ -5803,7 +5432,6 @@
             The operation `f \Box g` only makes sense when `g`
             corresponds to a permutation representation, i.e., a
             group action.
->>>>>>> ddc04a1a
 
         EXAMPLES:
 
@@ -6001,56 +5629,18 @@
 
         INPUT:
 
-<<<<<<< HEAD
-        sage: s = SymmetricFunctions(ZZ).s()
-        sage: L = LazySymmetricFunctions(s)
-    """
-    def __call__(self, *g, check=True):
-        r"""
-        Return the composition of ``self`` with ``g``.
-=======
         - ``g`` -- a cycle index series having the same parent as ``self``
->>>>>>> ddc04a1a
 
         - ``check`` -- (default: ``True``) a Boolean which, when set
           to ``False``, will cause input checks to be skipped
 
-<<<<<<< HEAD
-        Given a lazy symmetric function `f` of arity `n` and a tuple
-        of lazy symmetric functions `g = (g_1,\dots, g_n)` over the
-        same base ring, the composition (or plethysm) `(f \circ g)`
-        is defined if and only if for each `1\leq k\leq n`:
-
-        - `g_i = 0`, or
-        - setting all alphabets except the `i`th in `f` to zero
-          yields a symmetric function with only finitely many
-          non-zero coefficients, or
-        - `val(g) > 0`.
-
-        If `f` is a univariate 'exact' lazy symmetric function, we
-        can check whether `f` has only finitely many non-zero
-        coefficients.  However, if `f` has larger arity, we have no
-        way to test whether setting all but one alphabets of `f` to
-        zero yields a polynomial, except if `f` itself is 'exact' and
-        therefore a symmetric function with only finitely many
-        non-zero coefficients.
-=======
         OUTPUT:
 
         The arithmetic product of ``self`` with ``g``.
->>>>>>> ddc04a1a
 
         .. SEEALSO::
 
-<<<<<<< HEAD
-        - ``g`` -- other (lazy) symmetric functions
-
-        .. TODO::
-
-            allow specification of degree one elements
-=======
           :meth:`sage.combinat.sf.sfa.SymmetricFunctionAlgebra_generic_Element.arithmetic_product`
->>>>>>> ddc04a1a
 
         EXAMPLES:
 
@@ -6122,70 +5712,6 @@
         Check that the arithmetic product of symmetric functions with
         constant a term works as advertised::
 
-<<<<<<< HEAD
-        The plethysm with a tensor product is also implemented::
-
-            sage: s = SymmetricFunctions(QQ).s()
-            sage: X = tensor([s[1],s[[]]])
-            sage: Y = tensor([s[[]],s[1]])
-            sage: S = LazySymmetricFunctions(s)
-            sage: S2 = LazySymmetricFunctions(tensor([s, s]))
-            sage: A = S(s[1,1,1])
-            sage: B = S2(X+Y)
-            sage: A(B)
-            (s[]#s[1,1,1]+s[1]#s[1,1]+s[1,1]#s[1]+s[1,1,1]#s[])
-
-            sage: H = S(lambda n: s[n])
-            sage: H(S2(X*Y))
-            (s[]#s[]) + (s[1]#s[1]) + (s[1,1]#s[1,1]+s[2]#s[2]) + (s[1,1,1]#s[1,1,1]+s[2,1]#s[2,1]+s[3]#s[3]) + O^7
-            sage: H(S2(X+Y))
-            (s[]#s[]) + (s[]#s[1]+s[1]#s[]) + (s[]#s[2]+s[1]#s[1]+s[2]#s[]) + (s[]#s[3]+s[1]#s[2]+s[2]#s[1]+s[3]#s[]) + (s[]#s[4]+s[1]#s[3]+s[2]#s[2]+s[3]#s[1]+s[4]#s[]) + (s[]#s[5]+s[1]#s[4]+s[2]#s[3]+s[3]#s[2]+s[4]#s[1]+s[5]#s[]) + (s[]#s[6]+s[1]#s[5]+s[2]#s[4]+s[3]#s[3]+s[4]#s[2]+s[5]#s[1]+s[6]#s[]) + O^7
-
-        TESTS::
-
-            sage: s = SymmetricFunctions(QQ).s()
-            sage: S = LazySymmetricFunctions(s)
-            sage: f = 1 / (1 - S(s[2]))
-            sage: g = f(s[2]); g
-            s[] + (s[2,2]+s[4]) + O^7
-            sage: S(sum(f[i](s[2]) for i in range(5))).truncate(10) == g.truncate(10)
-            True
-            sage: f = 1 / (1 - S(s[2]))
-            sage: g = S(s[1]) / (1 - S(s[1]))
-            sage: f(g)
-            s[] + s[2] + (s[1,1,1]+2*s[2,1]+s[3])
-             + (2*s[1,1,1,1]+4*s[2,1,1]+5*s[2,2]+5*s[3,1]+3*s[4])
-             + (2*s[1,1,1,1,1]+10*s[2,1,1,1]+14*s[2,2,1]+18*s[3,1,1]+16*s[3,2]+14*s[4,1]+4*s[5])
-             + (3*s[1,1,1,1,1,1]+22*s[2,1,1,1,1]+38*s[2,2,1,1]+28*s[2,2,2]+48*s[3,1,1,1]+82*s[3,2,1]+25*s[3,3]+51*s[4,1,1]+56*s[4,2]+31*s[5,1]+9*s[6])
-             + O^7
-            sage: f(0)
-            1
-            sage: f(s(1))
-            Traceback (most recent call last):
-            ...
-            ValueError: can only compose with a positive valuation series
-
-        Check that composing the zero series with anything yields
-        zero in the correct parent::
-
-            sage: e = SymmetricFunctions(QQ).e()
-            sage: h = SymmetricFunctions(QQ).h()
-            sage: s = SymmetricFunctions(QQ).s()
-            sage: p = SymmetricFunctions(QQ).p()
-            sage: L = LazySymmetricFunctions(tensor([e, h]))
-            sage: r = (L(0)(s[1], p[1])); r
-            0
-            sage: r.parent()
-            Symmetric Functions over Rational Field in the Schur basis
-
-        Check that composing `f` with zero series yields the constant term of `f`::
-
-            sage: f = 3*L(tensor([s[1], s[1]]))
-            sage: f(0, 0)
-            0
-            sage: (3+f)(0, 0)
-            3
-=======
             sage: p = SymmetricFunctions(QQ).p()
             sage: L = LazySymmetricFunctions(p)
             sage: L(5).arithmetic_product(3*p[2,1])
@@ -6199,36 +5725,9 @@
             sage: L(s([2])).arithmetic_product(s([1,1,1]))
             s[2, 2, 1, 1] + s[3, 1, 1, 1] + s[3, 2, 1] + s[3, 3]
 
->>>>>>> ddc04a1a
-        """
-        fP = parent(self)
-        if len(g) != fP._arity:
+        """
+        if len(args) != self.parent()._arity:
             raise ValueError("arity must be equal to the number of arguments provided")
-<<<<<<< HEAD
-
-        # Find a good parent for the result
-        from sage.structure.element import get_coercion_model
-        cm = get_coercion_model()
-        P = cm.common_parent(self.base_ring(), *[parent(h) for h in g])
-
-        # f = 0
-        if isinstance(self._coeff_stream, Stream_zero):
-            return P.zero()
-
-        # g = (0, ..., 0)
-        if all((not isinstance(h, LazyModuleElement) and not h)
-               or (isinstance(h, LazyModuleElement)
-                   and isinstance(h._coeff_stream, Stream_zero))
-               for h in g):
-            f = self[0]
-            # FIXME: TypeError: unable to convert 0 to a rational
-            if f:
-                return P(f.leading_coefficient())
-            return P.zero()
-
-        if len(g) == 1:
-            g = g[0]
-=======
         from sage.combinat.sf.sfa import is_SymmetricFunction
         if not all(isinstance(g, LazySymmetricFunction)
                    or is_SymmetricFunction(g)
@@ -6246,17 +5745,12 @@
                     and isinstance(g._coeff_stream, Stream_zero))):
                 return P.zero()
 
->>>>>>> ddc04a1a
             if (isinstance(self._coeff_stream, Stream_exact)
                 and not self._coeff_stream._constant):
 
                 if not isinstance(g, LazySymmetricFunction):
                     f = self.symmetric_function()
-<<<<<<< HEAD
-                    return f(g)
-=======
                     return f.arithmetic_product(g)
->>>>>>> ddc04a1a
 
                 if (isinstance(g._coeff_stream, Stream_exact)
                     and not g._coeff_stream._constant):
@@ -6272,192 +5766,6 @@
                 P = LazySymmetricFunctions(R)
                 g = P(g)
 
-<<<<<<< HEAD
-            if check and not (isinstance(self._coeff_stream, Stream_exact)
-                              and not self._coeff_stream._constant):
-                if g._coeff_stream._approximate_order == 0:
-                    if g[0]:
-                        raise ValueError("can only compose with a positive valuation series")
-                    g._coeff_stream._approximate_order = 1
-
-            if P._arity == 1:
-                ps = P._laurent_poly_ring.realization_of().p()
-            else:
-                ps = tensor([P._laurent_poly_ring._sets[0].realization_of().p()]*P._arity)
-            coeff_stream = Stream_plethysm(self._coeff_stream, g._coeff_stream, ps)
-        else:
-            raise NotImplementedError("only implemented for arity 1")
-
-        return P.element_class(P, coeff_stream)
-
-    plethysm = __call__
-
-    def revert(self):
-        r"""
-        Return the compositional inverse of ``self``.
-
-        Given a symmetric function `f`, the compositional inverse is
-        a symmetric function `g` over the same base ring, such that
-        `f \circ g = p_1`.  Thus, it is the inverse with respect to
-        plethystic substitution.
-
-        The compositional inverse exists if and only if:
-
-        - `val(f) = 1`, or
-
-        - `f = a + b p_1` with `a, b \neq 0`.
-
-        EXAMPLES::
-
-            sage: h = SymmetricFunctions(QQ).h()
-            sage: L = LazySymmetricFunctions(h)
-            sage: f = L(lambda n: h[n]) - 1
-            sage: f(f.revert())
-            h[1] + O^7
-
-        TESTS::
-
-            sage: f = L(lambda n: h[n]) - 1 - h[1]
-            sage: f.compositional_inverse()
-            Traceback (most recent call last):
-            ...
-            ValueError: compositional inverse does not exist
-
-            sage: R.<a,b> = QQ[]
-            sage: p = SymmetricFunctions(R.fraction_field()).p()
-            sage: L = LazySymmetricFunctions(p)
-            sage: f = L(a + b*p[1])
-            sage: f.revert()
-            (((-a)/b)*p[]) + 1/b*p[1]
-
-            sage: f = L(2*p[1])
-            sage: f.revert()
-            1/2*p[1]
-
-            sage: f = L(2*p[1] + p[2] + p[1,1])
-            sage: f.revert()
-            1/2*p[1] + (-1/4*p[1,1]-1/2*p[2]) + (1/4*p[1,1,1]+1/2*p[2,1]) + (-5/16*p[1,1,1,1]-3/4*p[2,1,1]+1/2*p[4]) + (7/16*p[1,1,1,1,1]+5/4*p[2,1,1,1]+1/2*p[2,2,1]-1/2*p[4,1]) + (-21/32*p[1,1,1,1,1,1]-35/16*p[2,1,1,1,1]-3/2*p[2,2,1,1]-1/4*p[2,2,2]+3/4*p[4,1,1]) + (33/32*p[1,1,1,1,1,1,1]+63/16*p[2,1,1,1,1,1]+15/4*p[2,2,1,1,1]+3/4*p[2,2,2,1]-5/4*p[4,1,1,1]-p[4,2,1]) + O^8
-
-        ALGORITHM:
-
-        Let `F` be a symmetric function with valuation `1`, i.e.,
-        whose constant term vanishes and whose degree one term equals
-        `b p_1`.  Then
-
-        .. MATH::
-
-            (F - b p_1) \circ G = F \circ G - b p_1 \circ G = p_1 - b G,
-
-        and therefore `G = (p_1 - (F - b p_1) \circ G) / b`, which
-        allows recursive computation of `G`.
-
-        .. SEEALSO::
-
-            The compositional inverse `\Omega` of the symmetric
-            function `h_1 + h_2 + \dots` can be handled much more
-            efficiently using specialized methods. See
-            :func:`~sage.combinat.species.generating_series.LogarithmCycleIndexSeries`
-
-        AUTHORS:
-
-        - Andrew Gainer-Dewar
-        - Martin Rubey
-
-        """
-        P = self.parent()
-        if P._arity != 1:
-            raise ValueError("arity must be equal to 1")
-        coeff_stream = self._coeff_stream
-        if isinstance(coeff_stream, Stream_zero):
-            raise ValueError("compositional inverse does not exist")
-        R = P._laurent_poly_ring
-        if (isinstance(coeff_stream, Stream_exact)
-            and coeff_stream.order() >= 0
-            and coeff_stream._degree == 2):
-            # self = a + b * p_1; self.revert() = -a/b + 1/b * p_1
-            a = coeff_stream[0]
-            b = coeff_stream[1][Partition([1])]
-            X = R(Partition([1]))
-            coeff_stream = Stream_exact((-a/b, 1/b * X),
-                                        coeff_stream._is_sparse,
-                                        order=0)
-            return P.element_class(P, coeff_stream)
-
-        if not coeff_stream[1]:
-            raise ValueError("compositional inverse does not exist")
-
-        if coeff_stream[0]:
-            raise ValueError("cannot determine whether the compositional inverse exists")
-
-        X = R(Partition([1]))
-        b = coeff_stream[1][Partition([1])]
-        g = P(None, valuation=1)
-        g.define(~b * X - (self - b * X)(g))
-        return g
-
-    plethystic_inverse = revert
-
-    compositional_inverse = revert
-
-    def derivative_with_respect_to_p1(self, n=1):
-        r"""
-        Return the symmetric function obtained by taking the
-        derivative of ``self`` with respect to the power-sum
-        symmetric function `p_1` when the expansion of ``self`` in
-        the power-sum basis is considered as a polynomial in `p_k`'s
-        (with `k \geq 1`).
-
-        This is the same as skewing ``self`` by the first power-sum
-        symmetric function `p_1`.
-
-        INPUT:
-
-        - ``n`` -- (default: 1) nonnegative integer which determines
-          which power of the derivative is taken
-
-        EXAMPLES:
-
-        The species `E` of sets satisfies the relationship `E' = E`::
-
-            sage: h = SymmetricFunctions(QQ).h()
-            sage: T = LazySymmetricFunctions(h)
-            sage: E = T(lambda n: h[n])
-            sage: E - E.derivative_with_respect_to_p1()
-            O^6
-
-        The species `C` of cyclic orderings and the species `L` of linear
-        orderings satisfy the relationship `C' = L`::
-
-            sage: p = SymmetricFunctions(QQ).p()
-            sage: C = T(lambda n: (sum(euler_phi(k)*p([k])**(n//k) for k in divisors(n))/n if n > 0 else 0))
-            sage: L = T(lambda n: p([1]*n))
-            sage: L - C.derivative_with_respect_to_p1()
-            O^6
-
-        TESTS::
-
-            sage: T = LazySymmetricFunctions(p)
-            sage: a = T(p([1,1,1]))
-            sage: a.derivative_with_respect_to_p1()
-            (3*p[1,1]) + O^9
-            sage: a.derivative_with_respect_to_p1(1)
-            (3*p[1,1]) + O^9
-            sage: a.derivative_with_respect_to_p1(2)
-            6*p[1] + O^8
-            sage: a.derivative_with_respect_to_p1(3)
-            6*p[] + O^7
-        """
-        P = self.parent()
-        if P._arity != 1:
-            raise ValueError("arity must be equal to 1")
-
-        coeff_stream = Stream_shift(Stream_map_coefficients(self._coeff_stream,
-                                                            lambda c: c.derivative_with_respect_to_p1(n),
-                                                            P._laurent_poly_ring),
-                                    -n)
-        return P.element_class(P, coeff_stream)
-
-=======
             # compute the constant term in the case where not both f
             # and g have finite support
             # TODO: this should be done lazily if possible
@@ -6494,7 +5802,6 @@
         else:
             raise NotImplementedError("only implemented for arity 1")
 
->>>>>>> ddc04a1a
     def symmetric_function(self, degree=None):
         r"""
         Return ``self`` as a symmetric function if ``self`` is actually so.
