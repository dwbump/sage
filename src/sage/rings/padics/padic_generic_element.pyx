"""
p-Adic Generic Element

Elements of `p`-Adic Rings and Fields

AUTHORS:

- David Roe

- Genya Zaytman: documentation

- David Harvey: doctests

- Julian Rueth: fixes for exp() and log(), implemented gcd, xgcd

"""

#*****************************************************************************
#       Copyright (C) 2007-2013 David Roe <roed@math.harvard.edu>
#                     2007      William Stein <wstein@gmail.com>
#                     2013-2014 Julian Rueth <julian.rueth@gmail.com>
#
#  Distributed under the terms of the GNU General Public License (GPL)
#  as published by the Free Software Foundation; either version 2 of
#  the License, or (at your option) any later version.
#
#                  http://www.gnu.org/licenses/
#*****************************************************************************

from sage.ext.stdsage cimport PY_NEW
cimport sage.rings.padics.local_generic_element
from sage.libs.gmp.mpz cimport mpz_set_si
from sage.rings.padics.local_generic_element cimport LocalGenericElement
from sage.rings.padics.precision_error import PrecisionError
from sage.rings.rational cimport Rational
from sage.rings.integer cimport Integer
from sage.rings.infinity import infinity
from sage.structure.element import coerce_binop

cdef long maxordp = (1L << (sizeof(long) * 8 - 2)) - 1

cdef class pAdicGenericElement(LocalGenericElement):
    cpdef int _cmp_(left, right) except -2:
        """
        First compare valuations, then compare normalized
        residue of unit part.

        EXAMPLES::

            sage: R = Zp(19, 5,'capped-rel','series'); K = Qp(19, 5, 'capped-rel', 'series')
            sage: a = R(2); a
            2 + O(19^5)
            sage: b = R(3); b
            3 + O(19^5)
            sage: a < b
            True
            sage: a = K(2); a
            2 + O(19^5)
            sage: b = K(3); b
            3 + O(19^5)
            sage: a < b
            True

        ::

            sage: R = Zp(5); a = R(5, 6); b = R(5 + 5^6, 8)
            sage: a == b #indirect doctest
            True

        ::

            sage: R = Zp(5)
            sage: a = R(17)
            sage: b = R(21)
            sage: a == b
            False
            sage: a < b
            True

        ::

            sage: R = ZpCA(5)
            sage: a = R(17)
            sage: b = R(21)
            sage: a == b
            False
            sage: a < b
            True

        ::

            sage: R = ZpFM(5)
            sage: a = R(17)
            sage: b = R(21)
            sage: a == b
            False
            sage: a < b
            True
        """
        m = min(left.precision_absolute(), right.precision_absolute())
        x_ordp = left.valuation()
        if x_ordp >= m :
            x_ordp = infinity
        y_ordp = right.valuation()
        if y_ordp >= m :
            y_ordp = infinity
        if x_ordp < y_ordp:
            return -1
        elif x_ordp > y_ordp:
            return 1
        else:  # equal ordp
            if x_ordp is infinity:
                return 0 # since both are zero
            else:
                return (<pAdicGenericElement>left.unit_part())._cmp_units(right.unit_part())

    cdef int _cmp_units(left, pAdicGenericElement right) except -2:
        raise NotImplementedError

    cdef int _set_from_Integer(self, Integer x, absprec, relprec) except -1:
        raise NotImplementedError
    cdef int _set_from_mpz(self, mpz_t x) except -1:
        raise NotImplementedError
    cdef int _set_from_mpz_rel(self, mpz_t x, long relprec) except -1:
        raise NotImplementedError
    cdef int _set_from_mpz_abs(self, mpz_t value, long absprec) except -1:
        raise NotImplementedError
    cdef int _set_from_mpz_both(self, mpz_t x, long absprec, long relprec) except -1:
        raise NotImplementedError

    cdef int _set_from_Rational(self, Rational x, absprec, relprec) except -1:
        raise NotImplementedError
    cdef int _set_from_mpq(self, mpq_t x) except -1:
        raise NotImplementedError
    cdef int _set_from_mpq_rel(self, mpq_t x, long relprec) except -1:
        raise NotImplementedError
    cdef int _set_from_mpq_abs(self, mpq_t value, long absprec) except -1:
        raise NotImplementedError
    cdef int _set_from_mpq_both(self, mpq_t x, long absprec, long relprec) except -1:
        raise NotImplementedError

    cdef int _pshift_self(self, long shift) except -1:
        raise NotImplementedError

    cdef int _set_inexact_zero(self, long absprec) except -1:
        raise NotImplementedError
    cdef int _set_exact_zero(self) except -1:
        raise TypeError("this type of p-adic does not support exact zeros")

    cpdef bint _is_exact_zero(self) except -1:
        """
        Returns True if self is exactly zero.  Since
        non-capped-relative elements cannot be exact, this function
        always returns False.

        EXAMPLES::

            sage: ZpCA(17)(0)._is_exact_zero()
            False
        """
        return False

    cpdef bint _is_inexact_zero(self) except -1:
        """
        Returns True if self is indistinguishable from zero, but not
        exactly zero.

        EXAMPLES::

            sage: Zp(5)(0,5)._is_inexact_zero()
            True
        """
        raise NotImplementedError

    cpdef bint _is_zero_rep(self) except -1:
        """
        Returns True is self is indistinguishable from zero.

        EXAMPLES::

            sage: ZpCA(17)(0,15)._is_zero_rep()
            True
        """
        return self._is_inexact_zero() or self._is_exact_zero()

    cdef bint _set_prec_abs(self, long absprec) except -1:
        self._set_prec_both(absprec, (<PowComputer_class>self.parent().prime_pow).prec_cap)

    cdef bint _set_prec_rel(self, long relprec) except -1:
        self._set_prec_both((<PowComputer_class>self.parent().prime_pow).prec_cap, relprec)

    cdef bint _set_prec_both(self, long absprec, long relprec) except -1:
        return 0

    def __floordiv__(self, right):
        """
        Divides self by right and throws away the nonintegral part if
        self.parent() is not a field.

        There are a number of reasonable definitions for floor
        division.  Any definition should satisfy the following
        identity:

        (1) a = (a // b) * b + a % b

        If a and b lie in a field, then setting a % b = 0 and a // b =
        a / b provides a canonical way of satisfying this equation.

        However, for elements of integer rings, there are many choices
        of definitions for a // b and a % b that satisfy this
        equation.  Since p-adic rings in Sage come equipped with a
        uniformizer pi, we can use the choice of uniformizer in our
        definitions.  Here are some other criteria we might ask for:

        (2) If b = pi^k, the series expansion (in terms of pi) of a //
        b is just the series expansion of a, shifted over by k terms.

        (2') The series expansion of a % pi^k has no terms above
        pi^(k-1).

        The conditions (2) and (2') are equivalent.  But when we
        generalize these conditions to arbitrary b they diverge.

        (3) For general b, the series expansion of a // b is just the
        series expansion of a / b, truncating terms with negative
        exponents of pi.

        (4) For general b, the series expansion of a % b has no terms
        above b.valuation() - 1.

        In order to satisfy (3), one defines

        a // b = (a / b.unit_part()) >> b.valuation()
        a % b = a - (a // b) * b

        In order to satisfy (4), one defines

        a % b = a.lift() % pi.lift()^b.valuation()
        a // b = ((a - a % b) >> b.valuation()) / b.unit_part()


        In Sage we choose option (3), mainly because it is more easily
        defined in terms of shifting and thus generalizes more easily
        to extension rings.

        EXAMPLES::

            sage: R = ZpCA(5); a = R(129378); b = R(2398125)
            sage: a // b #indirect doctest
            3 + 3*5 + 4*5^2 + 2*5^4 + 2*5^6 + 4*5^7 + 5^9 + 5^10 + 5^11 + O(5^12)
            sage: a / b
            4*5^-4 + 3*5^-3 + 2*5^-2 + 5^-1 + 3 + 3*5 + 4*5^2 + 2*5^4 + 2*5^6 + 4*5^7 + 5^9 + 5^10 + 5^11 + O(5^12)
            sage: a % b
            3 + 5^4 + 3*5^5 + 2*5^6 + 4*5^7 + 5^8 + O(5^16)
            sage: (a // b) * b + a % b
            3 + 2*5^4 + 5^5 + 3*5^6 + 5^7 + O(5^16)

        The alternative definition::

            sage: a
            3 + 2*5^4 + 5^5 + 3*5^6 + 5^7 + O(5^20)
            sage: c = ((a - 3)>>4)/b.unit_part(); c
            1 + 2*5 + 2*5^3 + 4*5^4 + 5^6 + 5^7 + 5^8 + 4*5^9 + 2*5^10 + 4*5^11 + 4*5^12 + 2*5^13 + 3*5^14 + O(5^16)
            sage: c*b + 3
            3 + 2*5^4 + 5^5 + 3*5^6 + 5^7 + O(5^20)
        """
        P = self.parent()
        if P.is_field():
            return self / right
        else:
            right = P(right)
            if right._is_inexact_zero():
                raise PrecisionError("cannot divide by something indistinguishable from zero")
            elif right._is_exact_zero():
                raise ZeroDivisionError("cannot divide by zero")
            return self._floordiv_(right)

    cpdef _floordiv_(self, right):
        """
        Implements floor division.

        EXAMPLES::

            sage: R = Zp(5, 5); a = R(77)
            sage: a // 15 # indirect doctest
            1 + 4*5 + 5^2 + 3*5^3 + O(5^4)
        """
        v, u = right.val_unit()
        return self.parent()(self / u) >> v

    def __getitem__(self, n):
        r"""
        Returns the coefficient of `p^n` in the series expansion of this
        element, as an integer in the range `0` to `p-1`.

        EXAMPLES::

            sage: R = Zp(7,4,'capped-rel','series'); a = R(1/3); a
            5 + 4*7 + 4*7^2 + 4*7^3 + O(7^4)
            sage: a[0] #indirect doctest
            5
            sage: a[1]
            4

        Negative indices do not have the special meaning they have for regular
        python lists. In the following example, ``a[-1]`` is simply the
        coefficient of `7^{-1}`::

            sage: K = Qp(7,4,'capped-rel')
            sage: b = K(1/7 + 7); b
            7^-1 + 7 + O(7^3)
            sage: b[-2]
            0
            sage: b[-1]
            1
            sage: b[0]
            0
            sage: b[1]
            1
            sage: b[2]
            0

        It is an error to access coefficients which are beyond the precision
        bound::

            sage: b[3]
            Traceback (most recent call last):
            ...
            IndexError: list index out of range
            sage: b[-2]
            0

        Slices also work::

            sage: a[0:2]
            5 + 4*7 + O(7^2)
            sage: a[-1:3:2]
            5 + 4*7^2 + O(7^3)
            sage: b[0:2]
            7 + O(7^2)
            sage: b[-1:3:2]
            7^-1 + 7 + O(7^3)

        If the slice includes coefficients which are beyond the precision
        bound, they are ignored. This is similar to the behaviour of slices of
        python lists::

            sage: a[3:7]
            4*7^3 + O(7^4)
            sage: b[3:7]
            O(7^3)

        For extension elements, "zeros" match the behavior of
        ``list``::

            sage: S.<a> = Qq(125)
            sage: a[-2]
            []

        .. SEEALSO::

            :meth:`sage.rings.padics.local_generic_element.LocalGenericElement.slice`
        """
        if isinstance(n, slice):
            return self.slice(n.start, n.stop, n.step)
        if self.parent().f() == 1:
            zero = Integer(0)
        else:
            zero = []
        if n < self.valuation():
            return zero
        if n >= self.precision_absolute():
            raise IndexError("list index out of range")

        if self.parent().is_field():
            n -= self.valuation()

        # trailing coefficients which are zero are not stored in self.list() -
        # we catch an IndexError to check for this.
        try:
            return self.list()[n]
        except IndexError:
            return zero

    def __invert__(self):
        r"""
        Returns the multiplicative inverse of self.

        EXAMPLES::

            sage: R = Zp(7,4,'capped-rel','series'); a = R(3); a
            3 + O(7^4)
            sage: ~a #indirect doctest
            5 + 4*7 + 4*7^2 + 4*7^3 + O(7^4)

        .. NOTE::

            The element returned is an element of the fraction field.
        """
        return ~self.parent().fraction_field()(self, relprec = self.precision_relative())

    cpdef _mod_(self, right):
        """
        If self is in a field, returns 0.  If in a ring, returns a
        p-adic integer such that

        (1) a = (a // b) * b + a % b

        holds.

        WARNING: The series expansion of a % b continues above the
        valuation of b.

        The definitions of a // b and a % b are intertwined by
        equation (1).  If a and b lie in a field, then setting a % b =
        0 and a // b = a / b provides a canonical way of satisfying
        this equation.

        However, for elements of integer rings, there are many choices
        of definitions for a // b and a % b that satisfy this
        equation.  Since p-adic rings in Sage come equipped with a
        uniformizer pi, we can use the choice of uniformizer in our
        definitions.  Here are some other criteria we might ask for:

        (2) If b = pi^k, the series expansion (in terms of pi) of a //
        b is just the series expansion of a, shifted over by k terms.

        (2') The series expansion of a % pi^k has no terms above
        pi^(k-1).

        The conditions (2) and (2') are equivalent.  But when we
        generalize these conditions to arbitrary b they diverge.

        (3) For general b, the series expansion of a // b is just the
        series expansion of a / b, truncating terms with negative
        exponents of pi.

        (4) For general b, the series expansion of a % b has no terms
        above b.valuation() - 1.

        In order to satisfy (3), one defines

        a // b = (a / b.unit_part()) >> b.valuation()
        a % b = a - (a // b) * b

        In order to satisfy (4), one defines

        a % b = a.lift() % pi.lift()^b.valuation()
        a // b = ((a - a % b) >> b.valuation()) / b.unit_part()


        In Sage we choose option (3), mainly because it is more easily
        defined in terms of shifting and thus generalizes more easily
        to extension rings.

        EXAMPLES::

            sage: R = ZpCA(5); a = R(129378); b = R(2398125)
            sage: a % b
            3 + 5^4 + 3*5^5 + 2*5^6 + 4*5^7 + 5^8 + O(5^16)
        """
        if right == 0:
            raise ZeroDivisionError
        if self.parent().is_field():
            return self.parent()(0)
        else:
            return self - (self // right) * right

    #def _is_exact_zero(self):
    #    return False

    #def _is_inexact_zero(self):
    #    return self.is_zero() and not self._is_exact_zero()

    def str(self, mode=None):
        """
        Returns a string representation of self.

        EXAMPLES::

            sage: Zp(5,5,print_mode='bars')(1/3).str()[3:]
            '1|3|1|3|2'
        """
        return self._repr_(mode=mode)

    def _repr_(self, mode=None, do_latex=False):
        """
        Returns a string representation of this element.

        INPUT:

        - ``mode`` -- allows one to override the default print mode of
          the parent (default: ``None``).

        - ``do_latex`` -- whether to return a latex representation or
          a normal one.

        EXAMPLES::

            sage: Zp(5,5)(1/3) # indirect doctest
            2 + 3*5 + 5^2 + 3*5^3 + 5^4 + O(5^5)
        """
        return self.parent()._printer.repr_gen(self, do_latex, mode=mode)

    def additive_order(self, prec):
        r"""
        Returns the additive order of self, where self is considered
        to be zero if it is zero modulo `p^{\mbox{prec}}`.

        INPUT:

        - ``self`` -- a p-adic element
        - ``prec`` -- an integer

        OUTPUT:

        integer -- the additive order of self

        EXAMPLES::

            sage: R = Zp(7, 4, 'capped-rel', 'series'); a = R(7^3); a.additive_order(3)
            1
            sage: a.additive_order(4)
            +Infinity
            sage: R = Zp(7, 4, 'fixed-mod', 'series'); a = R(7^5); a.additive_order(6)
            1
        """
        if self.is_zero(prec):
            return Integer(1)
        else:
            return infinity

    def minimal_polynomial(self, name):
        """
        Returns a minimal polynomial of this `p`-adic element, i.e., ``x - self``

        INPUT:

        - ``self`` -- a `p`-adic element

        - ``name`` -- string: the name of the variable

        EXAMPLES::

            sage: Zp(5,5)(1/3).minimal_polynomial('x')
            (1 + O(5^5))*x + (3 + 5 + 3*5^2 + 5^3 + 3*5^4 + O(5^5))
        """
        R = self.parent()[name]
        return R.gen() - R(self)

    def norm(self, ground=None):
        """
        Returns the norm of this `p`-adic element over the ground ring.

        .. WARNING::

            This is not the `p`-adic absolute value.  This is a field
            theoretic norm down to a ground ring.  If you want the
            `p`-adic absolute value, use the ``abs()`` function
            instead.

        INPUT:

        - ``ground`` -- a subring of the parent (default: base ring)

        EXAMPLES::

            sage: Zp(5)(5).norm()
            5 + O(5^21)
        """
        if (ground is not None) and (ground != self.parent()):
            raise ValueError("Ground Ring not a subfield")
        else:
            return self

    def trace(self, ground=None):
        """
        Returns the trace of this `p`-adic element over the ground ring

        INPUT:

        - ``ground`` -- a subring of the ground ring (default: base
          ring)

        OUTPUT:

        - ``element`` -- the trace of this `p`-adic element over the
          ground ring

        EXAMPLES::

            sage: Zp(5,5)(5).trace()
            5 + O(5^6)
        """
        if (ground is not None) and (ground != self.parent()):
            raise ValueError("Ground ring not a subring")
        else:
            return self

    def algdep(self, n):
        """
        Returns a polynomial of degree at most `n` which is approximately
        satisfied by this number. Note that the returned polynomial need not be
        irreducible, and indeed usually won't be if this number is a good
        approximation to an algebraic number of degree less than `n`.

        ALGORITHM: Uses the PARI C-library ``algdep`` command.

        INPUT:

        - ``self`` -- a p-adic element
        - ``n`` -- an integer

        OUTPUT:

        polynomial -- degree n polynomial approximately satisfied by self

        EXAMPLES::

            sage: K = Qp(3,20,'capped-rel','series'); R = Zp(3,20,'capped-rel','series')
            sage: a = K(7/19); a
            1 + 2*3 + 3^2 + 3^3 + 2*3^4 + 2*3^5 + 3^8 + 2*3^9 + 3^11 + 3^12 + 2*3^15 + 2*3^16 + 3^17 + 2*3^19 + O(3^20)
            sage: a.algdep(1)
            19*x - 7
            sage: K2 = Qp(7,20,'capped-rel')
            sage: b = K2.zeta(); b.algdep(2)
            x^2 - x + 1
            sage: K2 = Qp(11,20,'capped-rel')
            sage: b = K2.zeta(); b.algdep(4)
            x^4 - x^3 + x^2 - x + 1
            sage: a = R(7/19); a
            1 + 2*3 + 3^2 + 3^3 + 2*3^4 + 2*3^5 + 3^8 + 2*3^9 + 3^11 + 3^12 + 2*3^15 + 2*3^16 + 3^17 + 2*3^19 + O(3^20)
            sage: a.algdep(1)
            19*x - 7
            sage: R2 = Zp(7,20,'capped-rel')
            sage: b = R2.zeta(); b.algdep(2)
            x^2 - x + 1
            sage: R2 = Zp(11,20,'capped-rel')
            sage: b = R2.zeta(); b.algdep(4)
            x^4 - x^3 + x^2 - x + 1
        """
        # TODO: figure out if this works for extension rings.  If not, move this to padic_base_generic_element.
        from sage.arith.all import algdep
        return algdep(self, n)

    def algebraic_dependency(self, n):
        """
        Returns a polynomial of degree at most `n` which is approximately
        satisfied by this number.  Note that the returned polynomial need not
        be irreducible, and indeed usually won't be if this number is a good
        approximation to an algebraic number of degree less than `n`.

        ALGORITHM: Uses the PARI C-library algdep command.

        INPUT:

        - ``self`` -- a p-adic element
        - ``n`` -- an integer

        OUTPUT:

        polynomial -- degree n polynomial approximately satisfied by self

        EXAMPLES::

            sage: K = Qp(3,20,'capped-rel','series'); R = Zp(3,20,'capped-rel','series')
            sage: a = K(7/19); a
            1 + 2*3 + 3^2 + 3^3 + 2*3^4 + 2*3^5 + 3^8 + 2*3^9 + 3^11 + 3^12 + 2*3^15 + 2*3^16 + 3^17 + 2*3^19 + O(3^20)
            sage: a.algebraic_dependency(1)
            19*x - 7
            sage: K2 = Qp(7,20,'capped-rel')
            sage: b = K2.zeta(); b.algebraic_dependency(2)
            x^2 - x + 1
            sage: K2 = Qp(11,20,'capped-rel')
            sage: b = K2.zeta(); b.algebraic_dependency(4)
            x^4 - x^3 + x^2 - x + 1
            sage: a = R(7/19); a
            1 + 2*3 + 3^2 + 3^3 + 2*3^4 + 2*3^5 + 3^8 + 2*3^9 + 3^11 + 3^12 + 2*3^15 + 2*3^16 + 3^17 + 2*3^19 + O(3^20)
            sage: a.algebraic_dependency(1)
            19*x - 7
            sage: R2 = Zp(7,20,'capped-rel')
            sage: b = R2.zeta(); b.algebraic_dependency(2)
            x^2 - x + 1
            sage: R2 = Zp(11,20,'capped-rel')
            sage: b = R2.zeta(); b.algebraic_dependency(4)
            x^4 - x^3 + x^2 - x + 1
        """
        return self.algdep(n)

    #def exp_artin_hasse(self):
    #    """
    #    Returns the Artin-Hasse exponential of self.

    #    This is defined by: E_p(x) = exp(x + x^p/p + x^(p^2)/p^2 + ...)
    #    """
    #    raise NotImplementedError

    def dwork_expansion(self, bd=20):
        r"""
        Return the value of a function defined by Dwork.

        Used to compute the `p`-adic Gamma function, see :meth:`gamma`.

        INPUT:

        - ``bd`` -- integer. Is a bound for precision, defaults to 20

        OUTPUT:

        A ``p``-- adic integer.

        .. NOTE::

            This is based on GP code written by Fernando Rodriguez
            Villegas (http://www.ma.utexas.edu/cnt/cnt-frames.html).
            William Stein sped it up for GP
            (http://sage.math.washington.edu/home/wstein/www/home/wbhart/pari-2.4.2.alpha/src/basemath/trans2.c).
            The output is a `p`-adic integer from Dwork's expansion,
            used to compute the `p`-adic gamma function as in [RV]_
            section 6.2.

        REFERENCES:

        .. [RV] Rodriguez Villegas, Fernando. Experimental Number Theory.
           Oxford Graduate Texts in Mathematics 13, 2007.

        EXAMPLES::

            sage: R = Zp(17)
            sage: x = R(5+3*17+13*17^2+6*17^3+12*17^5+10*17^(14)+5*17^(17)+O(17^(19)))
            sage: x.dwork_expansion(18)
            16 + 7*17 + 11*17^2 + 4*17^3 + 8*17^4 + 10*17^5 + 11*17^6 + 6*17^7 
            + 17^8 + 8*17^10 + 13*17^11 + 9*17^12 + 15*17^13  + 2*17^14 + 6*17^15 
            + 7*17^16 + 6*17^17 + O(17^18)

            sage: R = Zp(5)
            sage: x = R(3*5^2+4*5^3+1*5^4+2*5^5+1*5^(10)+O(5^(20)))
            sage: x.dwork_expansion()
            4 + 4*5 + 4*5^2 + 4*5^3 + 2*5^4 + 4*5^5 + 5^7 + 3*5^9 + 4*5^10 + 3*5^11 
            + 5^13 + 4*5^14 + 2*5^15 + 2*5^16 + 2*5^17 + 3*5^18 + O(5^20)
        """
        R = self.parent()
        p = R.prime()
        s = R.one().add_bigoh(bd)
        t = s
        u = [s]
        for j in range(1, p):
            u.append(u[j-1] / j)
        for k in range(1, bd):
            u[0] = ((u[-1] + u[0]) / k) >> 1
            for j in range(1, p):
                u[j] = (u[j-1] + u[j]) / (j + k * p )
            t *= (self + k - 1)
            s += t * (u[0] << k)
        return R(-s)

    def gamma(self, algorithm='pari'):
        r"""
        Return the value of the `p`-adic Gamma function.

        INPUT:

        - ``algorithm`` -- string. Can be set to ``'pari'`` to call
          the pari function, or ``'sage'`` to call the function
          implemented in sage.  set to ``'pari'`` by default, since
          pari is about 10 times faster than sage.

        OUTPUT:

        - a `p`-adic integer

        .. NOTE::

            This is based on GP code written by Fernando Rodriguez
            Villegas (http://www.ma.utexas.edu/cnt/cnt-frames.html).
            William Stein sped it up for GP
            (http://sage.math.washington.edu/home/wstein/www/home/wbhart/pari-2.4.2.alpha/src/basemath/trans2.c).
            The 'sage' version uses dwork_expansion() to compute the
            `p`-adic gamma function of self as in [RV]_ section 6.2.

        EXAMPLES:

        This example illustrates ``x.gamma()`` for `x` a `p`-adic unit::

            sage: R = Zp(7)
            sage: x = R(2+3*7^2+4*7^3+O(7^20))
            sage: x.gamma('pari')
            1 + 2*7^2 + 4*7^3 + 5*7^4 + 3*7^5 + 7^8 + 7^9 + 4*7^10 + 3*7^12 
            + 7^13 + 5*7^14 + 3*7^15 + 2*7^16 + 2*7^17 + 5*7^18 + 4*7^19 + O(7^20)
            sage: x.gamma('sage')
            1 + 2*7^2 + 4*7^3 + 5*7^4 + 3*7^5 + 7^8 + 7^9 + 4*7^10 + 3*7^12 
            + 7^13 + 5*7^14 + 3*7^15 + 2*7^16 + 2*7^17 + 5*7^18 + 4*7^19 + O(7^20)
            sage: x.gamma('pari') == x.gamma('sage')
            True

        Now ``x.gamma()`` for `x` a `p`-adic integer but not a unit::

            sage: R = Zp(17)
            sage: x = R(17+17^2+3*17^3+12*17^8+O(17^13))
            sage: x.gamma('pari')
            1 + 12*17 + 13*17^2 + 13*17^3 + 10*17^4 + 7*17^5 + 16*17^7 
            + 13*17^9 + 4*17^10 + 9*17^11 + 17^12 + O(17^13)
            sage: x.gamma('sage')
            1 + 12*17 + 13*17^2 + 13*17^3 + 10*17^4 + 7*17^5 + 16*17^7 
            + 13*17^9 + 4*17^10 + 9*17^11 + 17^12 + O(17^13)
            sage: x.gamma('pari') == x.gamma('sage')
            True

        Finally, this function is not defined if `x` is not a `p`-adic integer::

            sage: K = Qp(7)
            sage: x = K(7^-5 + 2*7^-4 + 5*7^-3 + 2*7^-2 + 3*7^-1 + 3 + 3*7 
            ....:       + 7^3 + 4*7^4 + 5*7^5 + 6*7^8 + 3*7^9 + 6*7^10 + 5*7^11 + 6*7^12 
            ....:       + 3*7^13 + 5*7^14 + O(7^15))
            sage: x.gamma()
            Traceback (most recent call last):
            ...
            ValueError: The p-adic gamma function only works on elements of Zp
        """
        if self.valuation() < 0:
            raise ValueError('The p-adic gamma function only works '
                             'on elements of Zp')
        parent = self.parent()
        if algorithm == 'pari':
            return parent(self.__pari__().gamma())
        elif algorithm == 'sage':
            from sage.misc.all import prod
            p = parent.prime()
            n = self.precision_absolute()
            bd = n + 2*n//p
            if self.is_padic_unit():
                k = Integer(self.residue())  # leading coefficient of self, non-zero
                x = (self-k) >> 1
                return (-1)**(k+1)*x.dwork_expansion(bd)*prod(j + (x << 1) for j in range(1, k))
            else:
                return -(self >> 1).dwork_expansion(bd)

    @coerce_binop
    def gcd(self, other):
        r"""
        Return a greatest common divisor of ``self`` and ``other``.

        INPUT:

        - ``other`` -- an element in the same ring as ``self``

        AUTHORS:

        - Julian Rueth (2012-10-19): initial version

        .. NOTE::

            Since the elements are only given with finite precision,
            their greatest common divisor is in general not unique (not even up
            to units). For example `O(3)` is a representative for the elements
            0 and 3 in the 3-adic ring `\ZZ_3`. The greatest common
            divisior of `O(3)` and `O(3)` could be (among others) 3 or 0 which
            have different valuation. The algorithm implemented here, will
            return an element of minimal valuation among the possible greatest
            common divisors.

        EXAMPLES:

        The greatest common divisor is either zero or a power of the
        uniformizing parameter::

            sage: R = Zp(3)
            sage: R.zero().gcd(R.zero())
            0
            sage: R(3).gcd(9)
            3 + O(3^21)

        A non-zero result is always lifted to the maximal precision possible in
        the ring::

            sage: a = R(3,2); a
            3 + O(3^2)
            sage: b = R(9,3); b
            3^2 + O(3^3)
            sage: a.gcd(b)
            3 + O(3^21)
            sage: a.gcd(0)
            3 + O(3^21)

        If both elements are zero, then the result is zero with the precision
        set to the smallest of their precisions::

            sage: a = R.zero(); a
            0
            sage: b = R(0,2); b
            O(3^2)
            sage: a.gcd(b)
            O(3^2)

        One could argue that it is mathematically correct to return `9 +
        O(3^{22})` instead. However, this would lead to some confusing
        behaviour::

            sage: alternative_gcd = R(9,22); alternative_gcd
            3^2 + O(3^22)
            sage: a.is_zero()
            True
            sage: b.is_zero()
            True
            sage: alternative_gcd.is_zero()
            False

        If exactly one element is zero, then the result depends on the
        valuation of the other element::

            sage: R(0,3).gcd(3^4)
            O(3^3)
            sage: R(0,4).gcd(3^4)
            O(3^4)
            sage: R(0,5).gcd(3^4)
            3^4 + O(3^24)

        Over a field, the greatest common divisor is either zero (possibly with
        finite precision) or one::

            sage: K = Qp(3)
            sage: K(3).gcd(0)
            1 + O(3^20)
            sage: K.zero().gcd(0)
            0
            sage: K.zero().gcd(K(0,2))
            O(3^2)
            sage: K(3).gcd(4)
            1 + O(3^20)

        TESTS:

        The implementation also works over extensions::

            sage: K = Qp(3)
            sage: R.<a> = K[]
            sage: L.<a> = K.extension(a^3-3)
            sage: (a+3).gcd(3)
            1 + O(a^60)

            sage: R = Zp(3)
            sage: S.<a> = R[]
            sage: S.<a> = R.extension(a^3-3)
            sage: (a+3).gcd(3)
            a + O(a^61)

            sage: K = Qp(3)
            sage: R.<a> = K[]
            sage: L.<a> = K.extension(a^2-2)
            sage: (a+3).gcd(3)
            1 + O(3^20)

            sage: R = Zp(3)
            sage: S.<a> = R[]
            sage: S.<a> = R.extension(a^2-2)
            sage: (a+3).gcd(3)
            1 + O(3^20)

        For elements with a fixed modulus::

            sage: R = ZpFM(3)
            sage: R(3).gcd(9)
            3 + O(3^20)

        And elements with a capped absolute precision::

            sage: R = ZpCA(3)
            sage: R(3).gcd(9)
            3 + O(3^20)

        """
        if self.is_zero() and other.is_zero():
            if self.valuation() < other.valuation():
                return self
            else:
                return other

        if self.parent().is_field():
            return self.parent().one()

        if min(self.valuation(),other.valuation()) >= min(self.precision_absolute(),other.precision_absolute()):
            return self.parent().zero().add_bigoh(min(self.precision_absolute(),other.precision_absolute()))

        return self.parent().uniformiser_pow( min(self.valuation(),other.valuation()) )

    @coerce_binop
    def xgcd(self, other):
        r"""
        Compute the extended gcd of this element and ``other``.

        INPUT:

        - ``other`` -- an element in the same ring

        OUTPUT:

        A tuple ``r``, ``s``, ``t`` such that ``r`` is a greatest common
        divisor of this element and ``other`` and ``r = s*self + t*other``.

        AUTHORS:

        - Julian Rueth (2012-10-19): initial version

        .. NOTE::

            Since the elements are only given with finite precision, their
            greatest common divisor is in general not unique (not even up to
            units). For example `O(3)` is a representative for the elements 0
            and 3 in the 3-adic ring `\ZZ_3`. The greatest common
            divisior of `O(3)` and `O(3)` could be (among others) 3 or 0 which
            have different valuation. The algorithm implemented here, will
            return an element of minimal valuation among the possible greatest
            common divisors.

        EXAMPLES:

        The greatest common divisor is either zero or a power of the
        uniformizing parameter::

            sage: R = Zp(3)
            sage: R.zero().xgcd(R.zero())
            (0, 1 + O(3^20), 0)
            sage: R(3).xgcd(9)
            (3 + O(3^21), 1 + O(3^20), 0)

        Unlike for :meth:`gcd`, the result is not lifted to the maximal
        precision possible in the ring; it is such that ``r = s*self +
        t*other`` holds true::

            sage: a = R(3,2); a
            3 + O(3^2)
            sage: b = R(9,3); b
            3^2 + O(3^3)
            sage: a.xgcd(b)
            (3 + O(3^2), 1 + O(3), 0)
            sage: a.xgcd(0)
            (3 + O(3^2), 1 + O(3), 0)

        If both elements are zero, then the result is zero with
        the precision set to the smallest of their precisions::

            sage: a = R.zero(); a
            0
            sage: b = R(0,2); b
            O(3^2)
            sage: a.xgcd(b)
            (O(3^2), 0, 1 + O(3^20))

        If only one element is zero, then the result depends on its precision::

            sage: R(9).xgcd(R(0,1))
            (O(3), 0, 1 + O(3^20))
            sage: R(9).xgcd(R(0,2))
            (O(3^2), 0, 1 + O(3^20))
            sage: R(9).xgcd(R(0,3))
            (3^2 + O(3^22), 1 + O(3^20), 0)
            sage: R(9).xgcd(R(0,4))
            (3^2 + O(3^22), 1 + O(3^20), 0)

        Over a field, the greatest common divisor is either zero (possibly with
        finite precision) or one::

            sage: K = Qp(3)
            sage: K(3).xgcd(0)
            (1 + O(3^20), 3^-1 + O(3^19), 0)
            sage: K.zero().xgcd(0)
            (0, 1 + O(3^20), 0)
            sage: K.zero().xgcd(K(0,2))
            (O(3^2), 0, 1 + O(3^20))
            sage: K(3).xgcd(4)
            (1 + O(3^20), 3^-1 + O(3^19), 0)

        TESTS:

        The implementation also works over extensions::

            sage: K = Qp(3)
            sage: R.<a> = K[]
            sage: L.<a> = K.extension(a^3-3)
            sage: (a+3).xgcd(3)
            (1 + O(a^60),
             a^-1 + 2*a + a^3 + 2*a^4 + 2*a^5 + 2*a^8 + 2*a^9
              + 2*a^12 + 2*a^13 + 2*a^16 + 2*a^17 + 2*a^20 + 2*a^21 + 2*a^24
              + 2*a^25 + 2*a^28 + 2*a^29 + 2*a^32 + 2*a^33 + 2*a^36 + 2*a^37
              + 2*a^40 + 2*a^41 + 2*a^44 + 2*a^45 + 2*a^48 + 2*a^49 + 2*a^52
              + 2*a^53 + 2*a^56 + 2*a^57 + O(a^59),
             0)

            sage: R = Zp(3)
            sage: S.<a> = R[]
            sage: S.<a> = R.extension(a^3-3)
            sage: (a+3).xgcd(3)
            (a + O(a^61),
             1 + 2*a^2 + a^4 + 2*a^5 + 2*a^6 + 2*a^9 + 2*a^10
              + 2*a^13 + 2*a^14 + 2*a^17 + 2*a^18 + 2*a^21 + 2*a^22 + 2*a^25
              + 2*a^26 + 2*a^29 + 2*a^30 + 2*a^33 + 2*a^34 + 2*a^37 + 2*a^38
              + 2*a^41 + 2*a^42 + 2*a^45 + 2*a^46 + 2*a^49 + 2*a^50 + 2*a^53
              + 2*a^54 + 2*a^57 + 2*a^58 + O(a^60),
             0)

            sage: K = Qp(3)
            sage: R.<a> = K[]
            sage: L.<a> = K.extension(a^2-2)
            sage: (a+3).xgcd(3)
            (1 + O(3^20),
             2*a + (a + 1)*3 + (2*a + 1)*3^2 + (a + 2)*3^4 + 3^5
              + (2*a + 2)*3^6 + a*3^7 + (2*a + 1)*3^8 + (a + 2)*3^10 + 3^11
              + (2*a + 2)*3^12 + a*3^13 + (2*a + 1)*3^14 + (a + 2)*3^16
              + 3^17 + (2*a + 2)*3^18 + a*3^19 + O(3^20),
             0)

            sage: R = Zp(3)
            sage: S.<a> = R[]
            sage: S.<a> = R.extension(a^2-2)
            sage: (a+3).xgcd(3)
            (1 + O(3^20),
             2*a + (a + 1)*3 + (2*a + 1)*3^2 + (a + 2)*3^4 + 3^5
              + (2*a + 2)*3^6 + a*3^7 + (2*a + 1)*3^8 + (a + 2)*3^10 + 3^11
              + (2*a + 2)*3^12 + a*3^13 + (2*a + 1)*3^14 + (a + 2)*3^16 + 3^17
              + (2*a + 2)*3^18 + a*3^19 + O(3^20),
             0)

        For elements with a fixed modulus::

            sage: R = ZpFM(3)
            sage: R(3).xgcd(9)
            (3 + O(3^20), 1 + O(3^20), O(3^20))

        And elements with a capped absolute precision::

            sage: R = ZpCA(3)
            sage: R(3).xgcd(9)
            (3 + O(3^20), 1 + O(3^19), O(3^20))

        """
        s,t = self.parent().zero(), self.parent().zero()
        if self.is_zero() and other.is_zero():
            if self.valuation() <= other.valuation():
                s = self.parent().one()
            else:
                t = self.parent().one()
        elif self.parent().is_field():
            if not self.is_zero():
                s = ~self
            else:
                t = ~other
        elif self.valuation() < other.valuation():
            if self.is_zero():
                s = self.parent().one()
            else:
                s = self.unit_part().inverse_of_unit()
        else:
            if other.is_zero():
                t = self.parent().one()
            else:
                t = other.unit_part().inverse_of_unit()

        return s*self+t*other,s,t

    def is_square(self): #should be overridden for lazy elements
        """
        Returns whether self is a square

        INPUT:

        - ``self`` -- a p-adic element

        OUTPUT:

        boolean -- whether self is a square

        EXAMPLES::

            sage: R = Zp(3,20,'capped-rel')
            sage: R(0).is_square()
            True
            sage: R(1).is_square()
            True
            sage: R(2).is_square()
            False

        TESTS::

            sage: R(3).is_square()
            False
            sage: R(4).is_square()
            True
            sage: R(6).is_square()
            False
            sage: R(9).is_square()
            True

            sage: R2 = Zp(2,20,'capped-rel')
            sage: R2(0).is_square()
            True
            sage: R2(1).is_square()
            True
            sage: R2(2).is_square()
            False
            sage: R2(3).is_square()
            False
            sage: R2(4).is_square()
            True
            sage: R2(5).is_square()
            False
            sage: R2(6).is_square()
            False
            sage: R2(7).is_square()
            False
            sage: R2(8).is_square()
            False
            sage: R2(9).is_square()
            True

            sage: K = Qp(3,20,'capped-rel')
            sage: K(0).is_square()
            True
            sage: K(1).is_square()
            True
            sage: K(2).is_square()
            False
            sage: K(3).is_square()
            False
            sage: K(4).is_square()
            True
            sage: K(6).is_square()
            False
            sage: K(9).is_square()
            True
            sage: K(1/3).is_square()
            False
            sage: K(1/9).is_square()
            True

            sage: K2 = Qp(2,20,'capped-rel')
            sage: K2(0).is_square()
            True
            sage: K2(1).is_square()
            True
            sage: K2(2).is_square()
            False
            sage: K2(3).is_square()
            False
            sage: K2(4).is_square()
            True
            sage: K2(5).is_square()
            False
            sage: K2(6).is_square()
            False
            sage: K2(7).is_square()
            False
            sage: K2(8).is_square()
            False
            sage: K2(9).is_square()
            True
            sage: K2(1/2).is_square()
            False
            sage: K2(1/4).is_square()
            True
       """
        if self._is_exact_zero() or self._is_inexact_zero():
            return True
        elif self.parent().prime() != 2:
            return (self.valuation() % 2 == 0) and (self.unit_part().residue(1).is_square())
        else:
            #won't work for general extensions...
            return (self.valuation() % 2 == 0) and (self.unit_part().residue(3) == 1)

    def is_squarefree(self):
        r"""
        Return whether this element is squarefree, i.e., whether there exists
        no non-unit `g` such that `g^2` divides this element.

        EXAMPLES:

        The zero element is never squarefree::

            sage: K = Qp(2)
            sage: K.zero().is_squarefree()
            False

        In `p`-adic rings, only elements of valuation at most 1 are
        squarefree::

            sage: R = Zp(2)
            sage: R(1).is_squarefree()
            True
            sage: R(2).is_squarefree()
            True
            sage: R(4).is_squarefree()
            False

        This works only if the precision is known sufficiently well::

            sage: R(0,1).is_squarefree()
            Traceback (most recent call last):
            ...
            PrecisionError: element not known to sufficient precision to decide squarefreeness
            sage: R(0,2).is_squarefree()
            False
            sage: R(1,1).is_squarefree()
            True

        For fields we are not so strict about the precision and treat inexact
        zeros as the zero element::

            K(0,0).is_squarefree()
            False

        """
        if self.parent().is_field():
            if self.is_zero():
                return False
            return True
        else:
            v = self.valuation()
            if v >= 2:
                return False
            elif self.is_zero():
                raise PrecisionError("element not known to sufficient precision to decide squarefreeness")
            else:
                return True

    #def log_artin_hasse(self):
    #    raise NotImplementedError

    def multiplicative_order(self, prec = None): #needs to be rewritten for lazy elements
        r"""
        Returns the multiplicative order of self, where self is
        considered to be one if it is one modulo `p^{\mbox{prec}}`.

        INPUT:

        - ``self`` -- a p-adic element
        - ``prec`` -- an integer

        OUTPUT:

        - integer -- the multiplicative order of self

        EXAMPLES::

            sage: K = Qp(5,20,'capped-rel')
            sage: K(-1).multiplicative_order(20)
            2
            sage: K(1).multiplicative_order(20)
            1
            sage: K(2).multiplicative_order(20)
            +Infinity
            sage: K(3).multiplicative_order(20)
            +Infinity
            sage: K(4).multiplicative_order(20)
            +Infinity
            sage: K(5).multiplicative_order(20)
            +Infinity
            sage: K(25).multiplicative_order(20)
            +Infinity
            sage: K(1/5).multiplicative_order(20)
            +Infinity
            sage: K(1/25).multiplicative_order(20)
            +Infinity
            sage: K.zeta().multiplicative_order(20)
            4

            sage: R = Zp(5,20,'capped-rel')
            sage: R(-1).multiplicative_order(20)
            2
            sage: R(1).multiplicative_order(20)
            1
            sage: R(2).multiplicative_order(20)
            +Infinity
            sage: R(3).multiplicative_order(20)
            +Infinity
            sage: R(4).multiplicative_order(20)
            +Infinity
            sage: R(5).multiplicative_order(20)
            +Infinity
            sage: R(25).multiplicative_order(20)
            +Infinity
            sage: R.zeta().multiplicative_order(20)
            4
        """
        if self.valuation() != 0:
            return infinity
        res = self.residue(1)
        if self.is_equal_to(self.parent().teichmuller(res.lift()),prec): #should this be made more efficient?
            return res.multiplicative_order()
        else:
            return infinity

    def valuation(self, p = None):
        """
        Returns the valuation of this element.

        INPUT:

        - ``self`` -- a p-adic element
        - ``p`` -- a prime (default: None). If specified, will make sure that p==self.parent().prime()

        NOTE: The optional argument p is used for consistency with the valuation methods on integer and rational.

        OUTPUT:

        integer -- the valuation of self

        EXAMPLES::

            sage: R = Zp(17, 4,'capped-rel')
            sage: a = R(2*17^2)
            sage: a.valuation()
            2
            sage: R = Zp(5, 4,'capped-rel')
            sage: R(0).valuation()
            +Infinity

        TESTS::

            sage: R(1).valuation()
            0
            sage: R(2).valuation()
            0
            sage: R(5).valuation()
            1
            sage: R(10).valuation()
            1
            sage: R(25).valuation()
            2
            sage: R(50).valuation()
            2
            sage: R = Qp(17, 4)
            sage: a = R(2*17^2)
            sage: a.valuation()
            2
            sage: R = Qp(5, 4)
            sage: R(0).valuation()
            +Infinity
            sage: R(1).valuation()
            0
            sage: R(2).valuation()
            0
            sage: R(5).valuation()
            1
            sage: R(10).valuation()
            1
            sage: R(25).valuation()
            2
            sage: R(50).valuation()
            2
            sage: R(1/2).valuation()
            0
            sage: R(1/5).valuation()
            -1
            sage: R(1/10).valuation()
            -1
            sage: R(1/25).valuation()
            -2
            sage: R(1/50).valuation()
            -2

            sage: K.<a> = Qq(25)
            sage: K(0).valuation()
            +Infinity

            sage: R(1/50).valuation(5)
            -2
            sage: R(1/50).valuation(3)
            Traceback (most recent call last):
            ...
            ValueError: Ring (5-adic Field with capped relative precision 4) residue field of the wrong characteristic.
        """
        if not p is None and p != self.parent().prime():
            raise ValueError('Ring (%s) residue field of the wrong characteristic.' % self.parent())
        cdef long v = self.valuation_c()
        if v == maxordp:
            return infinity
        if v == -maxordp:
            return -infinity
        cdef Integer ans = PY_NEW(Integer)
        mpz_set_si(ans.value, v)
        return ans

    cdef long valuation_c(self):
        """
        This function is overridden in subclasses to provide an
        actual implementation of valuation.

        For exact zeros, ``maxordp`` is returned, rather than infinity.

        EXAMPLES:

        For example, the valuation function on pAdicCappedRelativeElements
        uses an overridden version of this function.

        ::

            sage: Zp(5)(5).valuation() #indirect doctest
            1
        """
        raise NotImplementedError

    cpdef val_unit(self):
        """
        Return ``(self.valuation(), self.unit_part())``. To be overridden in
        derived classes.

        EXAMPLES::

            sage: Zp(5,5)(5).val_unit()
            (1, 1 + O(5^5))
        """
        raise NotImplementedError

    def ordp(self, p = None):
        r"""
        Returns the valuation of self, normalized so that the valuation of `p` is 1

        INPUT:

        - ``self`` -- a p-adic element
        - ``p`` -- a prime (default: ``None``). If specified, will make sure that ``p == self.parent().prime()``

        NOTE: The optional argument p is used for consistency with the valuation methods on integer and rational.


        OUTPUT:

        integer -- the valuation of self, normalized so that the valuation of `p` is 1

        EXAMPLES::

            sage: R = Zp(5,20,'capped-rel')
            sage: R(0).ordp()
            +Infinity
            sage: R(1).ordp()
            0
            sage: R(2).ordp()
            0
            sage: R(5).ordp()
            1
            sage: R(10).ordp()
            1
            sage: R(25).ordp()
            2
            sage: R(50).ordp()
            2
            sage: R(1/2).ordp()
            0
        """
        return self.valuation(p) / self.parent().ramification_index()

    def rational_reconstruction(self):
        r"""
        Returns a rational approximation to this `p`-adic number

        This will raise an ArithmeticError if there are no valid
        approximations to the unit part with numerator and
        denominator bounded by ``sqrt(p^absprec / 2)``.

        .. SEEALSO::

            :meth:`_rational_`

        OUTPUT:

        rational -- an approximation to self

        EXAMPLES::

            sage: R = Zp(5,20,'capped-rel')
            sage: for i in range(11):
            ....:     for j in range(1,10):
            ....:         if j == 5:
            ....:             continue
            ....:         assert i/j == R(i/j).rational_reconstruction()
        """
        if self.is_zero(self.precision_absolute()):
            return Rational(0)
        p = self.parent().prime()
        alpha = self.unit_part().lift()
        m = Integer(p**self.precision_relative())
        from sage.arith.all import rational_reconstruction
        r = rational_reconstruction(alpha, m)
        return (Rational(p)**self.valuation())*r

    def _rational_(self):
        r"""
        Return a rational approximation to this `p`-adic number.

        If there is no good rational approximation to the unit part,
        will just return the integer approximation.

        EXAMPLES::

            sage: R = Zp(7,5)
            sage: QQ(R(125)) # indirect doctest
            125
        """
        try:
            return self.rational_reconstruction()
        except ArithmeticError:
            p = self.parent().prime()
            return Rational(p**self.valuation() * self.unit_part().lift())

    def _log_generic(self, aprec, mina=0):
        r"""
        Return ``\log(self)`` for ``self`` equal to 1 in the residue field

        This is a helper method for :meth:`log`.

        INPUT:

        - ``aprec`` -- an integer, the precision to which the result is
          correct. ``aprec`` must not exceed the precision cap of the ring over
          which this element is defined.

        - ``mina`` -- an integer (default: 0), the series will check `n` up to
          this valuation (and beyond) to see if they can contribute to the
          series.

        ALGORITHM:

        The computation uses the series

        .. MATH::

            -\log(1-x)=\sum_{n=1}^\infty \frac{x^n}{n}.

        For the result to be correct to precision ``aprec``, we sum all terms
        for which the valuation of `x^n/n` is stricly smaller than ``aprec``.

        EXAMPLES::

            sage: r = Qp(5,prec=4)(6)
            sage: r._log_generic(2)
            5 + O(5^2)
            sage: r._log_generic(4)
            5 + 2*5^2 + 4*5^3 + O(5^4)
            sage: r._log_generic(100)
            5 + 2*5^2 + 4*5^3 + O(5^4)

            sage: r = Zp(5,prec=4,type='fixed-mod')(6)
            sage: r._log_generic(5)
            5 + 2*5^2 + 4*5^3 + O(5^4)

        Only implemented for elements congruent to 1 modulo the maximal ideal::

            sage: r = Zp(5,prec=4,type='fixed-mod')(2)
            sage: r._log_generic(5)
            Traceback (most recent call last):
            ...
            ValueError: Input value (=2 + O(5^4)) must be 1 in the residue field

        """
        x = 1-self
        R = self.parent()
        # to get the precision right over capped-absolute rings, we have to
        # work over the capped-relative fraction field
        if R.is_capped_absolute():
            R = R.fraction_field()
            x = R(x)

        alpha=x.valuation()
        if alpha<=0:
            raise ValueError('Input value (=%s) must be 1 in the residue field' % self)

        e=R.ramification_index()
        p=R.prime()

        # we sum all terms of the power series of log into total
        total=R.zero()

        # pre-compute x^p/p into x2p_p
        if mina == 0 and alpha*p - e > aprec:
            # The value of x^p/p is not needed in that case
            x2p_p = R(0)
        elif R.is_capped_relative():
            if p*alpha >= e:
                x2p_p = x**p/p
            else:
                # x^p/p has negative valuation, so we need to be much
                # more careful about precision.
                x = x.lift_to_precision()
                x2p_p = x**p/p
        else:
            xu=x.unit_part()
            pu=R(p).unit_part()
            x2p_p=((xu**p)*pu.inverse_of_unit())*R.uniformizer_pow(p*alpha-e)

        # To get result right to precision aprec, we need all terms for which
        # the valuation of x^n/n is strictly smaller than aprec.
        # If we rewrite n=u*p^a with u a p-adic unit, then these are the terms
        # for which u<(aprec+a*v(p))/(v(x)*p^a).
        # Two sum over these terms, we run two nested loops, the outer one
        # iterates over the possible values for a, the inner one iterates over
        # the possible values for u.
        upper_u = (aprec/alpha).floor()
        if mina > 0 or upper_u > 0:
            a=0
            p2a=1       # p^a
            x2pa = x    # x^(p^a)

            # In the unramified case, we can stop summing terms as soon as
            # there are no u for a given a to sum over. In the ramified case,
            # it can happen that for some initial a there are no such u but
            # later in the series there are such u again. mina can be set to
            # take care of this by summing at least to a=mina-1
            while True:
                # we compute the sum for the possible values for u using Horner's method
                inner_sum = R.zero()
                for u in xrange(upper_u,0,-1):
                    # We want u to be a p-adic unit
                    if u%p==0:
                        new_term = R.zero()
                    else:
                        new_term = ~R(u)

                    # This hack is to deal with rings that don't lift to fields
                    if u > 1 or x2p_p.is_zero():
                        inner_sum = (inner_sum+new_term)*x2pa
                    else:
                        inner_sum = (inner_sum+new_term)*(x2p_p**a)*(x**(p2a-a*p))

                total -= inner_sum

                # Now increase a and check if a new iteration of the loop is needed
                a += 1
                p2a = p2a*p
                upper_u = ((aprec+a*e)/(alpha*p2a)).floor()
                if a >= mina and upper_u <= 0: break

                # We perform this last operation after the test
                # because it is costly and may raise OverflowError
                x2pa = x2pa**p

        return total.add_bigoh(aprec)

    def _log_binary_splitting(self, aprec, mina=0):
        r"""
        Return ``\log(self)`` for ``self`` equal to 1 in the residue field

        This is a helper method for :meth:`log`. 
        It uses a fast binary splitting algorithm.

        INPUT:

        - ``aprec`` -- an integer, the precision to which the result is
          correct. ``aprec`` must not exceed the precision cap of the ring over
          which this element is defined.

        - ``mina`` -- an integer (default: 0), the series will check `n` up to
          this valuation (and beyond) to see if they can contribute to the
          series.

        NOTE::

            The function does not check that its argument ``self`` is 
            1 in the residue field. If this assumption is not fullfiled
            the behaviour of the function is not specified.

        ALGORITHM:

        1. Raise `u` to the power `p^v` for a suitable `v` in order
           to make it closer to 1. (`v` is chosen such that `p^v` is
           close to the precision.)

        2. Write

        .. MATH::

            u^{p-1} = \prod_{i=1}^\infty (1 - a_i p^{(v+1)*2^i})

        with `0 \leq a_i < p^{(v+1)*2^i}` and compute 
        `\log(1 - a_i p^{(v+1)*2^i})` using the standard Taylor expansion

        .. MATH::

            \log(1 - x) = -x - 1/2 x^2 - 1/3 x^3 - 1/4 x^4 - 1/5 x^5 - \cdots

        together with a binary splitting method.

        3. Divide the result by `p^v`

        The complexity of this algorithm is quasi-linear.

        EXAMPLES::

            sage: r = Qp(5,prec=4)(6)
            sage: r._log_binary_splitting(2)
            5 + O(5^2)
            sage: r._log_binary_splitting(4)
            5 + 2*5^2 + 4*5^3 + O(5^4)
            sage: r._log_binary_splitting(100)
            5 + 2*5^2 + 4*5^3 + O(5^4)

            sage: r = Zp(5,prec=4,type='fixed-mod')(6)
            sage: r._log_binary_splitting(5)
            5 + 2*5^2 + 4*5^3 + O(5^4)

        """
        raise NotImplementedError

    def log(self, p_branch=None, pi_branch=None, aprec=None, change_frac=False, algorithm=None):
        r"""
        Compute the `p`-adic logarithm of this element.

        The usual power series for the logarithm with values in the additive
        group of a `p`-adic ring only converges for 1-units (units congruent to
        1 modulo `p`).  However, there is a unique extension of the logarithm
        to a homomorphism defined on all the units: If `u = a \cdot v` is a
        unit with `v \equiv 1 \pmod{p}` and `a` a Teichmuller representative,
        then we define `log(u) = log(v)`.  This is the correct extension
        because the units `U` split as a product `U = V \times \langle w
        \rangle`, where `V` is the subgroup of 1-units and `w` is a fundamental
        root of unity.  The `\langle w \rangle` factor is torsion, so must go
        to 0 under any homomorphism to the fraction field, which is a torsion
        free group.

        INPUT:

        - ``p_branch`` -- an element in the base ring or its fraction
          field; the implementation will choose the branch of the
          logarithm which sends `p` to ``branch``.

        - ``pi_branch`` -- an element in the base ring or its fraction
          field; the implementation will choose the branch of the
          logarithm which sends the uniformizer to ``branch``.  You
          may specify at most one of ``p_branch`` and ``pi_branch``,
          and must specify one of them if this element is not a unit.

        - ``aprec`` -- an integer or ``None`` (default: ``None``) if not
          ``None``, then the result will only be correct to precision
          ``aprec``.

        - ``change_frac`` -- In general the codomain of the logarithm should be
          in the `p`-adic field, however, for most neighborhoods of 1, it lies
          in the ring of integers. This flag decides if the codomain should be
          the same as the input (default) or if it should change to the
          fraction field of the input.

        - ``algorithm`` -- ``generic``, ``binary_splitting`` or ``None`` (default)
          The generic algorithm evaluates naively the series defining the log,
          namely

          .. MATH::
 
              \log(1-x) = -x - 1/2 x^2 - 1/3 x^3 - 1/4 x^4 - 1/5 x^5 - \cdots

          Its binary complexity is quadratic with respect to the precision.

          The binary splitting algorithm is faster, it has a quasi-linear
          complexity.
          By default, we use the binary splitting if it is available. Otherwise
          we switch to the generic algorithm.

        NOTES:

        What some other systems do:

        - PARI: Seems to define the logarithm for units not congruent
          to 1 as we do.

        - MAGMA: Only implements logarithm for 1-units (as of version 2.19-2)

        .. TODO::

            There is a soft-linear time algorithm for logarithm described
            by Dan Berstein at
            http://cr.yp.to/lineartime/multapps-20041007.pdf

        EXAMPLES::

            sage: Z13 = Zp(13, 10)
            sage: a = Z13(14); a
            1 + 13 + O(13^10)
            sage: a.log()
            13 + 6*13^2 + 2*13^3 + 5*13^4 + 10*13^6 + 13^7 + 11*13^8 + 8*13^9 + O(13^10)

            sage: Q13 = Qp(13, 10)
            sage: a = Q13(14); a
            1 + 13 + O(13^10)
            sage: a.log()
            13 + 6*13^2 + 2*13^3 + 5*13^4 + 10*13^6 + 13^7 + 11*13^8 + 8*13^9 + O(13^10)

        Note that the relative precision decreases when we take log.
        Precisely the absolute precision on ``\log(a)`` agrees with the relative
        precision on ``a`` thanks to the relation ``d\log(a) = da/a``.

        The call `log(a)` works as well::

            sage: log(a)
            13 + 6*13^2 + 2*13^3 + 5*13^4 + 10*13^6 + 13^7 + 11*13^8 + 8*13^9 + O(13^10)
            sage: log(a) == a.log()
            True

        The logarithm is not only defined for 1-units::

            sage: R = Zp(5,10)
            sage: a = R(2)
            sage: a.log()
            2*5 + 3*5^2 + 2*5^3 + 4*5^4 + 2*5^6 + 2*5^7 + 4*5^8 + 2*5^9 + O(5^10)

        If you want to take the logarithm of a non-unit you must specify either
        ``p_branch`` or ``pi_branch``::

            sage: b = R(5)
            sage: b.log()
            Traceback (most recent call last):
            ...
            ValueError: You must specify a branch of the logarithm for non-units
            sage: b.log(p_branch=4)
            4 + O(5^10)
            sage: c = R(10)
            sage: c.log(p_branch=4)
            4 + 2*5 + 3*5^2 + 2*5^3 + 4*5^4 + 2*5^6 + 2*5^7 + 4*5^8 + 2*5^9 + O(5^10)

        The branch parameters are only relevant for elements of non-zero
        valuation::

            sage: a.log(p_branch=0)
            2*5 + 3*5^2 + 2*5^3 + 4*5^4 + 2*5^6 + 2*5^7 + 4*5^8 + 2*5^9 + O(5^10)
            sage: a.log(p_branch=1)
            2*5 + 3*5^2 + 2*5^3 + 4*5^4 + 2*5^6 + 2*5^7 + 4*5^8 + 2*5^9 + O(5^10)

        Logarithms can also be computed in extension fields. First, in an
        Eisenstein extension::

            sage: R = Zp(5,5)
            sage: S.<x> = ZZ[]
            sage: f = x^4 + 15*x^2 + 625*x - 5
            sage: W.<w> = R.ext(f)
            sage: z = 1 + w^2 + 4*w^7; z
            1 + w^2 + 4*w^7 + O(w^20)
            sage: z.log()
            w^2 + 2*w^4 + 3*w^6 + 4*w^7 + w^9 + 4*w^10 + 4*w^11 + 4*w^12 + 3*w^14 + w^15 + w^17 + 3*w^18 + 3*w^19 + O(w^20)

        In an extension, there will usually be a difference between
        specifying ``p_branch`` and ``pi_branch``::

            sage: b = W(5)
            sage: b.log()
            Traceback (most recent call last):
            ...
            ValueError: You must specify a branch of the logarithm for non-units
            sage: b.log(p_branch=0)
            O(w^20)
            sage: b.log(p_branch=w)
            w + O(w^20)
            sage: b.log(pi_branch=0)
            3*w^2 + 2*w^4 + 2*w^6 + 3*w^8 + 4*w^10 + w^13 + w^14 + 2*w^15 + 2*w^16 + w^18 + 4*w^19 + O(w^20)
            sage: b.unit_part().log()
            3*w^2 + 2*w^4 + 2*w^6 + 3*w^8 + 4*w^10 + w^13 + w^14 + 2*w^15 + 2*w^16 + w^18 + 4*w^19 + O(w^20)
            sage: y = w^2 * 4*w^7; y
            4*w^9 + O(w^29)
            sage: y.log(p_branch=0)
            2*w^2 + 2*w^4 + 2*w^6 + 2*w^8 + w^10 + w^12 + 4*w^13 + 4*w^14 + 3*w^15 + 4*w^16 + 4*w^17 + w^18 + 4*w^19 + O(w^20)
            sage: y.log(p_branch=w)
            w + 2*w^2 + 2*w^4 + 4*w^5 + 2*w^6 + 2*w^7 + 2*w^8 + 4*w^9 + w^10 + 3*w^11 + w^12 + 4*w^14 + 4*w^16 + 2*w^17 + w^19 + O(w^20)

        Check that log is multiplicative::

            sage: y.log(p_branch=0) + z.log() - (y*z).log(p_branch=0)
            O(w^20)

        Now an unramified example::

            sage: g = x^3 + 3*x + 3
            sage: A.<a> = R.ext(g)
            sage: b = 1 + 5*(1 + a^2) + 5^3*(3 + 2*a)
            sage: b.log()
            (a^2 + 1)*5 + (3*a^2 + 4*a + 2)*5^2 + (3*a^2 + 2*a)*5^3 + (3*a^2 + 2*a + 2)*5^4 + O(5^5)

        Check that log is multiplicative::

            sage: c = 3 + 5^2*(2 + 4*a)
            sage: b.log() + c.log() - (b*c).log()
            O(5^5)

        We illustrate the effect of the precision argument::

            sage: R = ZpCA(7,10)
            sage: x = R(41152263); x
            5 + 3*7^2 + 4*7^3 + 3*7^4 + 5*7^5 + 6*7^6 + 7^9 + O(7^10)
            sage: x.log(aprec = 5)
            7 + 3*7^2 + 4*7^3 + 3*7^4 + O(7^5)
            sage: x.log(aprec = 7)
            7 + 3*7^2 + 4*7^3 + 3*7^4 + 7^5 + 3*7^6 + O(7^7)
            sage: x.log()
            7 + 3*7^2 + 4*7^3 + 3*7^4 + 7^5 + 3*7^6 + 7^7 + 3*7^8 + 4*7^9 + O(7^10)

        The logarithm is not defined for zero::

            sage: R.zero().log()
            Traceback (most recent call last):
            ...
            ValueError: logarithm is not defined at zero

        For elements in a `p`-adic ring, the logarithm will be returned in the
        same ring::

            sage: x = R(2)
            sage: x.log().parent()
            7-adic Ring with capped absolute precision 10
            sage: x = R(14)
            sage: x.log(p_branch=0).parent()
            7-adic Ring with capped absolute precision 10

        This is not possible if the logarithm has negative valuation::

            sage: R = ZpCA(3,10)
            sage: S.<x> = R[]
            sage: f = x^3 - 3
            sage: W.<w> = R.ext(f)
            sage: w.log(p_branch=2)
            Traceback (most recent call last):
            ...
            ValueError: logarithm is not integral, use change_frac=True to obtain a result in the fraction field
            sage: w.log(p_branch=2, change_frac=True)
            2*w^-3 + O(w^24)

        TESTS:

        Check that the generic algorithm and the binary splitting algorithm
        returns the same answers::

            sage: p = 17
            sage: R = Zp(p)
            sage: a = 1 + p*R.random_element()
            sage: l1 = a.log(algorithm='generic')
            sage: l2 = a.log(algorithm='binary_splitting')
            sage: l1 == l2
            True
            sage: l1.precision_absolute() == l2.precision_absolute()
            True

        Check multiplicativity::

            sage: p = 11
            sage: R = Zp(p, prec=1000)

            sage: x = 1 + p*R.random_element()
            sage: y = 1 + p*R.random_element()
            sage: log(x*y) == log(x) + log(y)
            True

            sage: x = y = 0
            sage: while x == 0:
            ....:     x = R.random_element()
            sage: while y == 0:
            ....:     y = R.random_element()
            sage: branch = R.random_element()
            sage: (x*y).log(p_branch=branch) == x.log(p_branch=branch) + y.log(p_branch=branch)
            True

        Note that multiplicativity may fail in the fixed modulus setting
        due to rounding errors::

            sage: R = ZpFM(2, prec=5)
            sage: R(180).log(p_branch=0) == R(30).log(p_branch=0) + R(6).log(p_branch=0)
            False            

        Check that log is the inverse of exp::

            sage: p = 11
            sage: R = Zp(p, prec=1000)
            sage: a = 1 + p*R.random_element()
            sage: exp(log(a)) == a
            True

            sage: a = p*R.random_element()
            sage: log(exp(a)) == a
            True

        Check that results are consistent over a range of precision::

            sage: max_prec = 40
            sage: p = 3
            sage: K = Zp(p, max_prec)
            sage: full_log = (K(1 + p)).log()
            sage: for prec in range(2, max_prec):
            ....:     ll1 = (K(1+p).add_bigoh(prec)).log()
            ....:     ll2 = K(1+p).log(prec)
            ....:     assert ll1 == full_log
            ....:     assert ll2 == full_log
            ....:     assert ll1.precision_absolute() == prec

        Check that ``aprec`` works for fixed-mod elements::

            sage: R = ZpFM(7,10)
            sage: x = R(41152263); x
            5 + 3*7^2 + 4*7^3 + 3*7^4 + 5*7^5 + 6*7^6 + 7^9 + O(7^10)
            sage: x.log(aprec = 5)
            7 + 3*7^2 + 4*7^3 + 3*7^4 + O(7^10)
            sage: x.log(aprec = 7)
            7 + 3*7^2 + 4*7^3 + 3*7^4 + 7^5 + 3*7^6 + O(7^10)
            sage: x.log()
            7 + 3*7^2 + 4*7^3 + 3*7^4 + 7^5 + 3*7^6 + 7^7 + 3*7^8 + 4*7^9 + O(7^10)

        Check that precision is computed correctly in highly ramified
        extensions::

            sage: S.<x> = ZZ[]
            sage: K = Qp(5,5)
            sage: f = x^625 - 5*x - 5
            sage: W.<w> = K.extension(f)
            sage: z = 1 - w^2 + O(w^11)
            sage: x = 1 - z
            sage: z.log().precision_absolute()
            -975
            sage: (x^5/5).precision_absolute()
            -570
            sage: (x^25/25).precision_absolute()
            -975
            sage: (x^125/125).precision_absolute()
            -775

            sage: z = 1 - w + O(w^2)
            sage: x = 1 - z
            sage: z.log().precision_absolute()
            -1625
            sage: (x^5/5).precision_absolute()
            -615
            sage: (x^25/25).precision_absolute()
            -1200
            sage: (x^125/125).precision_absolute()
            -1625
            sage: (x^625/625).precision_absolute()
            -1250

            sage: z.log().precision_relative()
            250

        Performances::

            sage: R = Zp(17, prec=10^6)
            sage: a = R.random_element()
            sage: b = a.log(p_branch=0)   # should be rather fast

        AUTHORS:

        - William Stein: initial version

        - David Harvey (2006-09-13): corrected subtle precision bug (need to
          take denominators into account! -- see :trac:`53`)

        - Genya Zaytman (2007-02-14): adapted to new `p`-adic class

        - Amnon Besser, Marc Masdeu (2012-02-21): complete rewrite, valid for
          generic `p`-adic rings.

        - Soroosh Yazdani (2013-02-1): Fixed a precision issue in
          :meth:`_log_generic`.  This should really fix the issue with
          divisions.

        - Julian Rueth (2013-02-14): Added doctests, some changes for
          capped-absolute implementations.

        - Xavier Caruso (2017-06): Added binary splitting type algorithms 
          over Qp

        """
        if self.is_zero():
            raise ValueError('logarithm is not defined at zero')
        if p_branch is not None and pi_branch is not None:
            raise ValueError("You may only specify a branch of the logarithm in one way")
        R = self.parent()
        p = R.prime()
        q = p**R.f()

        if self.is_padic_unit():
            total = R.zero()
        else:
            if pi_branch is None:
                if p_branch is None:
                    raise ValueError("You must specify a branch of the logarithm for non-units")
                pi_branch = (p_branch - R._log_unit_part_p()) / R.e()
            total = self.valuation() * pi_branch
        y = self.unit_part()
        x = 1 - y

        if x.valuation()>0:
            denom=Integer(1)
        else:
            y=y**(q-1) # Is it better to multiply it by Teichmuller element?
            denom=Integer(q-1)
            x = 1 - y

        minaprec = y.precision_absolute()
        minn = 0
        e = R.e()
        if e != 1:
            xval = x.valuation()
            lamb = minaprec - xval
            if lamb > 0 and lamb*(p-1) <= e:
                # This is the precision region where the absolute
                # precision of the answer might be less than the
                # absolute precision of the input

                # kink is the number of times we multiply the relative
                # precision by p before starting to add e instead.
                kink = (e // (lamb * (p-1))).exact_log(p) + 1

                # deriv0 is within 1 of the n yielding the minimal
                # absolute precision
                deriv0 = (e / (minaprec * p.log(prec=53))).floor().exact_log(p)

                # These are the absolute precisions of x^(p^n) at potential minimum points
                L = [(minaprec * p**n - n * e, n) for n in [0, kink, deriv0, deriv0+1]]
                L.sort()
                minaprec = L[0][0]
                minn = L[0][1]

        if aprec is None or aprec > minaprec:
            aprec=minaprec

        if algorithm is None:
            try:
                # The binary splitting algorithm is supposed to be faster
                log_unit = y._log_binary_splitting(aprec, minn)
            except NotImplementedError:
                log_unit = y._log_generic(aprec, minn)
        elif algorithm == "generic":
            log_unit = y._log_generic(aprec, minn)
        elif algorithm == "binary_splitting":
            log_unit = y._log_binary_splitting(aprec, minn)
        else:
            raise ValueError("Algorithm must be either 'generic', 'binary_splitting' or None")

        retval = total + log_unit*R(denom).inverse_of_unit()
        if not change_frac:
            if retval.valuation() < 0 and not R.is_field():
                raise ValueError("logarithm is not integral, use change_frac=True to obtain a result in the fraction field")
            retval=R(retval)
        return retval.add_bigoh(aprec)


    def _exp_generic(self, aprec):
        r"""
        Compute the exponential power series of this element, using Horner's
        evaluation and only one division.

        This is a helper method for :meth:`exp`.

        INPUT:

        - ``aprec`` -- an integer, the precision to which to compute the
          exponential

        EXAMPLES::

            sage: R.<w> = Zq(7^2,5)
            sage: x = R(7*w)
            sage: x.exp(algorithm="generic")   # indirect doctest
            1 + w*7 + (4*w + 2)*7^2 + (w + 6)*7^3 + 5*7^4 + O(7^5)

        AUTHORS:

        - Genya Zaytman (2007-02-15)

        - Amnon Besser, Marc Masdeu (2012-02-23): Complete rewrite

        - Soroosh Yazdani (2013-02-01): Added the code for capped relative

        - Julian Rueth (2013-02-14): Rewrite to solve some precision problems
          in the capped-absolute case

        """
        R=self.parent()
        p=self.parent().prime()
        e=self.parent().ramification_index()
        x_unit=self.unit_part()
        p_unit=R(p).unit_part().lift_to_precision()
        x_val=self.valuation()

        # the valuation of n! is bounded by e*n/(p-1), therefore the valuation
        # of self^n/n! is bigger or equal to n*x_val - e*n/(p-1). So, we only
        # have to sum terms for which n does not exceed N
        N = (aprec // (x_val - e/(p-1))).floor()

        # We evaluate the exponential series:
        # First, we compute the value of x^N+N*x^(N-1)+...+x*N!+N! using
        # Horner's method. Then, we divide by N!.
        # This would only work for capped relative elements since for other
        # elements, we would lose too much precision in the multiplications
        # with natural numbers. Therefore, we emulate the behaviour of
        # capped-relative elements and keep track of the unit part and the
        # valuation separately.

        # the value of x^N+N*x^(N-1)+...+x*N!+N!
        series_unit,series_val = R.one(), 0

        # we compute the value of N! as we go through the loop
        nfactorial_unit,nfactorial_val = R.one(),0

        nmodp = N%p
        for n in range(N,0,-1):
            # multiply everything by x
            series_val += x_val
            series_unit *= x_unit

            # compute the new value of N*(N-1)*...
            if nmodp == 0:
                n_pval, n_punit = Integer(n).val_unit(p)
                nfactorial_unit *= R(n_punit) * p_unit**n_pval
                nfactorial_val += n_pval*e
                nmodp = p
            else:
                nfactorial_unit *= n
            nmodp -= 1

            # now add N*(N-1)*...
            common_val = min(nfactorial_val, series_val)
            series_unit = (series_unit<<(series_val-common_val)) + (nfactorial_unit<<(nfactorial_val-common_val))
            series_val = common_val

        # multiply the result by N!
        return series_unit*nfactorial_unit.inverse_of_unit()<<(series_val-nfactorial_val)

    def _exp_binary_splitting(self, aprec):
        """
        Compute the exponential power series of this element

        This is a helper method for :meth:`exp`.

        INPUT:

        - ``aprec`` -- an integer, the precision to which to compute the
          exponential

        NOTE::

            The function does not check that its argument ``self`` is 
            the disk of convergence of ``exp``. If this assumption is not 
            fullfiled the behaviour of the function is not specified.

        ALGORITHM:

        Write

        .. MATH::

            self = \sum_{i=1}^\infty a_i p^{2^i}

        with `0 \leq a_i < p^{2^i}` and compute 
        `\exp(a_i p^{2^i})` using the standard Taylor expansion

        .. MATH::

            \exp(x) = 1 + x + x^2/2 + x^3/6 + x^4/24 + \cdots

        together with a binary splitting method.

        The binary complexity of this algorithm is quasi-linear.

        EXAMPLES::

            sage: R = Zp(7,5)
            sage: x = R(7)
            sage: x.exp(algorithm="binary_splitting")   # indirect doctest
            1 + 7 + 4*7^2 + 2*7^3 + O(7^5)

        """
        raise NotImplementedError("The binary splitting algorithm is not implemented for the parent: %s" % self.parent())

    def _exp_newton(self, aprec, log_algorithm=None):
        """
        Compute the exponential power series of this element

        This is a helper method for :meth:`exp`.

        INPUT:

        - ``aprec`` -- an integer, the precision to which to compute the
          exponential

        - ``log_algorithm`` (default: None) -- the algorithm used for
          computing the logarithm. This attribute is passed to the log
          method. See :meth:`log` for more details about the possible
          algorithms.

        NOTE::

            The function does not check that its argument ``self`` is 
            the disk of convergence of ``exp``. If this assumption is not 
            fullfiled the behaviour of the function is not specified.

        ALGORITHM:

        Solve the equation `\log(x) = self` using the Newton scheme::

        .. MATH::

            x_{i+1} = x_i \cdot (1 + self - \log(x_i))

        The binary complexity of this algorithm is roughly the same
        than that of the computation of the logarithm.

        EXAMPLES::

            sage: R.<w> = Zq(7^2,5)
            sage: x = R(7*w)
            sage: x.exp(algorithm="newton")   # indirect doctest
            1 + w*7 + (4*w + 2)*7^2 + (w + 6)*7^3 + 5*7^4 + O(7^5)
        """
        R = self.parent()
        e = R.e()
        a = R(1,aprec)
        l = R(0,aprec)
        if R.prime() == 2:
            trunc = e + 1
            while trunc < aprec:
                trunc = 2*trunc - e
                b = (self-l).add_bigoh(trunc).lift_to_precision(aprec)
                a *= 1+b
                l += (1+b).log(aprec, algorithm=log_algorithm)
        else:
            trunc = 1
            while trunc < aprec:
                trunc = 2*trunc
                b = (self-l).add_bigoh(trunc).lift_to_precision(aprec)
                a *= 1+b
                l += (1+b).log(aprec, algorithm=log_algorithm)
        return a


    def exp(self, aprec = None, algorithm=None):
        r"""
        Compute the `p`-adic exponential of this element if the exponential
        series converges.

        INPUT:

        - ``aprec`` -- an integer or ``None`` (default: ``None``); if
          specified, computes only up to the indicated precision.

        - ``algorithm`` -- ``generic``, ``binary_splitting``, ``newton`` 
          or ``None`` (default)
          The generic algorithm evaluates naively the series defining the
          exponential, namely

          .. MATH::
 
              \exp(x) = 1 + x + x^2/2 + x^3/6 + x^4/24 + \cdots

          Its binary complexity is quadratic with respect to the precision.

          The binary splitting algorithm is faster, it has a quasi-linear
          complexity.

          The ``Newton`` algorithms solve the equation `\log(x) = self` using
          a Newton scheme. It runs roughly as fast as the computation of the
          logarithm.

          By default, we use the binary splitting if it is available. 
          If it is not, we use the Newton algorithm if a fast algorithm for
          computing the logarithm is available.
          Otherwise we switch to the generic algorithm.

        EXAMPLES:

        :meth:`log` and :meth:`exp` are inverse to each other::

            sage: Z13 = Zp(13, 10)
            sage: a = Z13(14); a
            1 + 13 + O(13^10)
            sage: a.log().exp()
            1 + 13 + O(13^10)

        An error occurs if this is called with an element for which the
        exponential series does not converge::

            sage: Z13.one().exp()
            Traceback (most recent call last):
            ...
            ValueError: Exponential does not converge for that input.

        The next few examples illustrate precision when computing `p`-adic
        exponentials::

            sage: R = Zp(5,10)
            sage: e = R(2*5 + 2*5**2 + 4*5**3 + 3*5**4 + 5**5 + 3*5**7 + 2*5**8 + 4*5**9).add_bigoh(10); e
            2*5 + 2*5^2 + 4*5^3 + 3*5^4 + 5^5 + 3*5^7 + 2*5^8 + 4*5^9 + O(5^10)
            sage: e.exp()*R.teichmuller(4)
            4 + 2*5 + 3*5^3 + O(5^10)

        ::

            sage: K = Qp(5,10)
            sage: e = K(2*5 + 2*5**2 + 4*5**3 + 3*5**4 + 5**5 + 3*5**7 + 2*5**8 + 4*5**9).add_bigoh(10); e
            2*5 + 2*5^2 + 4*5^3 + 3*5^4 + 5^5 + 3*5^7 + 2*5^8 + 4*5^9 + O(5^10)
            sage: e.exp()*K.teichmuller(4)
            4 + 2*5 + 3*5^3 + O(5^10)

        Logarithms and exponentials in extension fields. First, in an
        Eisenstein extension::

            sage: R = Zp(5,5)
            sage: S.<x> = R[]
            sage: f = x^4 + 15*x^2 + 625*x - 5
            sage: W.<w> = R.ext(f)
            sage: z = 1 + w^2 + 4*w^7; z
            1 + w^2 + 4*w^7 + O(w^20)
            sage: z.log().exp()
            1 + w^2 + 4*w^7 + O(w^20)

        Now an unramified example::

            sage: R = Zp(5,5)
            sage: S.<x> = R[]
            sage: g = x^3 + 3*x + 3
            sage: A.<a> = R.ext(g)
            sage: b = 1 + 5*(1 + a^2) + 5^3*(3 + 2*a); b
            1 + (a^2 + 1)*5 + (2*a + 3)*5^3 + O(5^5)
            sage: b.log().exp()
            1 + (a^2 + 1)*5 + (2*a + 3)*5^3 + O(5^5)

        TESTS:

        Check that results are consistent over a range of precision::

            sage: max_prec = 40
            sage: p = 3
            sage: K = Zp(p, max_prec)
            sage: full_exp = (K(p)).exp()
            sage: for prec in range(2, max_prec):
            ....:     ll = (K(p).add_bigoh(prec)).exp()
            ....:     assert ll == full_exp
            ....:     assert ll.precision_absolute() == prec
            sage: K = Qp(p, max_prec)
            sage: full_exp = (K(p)).exp()
            sage: for prec in range(2, max_prec):
            ....:     ll = (K(p).add_bigoh(prec)).exp()
            ....:     assert ll == full_exp
            ....:     assert ll.precision_absolute() == prec

        Check that this also works for capped-absolute implementations::

            sage: Z13 = ZpCA(13, 10)
            sage: a = Z13(14); a
            1 + 13 + O(13^10)
            sage: a.log().exp()
            1 + 13 + O(13^10)

            sage: R = ZpCA(5,5)
            sage: S.<x> = R[]
            sage: f = x^4 + 15*x^2 + 625*x - 5
            sage: W.<w> = R.ext(f)
            sage: z = 1 + w^2 + 4*w^7; z
            1 + w^2 + 4*w^7 + O(w^20)
            sage: z.log().exp()
            1 + w^2 + 4*w^7 + O(w^20)

        Check that this also works for fixed-mod implementations::

            sage: Z13 = ZpFM(13, 10)
            sage: a = Z13(14); a
            1 + 13 + O(13^10)
            sage: a.log().exp()
            1 + 13 + O(13^10)

            sage: R = ZpFM(5,5)
            sage: S.<x> = R[]
            sage: f = x^4 + 15*x^2 + 625*x - 5
            sage: W.<w> = R.ext(f)
            sage: z = 1 + w^2 + 4*w^7; z
            1 + w^2 + 4*w^7 + O(w^20)
            sage: z.log().exp()
            1 + w^2 + 4*w^7 + O(w^20)

        Some corner cases::

            sage: Z2 = Zp(2, 5)
            sage: Z2(2).exp()
            Traceback (most recent call last):
            ...
            ValueError: Exponential does not converge for that input.

            sage: S.<x> = Z2[]
            sage: W.<w> = Z2.ext(x^3-2)
            sage: (w^2).exp()
            Traceback (most recent call last):
            ...
            ValueError: Exponential does not converge for that input.
            sage: (w^3).exp()
            Traceback (most recent call last):
            ...
            ValueError: Exponential does not converge for that input.
            sage: (w^4).exp()
            1 + w^4 + w^5 + w^7 + w^9 + w^10 + w^14 + O(w^15)

        Check that all algorithms output the same result::
<<<<<<< HEAD

            sage: R = Zp(5,50)
            sage: a = 5 * R.random_element()
            sage: bg = a.exp(algorithm="generic")
            sage: bbs = a.exp(algorithm="binary_splitting")
            sage: bn = a.exp(algorithm="newton")
            sage: bg == bbs
            True
            sage: bg == bn
            True

        Performances::

=======

            sage: R = Zp(5,50)
            sage: a = 5 * R.random_element()
            sage: bg = a.exp(algorithm="generic")
            sage: bbs = a.exp(algorithm="binary_splitting")
            sage: bn = a.exp(algorithm="newton")
            sage: bg == bbs
            True
            sage: bg == bn
            True

        Performances::

>>>>>>> 59d4b29e
            sage: R = Zp(17,10^6)
            sage: a = 17 * R.random_element()
            sage: b = a.exp()    # should be rather fast

        AUTHORS:

        - Genya Zaytman (2007-02-15)

        - Amnon Besser, Marc Masdeu (2012-02-23): Complete rewrite

        - Julian Rueth (2013-02-14): Added doctests, fixed some corner cases

        - Xavier Caruso (2017-06): Added binary splitting and Newton algorithms

        """
        p = self.parent().prime()

        if (p-1)*self.valuation() <= self.parent().ramification_index():
            raise ValueError('Exponential does not converge for that input.')

        # The optimal absolute precision on exp(self)
        # is the absolution precision on self
        maxprec = min(self.precision_absolute(), self.parent().precision_cap())
        if aprec is None or aprec > maxprec:
            aprec = maxprec

        if algorithm is None:
            try:
                ans = self._exp_binary_splitting(aprec)
            except NotImplementedError:
                try:
                    ans = self._exp_newton(aprec, log_algorithm='binary_splitting')
                except NotImplementedError:
                    ans = self._exp_generic(aprec)
        elif algorithm == 'generic':
            ans = self._exp_generic(aprec)
        elif algorithm == 'binary_splitting':
            ans = self._exp_binary_splitting(aprec)
        elif algorithm == 'newton':
            ans = self._exp_newton(aprec)
        return ans.add_bigoh(aprec)
        

    def square_root(self, extend = True, all = False):
        r"""
        Returns the square root of this p-adic number

        INPUT:

        - ``self`` -- a p-adic element
        - ``extend`` -- bool (default: True); if True, return a square root in
          an extension if necessary; if False and no root exists in the given
          ring or field, raise a ValueError
        - ``all`` -- bool (default: False); if True, return a list of all
          square roots

        OUTPUT:

        p-adic element -- the square root of this p-adic number

        If ``all=False``, the square root chosen is the one whose
        reduction mod `p` is in the range `[0, p/2)`.

        EXAMPLES::

            sage: R = Zp(3,20,'capped-rel', 'val-unit')
            sage: R(0).square_root()
            0
            sage: R(1).square_root()
            1 + O(3^20)
            sage: R(2).square_root(extend = False)
            Traceback (most recent call last):
            ...
            ValueError: element is not a square
            sage: R(4).square_root() == R(-2)
            True
            sage: R(9).square_root()
            3 * 1 + O(3^21)

        When p = 2, the precision of the square root is one less
        than the input::

            sage: R2 = Zp(2,20,'capped-rel')
            sage: R2(0).square_root()
            0
            sage: R2(1).square_root()
            1 + O(2^19)
            sage: R2(4).square_root()
            2 + O(2^20)

            sage: R2(9).square_root() == R2(3, 19) or R2(9).square_root() == R2(-3, 19)
            True

            sage: R2(17).square_root()
            1 + 2^3 + 2^5 + 2^6 + 2^7 + 2^9 + 2^10 + 2^13 + 2^16 + 2^17 + O(2^19)

            sage: R3 = Zp(5,20,'capped-rel')
            sage: R3(0).square_root()
            0
            sage: R3(1).square_root()
            1 + O(5^20)
            sage: R3(-1).square_root() == R3.teichmuller(2) or R3(-1).square_root() == R3.teichmuller(3)
            True


        TESTS::

            sage: R = Qp(3,20,'capped-rel')
            sage: R(0).square_root()
            0
            sage: R(1).square_root()
            1 + O(3^20)
            sage: R(4).square_root() == R(-2)
            True
            sage: R(9).square_root()
            3 + O(3^21)
            sage: R(1/9).square_root()
            3^-1 + O(3^19)

            sage: R2 = Qp(2,20,'capped-rel')
            sage: R2(0).square_root()
            0
            sage: R2(1).square_root()
            1 + O(2^19)
            sage: R2(4).square_root()
            2 + O(2^20)
            sage: R2(9).square_root() == R2(3,19) or R2(9).square_root() == R2(-3,19)
            True
            sage: R2(17).square_root()
            1 + 2^3 + 2^5 + 2^6 + 2^7 + 2^9 + 2^10 + 2^13 + 2^16 + 2^17 + O(2^19)

            sage: R3 = Qp(5,20,'capped-rel')
            sage: R3(0).square_root()
            0
            sage: R3(1).square_root()
            1 + O(5^20)
            sage: R3(-1).square_root() == R3.teichmuller(2) or R3(-1).square_root() == R3.teichmuller(3)
            True

            sage: R = Zp(3,20,'capped-abs')
            sage: R(1).square_root()
            1 + O(3^20)
            sage: R(4).square_root() == R(-2)
            True
            sage: R(9).square_root()
            3 + O(3^19)
            sage: R2 = Zp(2,20,'capped-abs')
            sage: R2(1).square_root()
            1 + O(2^19)
            sage: R2(4).square_root()
            2 + O(2^18)
            sage: R2(9).square_root() == R2(3) or R2(9).square_root() == R2(-3)
            True
            sage: R2(17).square_root()
            1 + 2^3 + 2^5 + 2^6 + 2^7 + 2^9 + 2^10 + 2^13 + 2^16 + 2^17 + O(2^19)
            sage: R3 = Zp(5,20,'capped-abs')
            sage: R3(1).square_root()
            1 + O(5^20)
            sage: R3(-1).square_root() == R3.teichmuller(2) or R3(-1).square_root() == R3.teichmuller(3)
            True

        """
        # need special case for zero since pari(self) is the *integer* zero
        # whose square root is a real number....!
        if self.valuation() is infinity:
            return self

        from sage.libs.pari.all import PariError
        try:
            # use pari
            ans = self.parent()(self.__pari__().sqrt())
            if all:
                return [ans, -ans]
            else:
                return ans
        except PariError:
            # todo: should eventually change to return an element of
            # an extension field
            if extend:
                raise NotImplementedError("extending using the sqrt function not yet implemented")
            elif all:
                return []
            else:
                raise ValueError("element is not a square")

    def __abs__(self):
        """
        Return the `p`-adic absolute value of ``self``.

        This is normalized so that the absolute value of `p` is `1/p`.

        EXAMPLES::

            sage: abs(Qp(5)(15))
            1/5
            sage: abs(Qp(7)(0))
            0

        An unramified extension::

            sage: R = Zp(5,5)
            sage: P.<x> = PolynomialRing(R)
            sage: Z25.<u> = R.ext(x^2 - 3)
            sage: abs(u)
            1
            sage: abs(u^24-1)
            1/5

        A ramified extension::

            sage: W.<w> = R.ext(x^5 + 75*x^3 - 15*x^2 + 125*x - 5)
            sage: abs(w)
            0.724779663677696
            sage: abs(W(0))
            0.000000000000000
        """
        return self.abs()

    cpdef abs(self, prec=None):
        """
        Return the `p`-adic absolute value of ``self``.

        This is normalized so that the absolute value of `p` is `1/p`.

        INPUT:

        - ``prec`` -- Integer.  The precision of the real field in which
          the answer is returned.  If ``None``, returns a rational for
          absolutely unramified fields, or a real with 53 bits of
          precision for ramified fields.

        EXAMPLES::

            sage: a = Qp(5)(15); a.abs()
            1/5
            sage: a.abs(53)
            0.200000000000000
            sage: Qp(7)(0).abs()
            0
            sage: Qp(7)(0).abs(prec=20)
            0.00000

        An unramified extension::

            sage: R = Zp(5,5)
            sage: P.<x> = PolynomialRing(R)
            sage: Z25.<u> = R.ext(x^2 - 3)
            sage: u.abs()
            1
            sage: (u^24-1).abs()
            1/5

        A ramified extension::

            sage: W.<w> = R.ext(x^5 + 75*x^3 - 15*x^2 + 125*x - 5)
            sage: w.abs()
            0.724779663677696
            sage: W(0).abs()
            0.000000000000000
        """
        K = self.parent()
        if not prec and K.e() > 1:
            prec = 53
        if prec:
            from sage.rings.real_mpfr import RealField
            if self.is_zero():
                return RealField(prec).zero()
            return RealField(prec)(K.prime())**(-self.ordp())
        else:
            if self.is_zero():
                return Rational(0)
            return Rational(K.prime())**(-self.valuation())

    cpdef bint _is_base_elt(self, p) except -1:
        """
        Return ``True`` if this element is an element of Zp or Qp (rather than
        an extension).

        INPUT:

        - ``p`` -- a prime, which is compared with the parent of this element.

        EXAMPLES::

            sage: a = Zp(5)(3); a._is_base_elt(5)
            True
            sage: a._is_base_elt(17)
            False

        """
        raise NotImplementedError<|MERGE_RESOLUTION|>--- conflicted
+++ resolved
@@ -2588,7 +2588,6 @@
             1 + w^4 + w^5 + w^7 + w^9 + w^10 + w^14 + O(w^15)
 
         Check that all algorithms output the same result::
-<<<<<<< HEAD
 
             sage: R = Zp(5,50)
             sage: a = 5 * R.random_element()
@@ -2602,21 +2601,6 @@
 
         Performances::
 
-=======
-
-            sage: R = Zp(5,50)
-            sage: a = 5 * R.random_element()
-            sage: bg = a.exp(algorithm="generic")
-            sage: bbs = a.exp(algorithm="binary_splitting")
-            sage: bn = a.exp(algorithm="newton")
-            sage: bg == bbs
-            True
-            sage: bg == bn
-            True
-
-        Performances::
-
->>>>>>> 59d4b29e
             sage: R = Zp(17,10^6)
             sage: a = 17 * R.random_element()
             sage: b = a.exp()    # should be rather fast
