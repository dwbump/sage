"""
Fraction Field Elements

AUTHORS:

- William Stein (input from David Joyner, David Kohel, and Joe Wetherell)

- Sebastian Pancratz (2010-01-06): Rewrite of addition, multiplication and
  derivative to use Henrici's algorithms [Ho72]

REFERENCES:

.. [Ho72] \E. Horowitz, "Algorithms for Rational Function Arithmetic
   Operations", Annual ACM Symposium on Theory of Computing, Proceedings of
   the Fourth Annual ACM Symposium on Theory of Computing, pp. 108--118, 1972

"""

#*****************************************************************************
#       Copyright (C) 2005 William Stein <wstein@gmail.com>
#
# This program is free software: you can redistribute it and/or modify
# it under the terms of the GNU General Public License as published by
# the Free Software Foundation, either version 2 of the License, or
# (at your option) any later version.
#                  http://www.gnu.org/licenses/
#*****************************************************************************

from __future__ import absolute_import

from sage.structure.element cimport FieldElement, parent
from sage.structure.richcmp cimport richcmp

from . import integer_ring
from .integer_ring import ZZ
from .rational_field import QQ

import sage.misc.latex as latex


def is_FractionFieldElement(x):
    """
    Return whether or not ``x`` is a :class:`FractionFieldElement`.

    EXAMPLES::

        sage: from sage.rings.fraction_field_element import is_FractionFieldElement
        sage: R.<x> = ZZ[]
        sage: is_FractionFieldElement(x/2)
        False
        sage: is_FractionFieldElement(2/x)
        True
        sage: is_FractionFieldElement(1/3)
        False
    """
    return isinstance(x, FractionFieldElement)


cdef class FractionFieldElement(FieldElement):
    """
    EXAMPLES::

        sage: K = FractionField(PolynomialRing(QQ, 'x'))
        sage: K
        Fraction Field of Univariate Polynomial Ring in x over Rational Field
        sage: loads(K.dumps()) == K
        True
        sage: x = K.gen()
        sage: f = (x^3 + x)/(17 - x^19); f
        (-x^3 - x)/(x^19 - 17)
        sage: loads(f.dumps()) == f
        True

    TESTS:

    Test if :trac:`5451` is fixed::

        sage: A = FiniteField(9,'theta')['t']
        sage: K.<t> = FractionField(A)
        sage: f= 2/(t^2+2*t); g =t^9/(t^18 + t^10 + t^2);f+g
        (2*t^15 + 2*t^14 + 2*t^13 + 2*t^12 + 2*t^11 + 2*t^10 + 2*t^9 + t^7 + t^6 + t^5 + t^4 + t^3 + t^2 + t + 1)/(t^17 + t^9 + t)

    Test if :trac:`8671` is fixed::

        sage: P.<n> = QQ[]
        sage: F = P.fraction_field()
        sage: P.one()//F.one()
        1
        sage: F.one().quo_rem(F.one())
        (1, 0)
    """
    cdef object __numerator
    cdef object __denominator
    cdef bint _is_reduced

    def __init__(self, parent, numerator, denominator=1,
                 coerce=True, reduce=True):
        """
        Initialize ``self``.

        EXAMPLES::

            sage: from sage.rings.fraction_field_element import FractionFieldElement
            sage: K.<x> = Frac(ZZ['x'])
            sage: FractionFieldElement(K, x, 4)
            x/4
            sage: FractionFieldElement(K, x, x, reduce=False)
            x/x
            sage: f = FractionFieldElement(K, 'hi', 1, coerce=False, reduce=False)
            sage: f.numerator()
            'hi'

            sage: x = var('x')
            sage: K((x + 1)/(x^2 + x + 1))
            (x + 1)/(x^2 + x + 1)
            sage: K(355/113)
            355/113

        """
        FieldElement.__init__(self, parent)
        if coerce:
            self.__numerator   = parent.ring()(numerator)
            self.__denominator = parent.ring()(denominator)
        else:
            self.__numerator   = numerator
            self.__denominator = denominator
        if reduce and parent.is_exact():
            try:
                self.reduce()
            except ArithmeticError:
                pass
        if self.__denominator.is_zero():
            raise ZeroDivisionError("fraction field element division by zero")

    def _im_gens_(self, codomain, im_gens):
        """
        EXAMPLES::

            sage: F = ZZ['x,y'].fraction_field()
            sage: x,y = F.gens()
            sage: K = GF(7)['a,b'].fraction_field()
            sage: a,b = K.gens()

        ::

            sage: phi = F.hom([a+b, a*b], K)
            sage: phi(x+y) # indirect doctest
            a*b + a + b

        ::

            sage: (x^2/y)._im_gens_(K, [a+b, a*b])
            (a^2 + 2*a*b + b^2)/(a*b)
            sage: (x^2/y)._im_gens_(K, [a, a*b])
            a/b
        """
        nnum = codomain.coerce(self.__numerator._im_gens_(codomain, im_gens))
        nden = codomain.coerce(self.__denominator._im_gens_(codomain, im_gens))
        return codomain.coerce(nnum/nden)

    cpdef reduce(self):
        """
        Reduce this fraction.

        Divides out the gcd of the numerator and denominator. If the
        denominator becomes a unit, it becomes 1. Additionally, depending on
        the base ring, the leading coefficients of the numerator and the
        denominator may be normalized to 1.

        Automatically called for exact rings, but because it may be
        numerically unstable for inexact rings it must be called manually
        in that case.

        EXAMPLES::

            sage: R.<x> = RealField(10)[]
            sage: f = (x^2+2*x+1)/(x+1); f
            (x^2 + 2.0*x + 1.0)/(x + 1.0)
            sage: f.reduce(); f
            x + 1.0
        """
        if self._is_reduced:
            return
        try:
            g = self.__numerator.gcd(self.__denominator)
            if not g.is_unit():
                self.__numerator //= g
                self.__denominator //= g
            self._is_reduced = True
        except AttributeError:
            raise ArithmeticError("unable to reduce because lack of gcd or quo_rem algorithm")
        except TypeError:
            raise ArithmeticError("unable to reduce because gcd algorithm doesn't work on input")
        except NotImplementedError:
            raise ArithmeticError("unable to reduce because gcd algorithm not implemented on input")
        if not self.__denominator.is_one() and self.__denominator.is_unit():
            try:
                inv = self.__denominator.inverse_of_unit()
            except Exception:
                pass
            else:
                self.__numerator *= inv
                self.__denominator = self.__denominator.parent().one()

    def __copy__(self):
        """
        Make a copy of ``self``.

        EXAMPLES::

            sage: R.<x,y> = ZZ[]
            sage: f = x/y+1; f
            (x + y)/y
            sage: copy(f)
            (x + y)/y
        """
        return self.__class__(self._parent, self.__numerator,
                self.__denominator, coerce=False, reduce=False)

    def numerator(self):
        """
        Return the numerator of ``self``.

        EXAMPLES::

            sage: R.<x,y> = ZZ[]
            sage: f = x/y+1; f
            (x + y)/y
            sage: f.numerator()
            x + y
        """
        return self.__numerator

    def denominator(self):
        """
        Return the denominator of ``self``.

        EXAMPLES::

            sage: R.<x,y> = ZZ[]
            sage: f = x/y+1; f
            (x + y)/y
            sage: f.denominator()
            y
        """
        return self.__denominator


    def is_square(self,root=False):
        """
        Return whether or not ``self`` is a perfect square.

        If the optional
        argument ``root`` is ``True``, then also returns a square root (or
        ``None``, if the fraction field element is not square).

        INPUT:

        -  ``root`` -- whether or not to also return a square
           root (default: ``False``)

        OUTPUT:

        -  ``bool`` - whether or not a square

        -  ``object`` - (optional) an actual square root if
           found, and None otherwise.

        EXAMPLES::

            sage: R.<t> = QQ[]
            sage: (1/t).is_square()
            False
            sage: (1/t^6).is_square()
            True
            sage: ((1+t)^4/t^6).is_square()
            True
            sage: (4*(1+t)^4/t^6).is_square()
            True
            sage: (2*(1+t)^4/t^6).is_square()
            False
            sage: ((1+t)/t^6).is_square()
            False

            sage: (4*(1+t)^4/t^6).is_square(root=True)
            (True, (2*t^2 + 4*t + 2)/t^3)
            sage: (2*(1+t)^4/t^6).is_square(root=True)
            (False, None)

            sage: R.<x> = QQ[]
            sage: a = 2*(x+1)^2 / (2*(x-1)^2); a
            (x^2 + 2*x + 1)/(x^2 - 2*x + 1)
            sage: a.is_square()
            True
            sage: (0/x).is_square()
            True
        """
        a = self.numerator()
        b = self.denominator()
        if not root:
            return  (a*b).is_square( root = False )
        is_sqr, sq_rt = (a*b).is_square( root = True )
        if is_sqr:
            return True, self._parent( sq_rt/b )
        return False, None

    def __hash__(self):
        """
        This function hashes in a special way to ensure that generators of
        a ring `R` and generators of a fraction field of `R` have the same
        hash. This enables them to be used as keys interchangeably in a
        dictionary (since ``==`` will claim them equal). This is particularly
        useful for methods like ``subs`` on ``ParentWithGens`` if you are
        passing a dictionary of substitutions.

        EXAMPLES::

            sage: R.<x> = ZZ[]
            sage: hash(R.0) == hash(FractionField(R).0)
            True
            sage: ((x+1)/(x^2+1)).subs({x:1})
            1
            sage: d={x:1}
            sage: d[FractionField(R).0]
            1
            sage: R.<x>=QQ[] # this probably has a separate implementation from ZZ[]
            sage: hash(R.0)==hash(FractionField(R).0)
            True
            sage: d={x:1}
            sage: d[FractionField(R).0]
            1
            sage: R.<x,y,z>=ZZ[] # this probably has a separate implementation from ZZ[]
            sage: hash(R.0)==hash(FractionField(R).0)
            True
            sage: d={x:1}
            sage: d[FractionField(R).0]
            1
            sage: R.<x,y,z>=QQ[] # this probably has a separate implementation from ZZ[]
            sage: hash(R.0)==hash(FractionField(R).0)
            True
            sage: ((x+1)/(x^2+1)).subs({x:1})
            1
            sage: d={x:1}
            sage: d[FractionField(R).0]
            1
            sage: hash(R(1)/R(2))==hash(1/2)
            True

        Check that :trac:`16268` is fixed::

            sage: ku.<u> = FractionField(PolynomialRing(QQ,'u'))
            sage: a = 27*u^2+81*u+243
            sage: b = 27*u-81
            sage: c = u^2 + 3*u + 9
            sage: d = u-3
            sage: s = a/b
            sage: t = c/d
            sage: s == t
            True
            sage: len(set([s,t]))
            1
        """
        if self.__denominator.is_one():
            # Handle this case even over rings that don't support reduction, to
            # avoid breaking existing code that carelessly mixes p and p/1
            return hash(self.__numerator)
        if self._parent.is_exact():
            # May fail; let the exception propagate then.
            # (In contrast, over inexact rings, we hash unreduced fractions
            # without complaining. This is not ideal, but there is code in Sage
            # that uses dictionaries indexed by rational functions with
            # floating-point coefficients, and since the equality test involves
            # potentially inexact operations, there would be compatibility
            # issues even if we didn't...)
            self.reduce()
        # Same algorithm as for elements of QQ
        n = hash(self.__numerator)
        d = hash(self.__denominator)
        if d == 1:
            return n
        else:
            return n ^ d

    def __call__(self, *x, **kwds):
        """
        Evaluate the fraction at the given arguments.

        This assumes that a
        call function is defined for the numerator and denominator.

        EXAMPLES::

            sage: x = PolynomialRing(RationalField(),'x',3).gens()
            sage: f = x[0] + x[1] - 2*x[1]*x[2]
            sage: f
            -2*x1*x2 + x0 + x1
            sage: f(1,2,5)
            -17
            sage: h = f /(x[1] + x[2])
            sage: h
            (-2*x1*x2 + x0 + x1)/(x1 + x2)
            sage: h(1,2,5)
            -17/7
            sage: h(x0=1)
            (-2*x1*x2 + x1 + 1)/(x1 + x2)
        """
        return self.__numerator(*x, **kwds) / self.__denominator(*x, **kwds)

    def _is_atomic(self):
        """
        EXAMPLES::

            sage: K.<x> = Frac(ZZ['x'])
            sage: x._is_atomic()
            True
            sage: f = 1/(x+1)
            sage: f._is_atomic()
            False
        """
        return self.__numerator._is_atomic() and self.__denominator._is_atomic()

    def _repr_(self):
        """
        Return a string representation of ``self``.

        EXAMPLES::

            sage: K.<x> = Frac(ZZ['x'])
            sage: repr(x+1) # indirect doctest
            'x + 1'
            sage: repr((x+1)/(x-1))
            '(x + 1)/(x - 1)'
            sage: repr(1/(x-1))
            '1/(x - 1)'
            sage: repr(1/x)
            '1/x'
        """
        if self.is_zero():
            return "0"
        s = "%s" % self.__numerator
        if self.__denominator != 1:
            denom_string = str( self.__denominator )
            if self.__denominator._is_atomic() and not ('*' in denom_string or '/' in denom_string):
                s = "%s/%s"%(self.__numerator._coeff_repr(no_space=False),denom_string)
            else:
                s = "%s/(%s)"%(self.__numerator._coeff_repr(no_space=False),denom_string)
        return s

    def _latex_(self):
        r"""
        Return a latex representation of this fraction field element.

        EXAMPLES::

            sage: R = PolynomialRing(QQ, 'x')
            sage: F = R.fraction_field()
            sage: x = F.gen()
            sage: a = x^2 / 1
            sage: latex(a) # indirect doctest
            x^{2}
            sage: latex(x^2/(x^2+1))
            \frac{x^{2}}{x^{2} + 1}
            sage: a = 1/x
            sage: latex(a)
            \frac{1}{x}

        TESTS::

            sage: R = RR['x']     # Inexact, so no reduction.
            sage: F = Frac(R)
            sage: from sage.rings.fraction_field_element import FractionFieldElement
            sage: z = FractionFieldElement(F, 0, R.gen(), coerce=False)
            sage: z.numerator() == 0
            True
            sage: z.denominator() == R.gen()
            True
            sage: latex(z) # indirect doctest
            0
        """
        if self.is_zero():
            return "0"
        if self.__denominator == 1:
            return latex.latex(self.__numerator)
        return "\\frac{%s}{%s}"%(latex.latex(self.__numerator),
                                 latex.latex(self.__denominator))

    def _magma_init_(self, magma):
        """
        Return a string representation of ``self`` Magma can understand.

        EXAMPLES::

            sage: R.<x> = ZZ[]
            sage: magma((x^2 + x + 1)/(x + 1)) # optional - magma # indirect doctest
            (x^2 + x + 1)/(x + 1)

        ::

            sage: R.<x,y> = QQ[]
            sage: magma((x+y)/x)                        # optional - magma
            (x + y)/x
        """
        pgens = magma(self._parent).gens()

        s = self._repr_()
        for i, j in zip(self._parent.variable_names(), pgens):
            s = s.replace(i, j.name())

        return s

    cpdef _add_(self, right):
        """
        Compute the sum of ``self`` and ``right``.

        INPUT:

        - ``right`` -- ``ModuleElement`` to add to ``self``

        OUTPUT:

        - Sum of ``self`` and ``right``

        EXAMPLES::

            sage: K.<x,y> = Frac(ZZ['x,y'])
            sage: x+y # indirect doctest
            x + y
            sage: 1/x + 1/y
            (x + y)/(x*y)
            sage: 1/x + 1/(x*y)
            (y + 1)/(x*y)
            sage: Frac(CDF['x']).gen() + 3
            x + 3.0

        Subtraction is implemented by adding the negative::

            sage: K.<t> = Frac(GF(7)['t'])
            sage: t - 1/t # indirect doctest
            (t^2 + 6)/t
        """
        rnum = self.__numerator
        rden = self.__denominator
        snum = (<FractionFieldElement> right).__numerator
        sden = (<FractionFieldElement> right).__denominator

        if (rnum.is_zero()):
            return <FractionFieldElement> right
        if (snum.is_zero()):
            return self

        if self._parent.is_exact():
            try:
                d = rden.gcd(sden)
                if d.is_unit():
                    return self.__class__(self._parent, rnum*sden + rden*snum,
                        rden*sden, coerce=False, reduce=False)
                else:
                    rden = rden // d
                    sden = sden // d
                    tnum = rnum * sden + rden * snum
                    if tnum.is_zero():
                        return self.__class__(self._parent, tnum,
                            self._parent.ring().one(), coerce=False,
                            reduce=False)
                    else:
                        tden = self.__denominator * sden
                        e    = tnum.gcd(d)
                        if not e.is_unit():
                            tnum = tnum // e
                            tden = tden // e
                        if not tden.is_one() and tden.is_unit():
                            try:
                                tnum = tnum * tden.inverse_of_unit()
                                tden = self._parent.ring().one()
                            except AttributeError:
                                pass
                            except NotImplementedError:
                                pass
                        return self.__class__(self._parent, tnum, tden,
                            coerce=False, reduce=False)
            except AttributeError:
                pass
            except NotImplementedError:
                pass
            except TypeError:
                pass

        rnum = self.__numerator
        rden = self.__denominator
        snum = (<FractionFieldElement> right).__numerator
        sden = (<FractionFieldElement> right).__denominator

        return self.__class__(self._parent, rnum*sden + rden*snum, rden*sden,
            coerce=False, reduce=False)

    cpdef _mul_(self, right):
        """
        Computes the product of ``self`` and ``right``.

        INPUT:

        - ``right`` - ``RingElement`` to multiply with ``self``

        OUTPUT:

        - Product of ``self`` and ``right``

        EXAMPLES::

            sage: K.<t> = Frac(GF(7)['t'])
            sage: a = t/(1+t)
            sage: b = 3/t
            sage: a*b # indirect doctest
            3/(t + 1)
        """
        rnum = self.__numerator
        rden = self.__denominator
        snum = (<FractionFieldElement> right).__numerator
        sden = (<FractionFieldElement> right).__denominator

        if (rnum.is_zero() or snum.is_zero()):
            return self._parent.zero()

        if self._parent.is_exact():
            try:
                d1 = rnum.gcd(sden)
                d2 = snum.gcd(rden)
                if not d1.is_unit():
                    rnum = rnum // d1
                    sden = sden // d1
                if not d2.is_unit():
                    rden = rden // d2
                    snum = snum // d2
                tnum = rnum * snum
                tden = rden * sden
                if not tden.is_one() and tden.is_unit():
                    try:
                        tnum = tnum * tden.inverse_of_unit()
                        tden = self._parent.ring().one()
                    except AttributeError:
                        pass
                    except NotImplementedError:
                        pass
                return self.__class__(self._parent, tnum, tden,
                    coerce=False, reduce=False)
            except AttributeError:
                pass
            except NotImplementedError:
                pass
            except TypeError:
                pass

        rnum = self.__numerator
        rden = self.__denominator
        snum = (<FractionFieldElement> right).__numerator
        sden = (<FractionFieldElement> right).__denominator

        return self.__class__(self._parent, rnum * snum, rden * sden,
            coerce=False, reduce=False)

    cpdef _div_(self, right):
        """
        Computes the quotient of ``self`` and ``right``.

        INPUT:

        - ``right`` -- ``RingElement`` that is the divisor

        OUTPUT:

        Quotient of ``self`` and ``right``

        EXAMPLES::

            sage: K.<x,y,z> = Frac(ZZ['x,y,z'])
            sage: a = (x+1)*(x+y)/(z-3) # indirect doctest
            sage: b = (x+y)/(z-1)
            sage: a/b
            (x*z - x + z - 1)/(z - 3)
        """
        snum = (<FractionFieldElement> right).__numerator
        sden = (<FractionFieldElement> right).__denominator

        if snum.is_zero():
            raise ZeroDivisionError("fraction field element division by zero")

        rightinv = self.__class__(self._parent, sden, snum,
            coerce=True, reduce=False)

        return self._mul_(rightinv)

    def __int__(self):
        """
        EXAMPLES::

            sage: K = Frac(ZZ['x'])
            sage: int(K(-3))
            -3
            sage: K.<x> = Frac(RR['x'])
            sage: x/x
            x/x
            sage: int(x/x)
            1
            sage: int(K(.5))
            0
        """
        if self.__denominator != 1:
            self.reduce()
        if self.__denominator == 1:
            return int(self.__numerator)
        else:
            raise TypeError("denominator must equal 1")

    def _integer_(self, Z=ZZ):
        """
        EXAMPLES::

            sage: K = Frac(ZZ['x'])
            sage: K(5)._integer_()
            5
            sage: K.<x> = Frac(RR['x'])
            sage: ZZ(2*x/x)
            2
        """
        if self.__denominator != 1:
            self.reduce()
        if self.__denominator == 1:
            return Z(self.__numerator)
        raise TypeError("no way to coerce to an integer.")

    def _rational_(self, Q=QQ):
        """
        EXAMPLES::

            sage: K.<x> = Frac(QQ['x'])
            sage: K(1/2)._rational_()
            1/2
            sage: K(1/2 + x/x)._rational_()
            3/2
        """
        return Q(self.__numerator) / Q(self.__denominator)

    def __long__(self):
        """
        EXAMPLES::

            sage: K.<x> = Frac(QQ['x'])
            sage: long(K(3))
            3L
            sage: long(K(3/5))
            0L
        """
        return long(int(self))

    def __pow__(self, right, dummy):
        r"""
        Returns self raised to the `right^{th}` power.

        Note that we need to check whether or not right is negative so we
        don't set ``__numerator`` or ``__denominator`` to an element of the
        fraction field instead of the underlying ring.

        EXAMPLES::

            sage: R = QQ['x','y']
            sage: FR = R.fraction_field()
            sage: x,y = FR.gens()
            sage: a = x^2; a
            x^2
            sage: type(a.numerator())
            <type 'sage.rings.polynomial.multi_polynomial_libsingular.MPolynomial_libsingular'>
            sage: type(a.denominator())
            <type 'sage.rings.polynomial.multi_polynomial_libsingular.MPolynomial_libsingular'>
            sage: a = x^(-2); a
            1/x^2
            sage: type(a.numerator())
            <type 'sage.rings.polynomial.multi_polynomial_libsingular.MPolynomial_libsingular'>
            sage: type(a.denominator())
            <type 'sage.rings.polynomial.multi_polynomial_libsingular.MPolynomial_libsingular'>
            sage: x^0
            1
            sage: ((x+y)/(x-y))^2
            (x^2 + 2*x*y + y^2)/(x^2 - 2*x*y + y^2)
            sage: ((x+y)/(x-y))^-2
            (x^2 - 2*x*y + y^2)/(x^2 + 2*x*y + y^2)
            sage: ((x+y)/(x-y))^0
            1
        """
        snum = (<FractionFieldElement> self).__numerator
        sden = (<FractionFieldElement> self).__denominator
        if right == 0:
            R = self.parent().ring()
            return self.__class__(self.parent(),
                R.one(), R.one(),
                coerce=False, reduce=False)
        elif right > 0:
            return self.__class__(self.parent(),
                snum**right, sden**right,
                coerce=False, reduce=False)
        else:
            right = -right
            return self.__class__(self.parent(),
                sden**right, snum**right,
                coerce=False, reduce=False)

    def __neg__(self):
        """
        EXAMPLES::

            sage: K.<t> = Frac(GF(5)['t'])
            sage: f = (t^2+t)/(t+2); f
            (t^2 + t)/(t + 2)
            sage: -f
            (4*t^2 + 4*t)/(t + 2)
        """
        return self.__class__(self._parent,
            -self.__numerator, self.__denominator,
            coerce=False, reduce=False)

    def __abs__(self):
        """
        EXAMPLES::

            sage: from sage.rings.fraction_field_element import FractionFieldElement
            sage: abs(FractionFieldElement(QQ, -2, 3, coerce=False))
            2/3
        """
        return abs(self.__numerator) / abs(self.__denominator)

    def __invert__(self):
        """
        EXAMPLES::

            sage: K.<t> = Frac(GF(7)['t'])
            sage: f = (t^2+5)/(t-1)
            sage: ~f
            (t + 6)/(t^2 + 5)
        """
        if self.is_zero():
            raise ZeroDivisionError("Cannot invert 0")
        return self.__class__(self._parent,
            self.__denominator, self.__numerator, coerce=False, reduce=False)

    def __float__(self):
        """
        EXAMPLES::

            sage: K.<x,y> = Frac(ZZ['x,y'])
            sage: float(x/x + y/y)
            2.0
        """
        return float(self.__numerator) / float(self.__denominator)

    cpdef _richcmp_(self, other, int op):
        """
        EXAMPLES::

            sage: K.<t> = Frac(GF(7)['t'])
            sage: t/t == 1
            True
            sage: t+1/t == (t^2+1)/t
            True
            sage: t == t/5
            False

        ::

            sage: K.<x,y> = Frac(ZZ['x,y'])
            sage: x > y
            True
            sage: 1 > y
            False
        """
        return richcmp(self.__numerator *
                       (<FractionFieldElement>other).__denominator,
                       self.__denominator *
                       (<FractionFieldElement>other).__numerator, op)

    def valuation(self, v=None):
        """
        Return the valuation of ``self``, assuming that the numerator and
        denominator have valuation functions defined on them.

        EXAMPLES::

            sage: x = PolynomialRing(RationalField(),'x').gen()
            sage: f = (x^3 + x)/(x^2 - 2*x^3)
            sage: f
            (-1/2*x^2 - 1/2)/(x^2 - 1/2*x)
            sage: f.valuation()
            -1
            sage: f.valuation(x^2+1)
            1
        """
        return self.__numerator.valuation(v) - self.__denominator.valuation(v)

    def __nonzero__(self):
        """
        Return ``True`` if this element is nonzero.

        EXAMPLES::

            sage: F = ZZ['x,y'].fraction_field()
            sage: x,y = F.gens()
            sage: t = F(0)/x
            sage: bool(t)
            False

        ::

            sage: bool(1/x)
            True
        """
        return not self.__numerator.is_zero()

    def is_zero(self):
        """
        Return ``True`` if this element is equal to zero.

        EXAMPLES::

            sage: F = ZZ['x,y'].fraction_field()
            sage: x,y = F.gens()
            sage: t = F(0)/x
            sage: t.is_zero()
            True
            sage: u = 1/x - 1/x
            sage: u.is_zero()
            True
            sage: u.parent() is F
            True
        """
        return self.__numerator.is_zero()

    def is_one(self):
        """
        Return ``True`` if this element is equal to one.

        EXAMPLES::

            sage: F = ZZ['x,y'].fraction_field()
            sage: x,y = F.gens()
            sage: (x/x).is_one()
            True
            sage: (x/y).is_one()
            False
        """
        return self.__numerator == self.__denominator

    def _symbolic_(self, ring):
        """
        Return ``self`` as a fraction in the ring ``ring``. Used for
        :func:`symbolic_expression` in creating a symbolic expression of
        ``self``.

        EXAMPLES::

            sage: F = ZZ['x,y'].fraction_field()
            sage: x,y = F.gens()
            sage: elt = (2*x + 2*y) / (3*x - 3*y); elt
            (2*x + 2*y)/(3*x - 3*y)
            sage: elt._symbolic_(SR)
            2/3*(x + y)/(x - y)
            sage: symbolic_expression(elt)
            2/3*(x + y)/(x - y)
        """
        return ring(self.__numerator)/ring(self.__denominator)

    def __reduce__(self):
        """
        For pickling.

        EXAMPLES::

            sage: F = ZZ['x,y'].fraction_field()
            sage: f = F.random_element()
            sage: loads(f.dumps()) == f
            True
        """
        return (make_element,
                (self._parent, self.__numerator, self.__denominator))

    def _evaluate_polynomial(self, pol):
        """
        Return the value of the univariate polynomial ``pol`` evaluated at this
        fraction.

        EXAMPLES::

            sage: R.<x> = QQ[]
            sage: pol = x^3 + 1
            sage: pol(1/x) # indirect doctest
            (x^3 + 1)/x^3

        This method only works for fractions with numerator one::

            sage: fraction = 1/x
            sage: fraction._evaluate_polynomial(pol)
            (x^3 + 1)/x^3
            sage: fraction = 2/x
            sage: fraction._evaluate_polynomial(pol)
            Traceback (most recent call last):
            ...
            NotImplementedError

        TESTS::

            sage: R.<y,z> = ZZ[]
            sage: (~(y+z))._evaluate_polynomial(pol)
            (y^3 + 3*y^2*z + 3*y*z^2 + z^3 + 1)/(y^3 + 3*y^2*z + 3*y*z^2 + z^3)
            sage: rat = (y+z)/y
            sage: rat._evaluate_polynomial(pol)
            Traceback (most recent call last):
            ...
            NotImplementedError
            sage: pol(rat)
            (2*y^3 + 3*y^2*z + 3*y*z^2 + z^3)/y^3

        Check that :trac:`25440` has been resolved::

            sage: R.<x> = GF(2)[]
            sage: S.<y> = R.fraction_field()[]
            sage: (y+1)(R.one())
            0

        Check that inexact elements are treated correctly::

            sage: K=Qp(2,5)
            sage: R.<x> = K[]
            sage: L = R.fraction_field()
            sage: S.<y> = L[]
            sage: y(K(1,1)/x)
<<<<<<< HEAD
            ((1 + O(2)))/((1 + O(2))*x)
=======
            (1 + O(2))/((1 + O(2^5))*x)
>>>>>>> a736db87

        """
        if self.numerator().is_one():
            denominator = self.denominator()
            if denominator.is_one():
                # If the numerator and the denominator are one, then the
                # following code would make us run into an infinite loop, see
                # #25440.
                # We could just sum up the coefficients of pol, but this is
                # nothing special about fraction field elements, so the general
                # polynomial code should take care of this (and also of correct
                # handling of an inexact 1 in this case.)
                raise NotImplementedError

            if not self.parent().is_exact():
                # Account for precision information that inexact elements might
                # carry in their numerator.
                denominator *= self.parent()(~self.numerator())

            return pol.reverse()(denominator)/denominator**pol.degree()

        raise NotImplementedError


cdef class FractionFieldElement_1poly_field(FractionFieldElement):
    """
    A fraction field element where the parent is the fraction field of a
    univariate polynomial ring over a field.

    Many of the functions here are included for coherence with number fields.
    """

    def __init__(self, parent, numerator, denominator=1,
                 coerce=True, reduce=True):
        """
        TESTS:

            sage: P.<x> = QQ[]
            sage: a = (2*x^2)/x
            sage: ~a
            1/2/x
            sage: 1/a
            1/2/x
        """
        FractionFieldElement.__init__(self, parent, numerator, denominator,
                coerce, reduce)
        if not reduce:
            self.normalize_leading_coefficients()

    cdef normalize_leading_coefficients(self):
        """
        See :meth:`reduce`.
        """
        invlc = ~self.__denominator.leading_coefficient()
        self.__denominator = self.__denominator.monic()
        self.__numerator *= invlc

    def is_integral(self):
        """
        Returns whether this element is actually a polynomial.

        EXAMPLES::

            sage: R.<t> = QQ[]
            sage: elt = (t^2 + t - 2) / (t + 2); elt # == (t + 2)*(t - 1)/(t + 2)
            t - 1
            sage: elt.is_integral()
            True
            sage: elt = (t^2 - t) / (t+2); elt # == t*(t - 1)/(t + 2)
            (t^2 - t)/(t + 2)
            sage: elt.is_integral()
            False
        """
        if self.denominator() != 1:
            self.reduce()
        return self.denominator() == 1

    def support(self):
        """
        Returns a sorted list of primes dividing either the numerator or
        denominator of this element.

        EXAMPLES::

            sage: R.<t> = QQ[]
            sage: h = (t^14 + 2*t^12 - 4*t^11 - 8*t^9 + 6*t^8 + 12*t^6 - 4*t^5 - 8*t^3 + t^2 + 2)/(t^6 + 6*t^5 + 9*t^4 - 2*t^2 - 12*t - 18)
            sage: h.support()
            [t - 1, t + 3, t^2 + 2, t^2 + t + 1, t^4 - 2]
        """
        L = [fac[0] for fac in self.numerator().factor()] + [fac[0] for fac in self.denominator().factor()]
        L.sort()
        return L

    cpdef reduce(self):
        """
        Pick a normalized representation of self.

        In particular, for any a == b, after normalization they will have the
        same numerator and denominator.

        EXAMPLES:

        For univariate rational functions over a field, we have::

            sage: R.<x> = QQ[]
            sage: (2 + 2*x) / (4*x) # indirect doctest
            (1/2*x + 1/2)/x

        Compare with::

            sage: R.<x> = ZZ[]
            sage: (2 + 2*x) / (4*x)
            (x + 1)/(2*x)
        """
        if self._is_reduced:
            return
        super(self.__class__, self).reduce()
        self.normalize_leading_coefficients()

def make_element(parent, numerator, denominator):
    """
    Used for unpickling :class:`FractionFieldElement` objects (and subclasses).

    EXAMPLES::

        sage: from sage.rings.fraction_field_element import make_element
        sage: R = ZZ['x,y']
        sage: x,y = R.gens()
        sage: F = R.fraction_field()
        sage: make_element(F, 1+x, 1+y)
        (x + 1)/(y + 1)
    """

    return parent._element_class(parent, numerator, denominator)


def make_element_old(parent, cdict):
    """
    Used for unpickling old :class:`FractionFieldElement` pickles.

    EXAMPLES::

        sage: from sage.rings.fraction_field_element import make_element_old
        sage: R.<x,y> = ZZ[]
        sage: F = R.fraction_field()
        sage: make_element_old(F, {'_FractionFieldElement__numerator':x+y,'_FractionFieldElement__denominator':x-y})
        (x + y)/(x - y)
    """
    return FractionFieldElement(parent,
            cdict['_FractionFieldElement__numerator'],
            cdict['_FractionFieldElement__denominator'],
            coerce=False, reduce=False)<|MERGE_RESOLUTION|>--- conflicted
+++ resolved
@@ -1030,12 +1030,7 @@
             sage: L = R.fraction_field()
             sage: S.<y> = L[]
             sage: y(K(1,1)/x)
-<<<<<<< HEAD
-            ((1 + O(2)))/((1 + O(2))*x)
-=======
-            (1 + O(2))/((1 + O(2^5))*x)
->>>>>>> a736db87
-
+            (1 + O(2))/((1 + O(2))*x)
         """
         if self.numerator().is_one():
             denominator = self.denominator()
