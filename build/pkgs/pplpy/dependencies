<<<<<<< HEAD
$(PYTHON) $(MP_LIBRARY) gmpy2 cysignals mpfr mpc ppl | $(PYTHON_TOOLCHAIN) $(if $(findstring no,$(SAGE_SPKG_INSTALL_DOCS)),,sphinx)
=======
$(PYTHON) $(MP_LIBRARY) gmpy2 cysignals mpfr mpc ppl | $(PYTHON_TOOLCHAIN)
>>>>>>> 43221d0e

----------
All lines of this file are ignored except the first.<|MERGE_RESOLUTION|>--- conflicted
+++ resolved
@@ -1,8 +1,4 @@
-<<<<<<< HEAD
-$(PYTHON) $(MP_LIBRARY) gmpy2 cysignals mpfr mpc ppl | $(PYTHON_TOOLCHAIN) $(if $(findstring no,$(SAGE_SPKG_INSTALL_DOCS)),,sphinx)
-=======
 $(PYTHON) $(MP_LIBRARY) gmpy2 cysignals mpfr mpc ppl | $(PYTHON_TOOLCHAIN)
->>>>>>> 43221d0e
 
 ----------
 All lines of this file are ignored except the first.