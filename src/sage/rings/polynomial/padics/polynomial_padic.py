--- conflicted
+++ resolved
@@ -247,22 +247,14 @@
             sage: R.<x> = Qp(3,5,print_mode='digits')[]
             sage: f = x^2 - 3
             sage: f.root_field('x')
-<<<<<<< HEAD
-            Eisenstein Extension of 3-adic Field with capped relative precision 5 in x defined by (...1)*x^2 + (...)*x + (...222220)
-=======
             Eisenstein Extension in x defined by x^2 - 3 with capped relative precision 10 over 3-adic Field
->>>>>>> 59d4b29e
 
         ::
 
             sage: R.<x> = Qp(5,5,print_mode='digits')[]
             sage: f = x^2 - 3
             sage: f.root_field('x', print_mode='bars')
-<<<<<<< HEAD
-            Unramified Extension of 5-adic Field with capped relative precision 5 in x defined by (...1)*x^2 + (...)*x + (...44442)
-=======
             Unramified Extension in x defined by x^2 - 3 with capped relative precision 5 over 5-adic Field
->>>>>>> 59d4b29e
 
         ::
 
