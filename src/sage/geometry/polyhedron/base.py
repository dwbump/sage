--- conflicted
+++ resolved
@@ -10400,86 +10400,6 @@
 
     affine_hull = deprecated_function_alias(29326, affine_hull_projection)
 
-<<<<<<< HEAD
-    def affine_hull_manifold(self, name=None, latex_name=None, start_index=0, ambient_space=None,
-                             names=None, **kwds):
-        """
-        Return the affine hull of ``self`` as a submanifold of the ambient Euclidean space.
-
-        INPUT:
-
-        - ``ambient_space`` -- a :class:`~sage.manifolds.differentiable.examples.euclidean.EuclideanSpace`
-          of the ambient dimension (default: a new instance of ``EuclideanSpace``)
-          the ambient space.
-
-        - optional arguments accepted by :meth:`~sage.geometry.polyhedron.base.affine_hull_projection`.
-
-        The default chart is determined by the optional arguments of
-        :meth:`~sage.geometry.polyhedron.base.affine_hull_projection`.
-
-        EXAMPLES::
-
-            sage: triangle = Polyhedron([(1,0,0), (0,1,0), (0,0,1)]);  triangle
-            A 2-dimensional polyhedron in ZZ^3 defined as the convex hull of 3 vertices
-            sage: A = triangle.affine_hull_manifold(name='A'); A
-            2-dimensional differentiable submanifold A embedded in the Euclidean space E^3
-            sage: A.embedding().display()
-            A --> E^3
-               (x0, x1) |--> (x, y, z) = (x0, x1, -x0 - x1 + 1)
-            sage: A.embedding().inverse().display()
-            E^3 --> A
-               (x, y, z) |--> (x0, x1) = (x, y)
-
-        Orthogonal version::
-
-            sage: A = triangle.affine_hull_manifold(name='A', orthogonal=True); A
-            2-dimensional differentiable submanifold A embedded in the Euclidean space E^3
-            sage: A.embedding().display()
-            A --> E^3
-               (x0, x1) |--> (x, y, z) = (-1/2*x0 - 1/3*x1 + 1, 1/2*x0 - 1/3*x1, 2/3*x1)
-            sage: A.embedding().inverse().display()
-            E^3 --> A
-               (x, y, z) |--> (x0, x1) = (-x + y + 1, -1/2*x - 1/2*y + z + 1/2)
-
-        Arrangement of affine hull of facets::
-
-            sage: D = polytopes.dodecahedron()
-            sage: E3 = EuclideanSpace(3)
-            sage: submanifolds = [
-            ....:     F.as_polyhedron().affine_hull_manifold(name=f'F{i}', orthogonal=True, ambient_space=E3)
-            ....:     for i, F in enumerate(D.facets())]
-            sage: sum(FM.plot({}, srange(-2, 2, 0.1), srange(-2, 2, 0.1), opacity=0.2)  # not tested
-            ....:     for FM in submanifolds) + D.plot()
-            Graphics3d Object
-
-        """
-        if ambient_space is None:
-            from sage.manifolds.differentiable.examples.euclidean import EuclideanSpace
-            ambient_space = EuclideanSpace(self.ambient_dim(), start_index=start_index)
-        CE = ambient_space.default_chart()
-
-        from sage.manifolds.manifold import Manifold
-        if name is None:
-            name = 'H'
-        H = Manifold(self.dim(), name, ambient=ambient_space, structure="Riemannian",
-                     latex_name=latex_name, start_index=start_index)
-        if names is None:
-            names = tuple(f'x{i}' for i in range(self.dim()))
-        CH = H.chart(names=names)
-
-        data = self.affine_hull_projection(return_all_data=True, **kwds)
-        projection_linear_map, projection_translation_vector = data['projection_map']
-        projection_matrix = projection_linear_map.matrix().transpose()
-        section_linear_map, section_translation_vector = data['section_map']
-        section_matrix = section_linear_map.matrix().transpose()
-
-        phi = H.diff_map(ambient_space, {(CH, CE):
-                                         (section_matrix * vector(CH._xx) + section_translation_vector).list()})
-        phi_inv = ambient_space.diff_map(H, {(CE, CH):
-                                             (projection_matrix * vector(CE._xx) + projection_translation_vector).list()})
-        H.set_embedding(phi, inverse=phi_inv)
-        return H
-=======
     def _test_affine_hull_projection(self, tester=None, **options):
         """
         Run tests on the method :meth:`.affine_hull_projection`.
@@ -10542,7 +10462,85 @@
             if i == 3:
                 # Test that the extension is indeed minimal.
                 tester.assertFalse(data['polyhedron'].base_ring() is AA)
->>>>>>> 69ceebcc
+
+    def affine_hull_manifold(self, name=None, latex_name=None, start_index=0, ambient_space=None,
+                             names=None, **kwds):
+        """
+        Return the affine hull of ``self`` as a submanifold of the ambient Euclidean space.
+
+        INPUT:
+
+        - ``ambient_space`` -- a :class:`~sage.manifolds.differentiable.examples.euclidean.EuclideanSpace`
+          of the ambient dimension (default: a new instance of ``EuclideanSpace``)
+          the ambient space.
+
+        - optional arguments accepted by :meth:`~sage.geometry.polyhedron.base.affine_hull_projection`.
+
+        The default chart is determined by the optional arguments of
+        :meth:`~sage.geometry.polyhedron.base.affine_hull_projection`.
+
+        EXAMPLES::
+
+            sage: triangle = Polyhedron([(1,0,0), (0,1,0), (0,0,1)]);  triangle
+            A 2-dimensional polyhedron in ZZ^3 defined as the convex hull of 3 vertices
+            sage: A = triangle.affine_hull_manifold(name='A'); A
+            2-dimensional differentiable submanifold A embedded in the Euclidean space E^3
+            sage: A.embedding().display()
+            A --> E^3
+               (x0, x1) |--> (x, y, z) = (x0, x1, -x0 - x1 + 1)
+            sage: A.embedding().inverse().display()
+            E^3 --> A
+               (x, y, z) |--> (x0, x1) = (x, y)
+
+        Orthogonal version::
+
+            sage: A = triangle.affine_hull_manifold(name='A', orthogonal=True); A
+            2-dimensional differentiable submanifold A embedded in the Euclidean space E^3
+            sage: A.embedding().display()
+            A --> E^3
+               (x0, x1) |--> (x, y, z) = (-1/2*x0 - 1/3*x1 + 1, 1/2*x0 - 1/3*x1, 2/3*x1)
+            sage: A.embedding().inverse().display()
+            E^3 --> A
+               (x, y, z) |--> (x0, x1) = (-x + y + 1, -1/2*x - 1/2*y + z + 1/2)
+
+        Arrangement of affine hull of facets::
+
+            sage: D = polytopes.dodecahedron()
+            sage: E3 = EuclideanSpace(3)
+            sage: submanifolds = [
+            ....:     F.as_polyhedron().affine_hull_manifold(name=f'F{i}', orthogonal=True, ambient_space=E3)
+            ....:     for i, F in enumerate(D.facets())]
+            sage: sum(FM.plot({}, srange(-2, 2, 0.1), srange(-2, 2, 0.1), opacity=0.2)  # not tested
+            ....:     for FM in submanifolds) + D.plot()
+            Graphics3d Object
+
+        """
+        if ambient_space is None:
+            from sage.manifolds.differentiable.examples.euclidean import EuclideanSpace
+            ambient_space = EuclideanSpace(self.ambient_dim(), start_index=start_index)
+        CE = ambient_space.default_chart()
+
+        from sage.manifolds.manifold import Manifold
+        if name is None:
+            name = 'H'
+        H = Manifold(self.dim(), name, ambient=ambient_space, structure="Riemannian",
+                     latex_name=latex_name, start_index=start_index)
+        if names is None:
+            names = tuple(f'x{i}' for i in range(self.dim()))
+        CH = H.chart(names=names)
+
+        data = self.affine_hull_projection(return_all_data=True, **kwds)
+        projection_linear_map, projection_translation_vector = data['projection_map']
+        projection_matrix = projection_linear_map.matrix().transpose()
+        section_linear_map, section_translation_vector = data['section_map']
+        section_matrix = section_linear_map.matrix().transpose()
+
+        phi = H.diff_map(ambient_space, {(CH, CE):
+                                         (section_matrix * vector(CH._xx) + section_translation_vector).list()})
+        phi_inv = ambient_space.diff_map(H, {(CE, CH):
+                                             (projection_matrix * vector(CE._xx) + projection_translation_vector).list()})
+        H.set_embedding(phi, inverse=phi_inv)
+        return H
 
     def _polymake_init_(self):
         """
