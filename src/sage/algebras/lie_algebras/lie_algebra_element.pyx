# -*- coding: utf-8 -*-
"""
Lie Algebra Elements

AUTHORS:

- Travis Scrimshaw (2013-05-04): Initial implementation
"""

#*****************************************************************************
#       Copyright (C) 2013-2017 Travis Scrimshaw <tcscrims at gmail.com>
#
# This program is free software: you can redistribute it and/or modify
# it under the terms of the GNU General Public License as published by
# the Free Software Foundation, either version 2 of the License, or
# (at your option) any later version.
#                  http://www.gnu.org/licenses/
#*****************************************************************************

from copy import copy
from cpython.object cimport Py_EQ, Py_NE

from sage.misc.misc import repr_lincomb
from sage.combinat.free_module import CombinatorialFreeModule
from sage.structure.element cimport have_same_parent, coercion_model, parent
<<<<<<< HEAD
from sage.cpython.wrapperdescr cimport wrapperdescr_fastcall
=======
>>>>>>> aaeb1c9a
from sage.structure.element_wrapper cimport ElementWrapper
from sage.structure.richcmp cimport richcmp
from sage.data_structures.blas_dict cimport axpy, add, negate, scal

# TODO: Do we want a dense version?
cdef class LieAlgebraElement(IndexedFreeModuleElement):
    """
    A Lie algebra element.
    """
    # Need to bypass the coercion model
    def __mul__(left, right):
        """
        If we are multiplying two non-zero elements, automatically
        lift up to the universal enveloping algebra.

        EXAMPLES::

            sage: L.<x,y,z> = LieAlgebra(QQ, {('x','y'): {'z':1}})
            sage: y*x
            x*y - z
<<<<<<< HEAD
=======

        Check that actions work::

            sage: L = lie_algebras.VirasoroAlgebra(QQ)
            sage: d = L.basis()
            sage: M = L.chargeless_representation(1/2, 3/4)
            sage: x = d[-5] * M.basis()[10]
            33/4*v[5]
        """
        # Check if there is an action of self
        act = parent(y).get_action(self.parent(), self_on_left=False)
        if act:
            return act._call_(self, y)

        if self.is_zero() or y.is_zero():
            return self.parent().zero()
        if y in self.base_ring():
            return y * self
        # Otherwise we lift to the UEA
        return self.lift() * y

    #def _im_gens_(self, codomain, im_gens):
    #    """
    #    Return the image of ``self`` in ``codomain`` under the map that sends
    #    the images of the generators of the parent of ``self`` to the
    #    tuple of elements of ``im_gens``.
    #
    #    EXAMPLES::
    #    """
    #    s = codomain.zero()
    #    if not self: # If we are 0
    #        return s
    #    names = self.parent().variable_names()
    #    return codomain.sum(c * t._im_gens_(codomain, im_gens, names)
    #                        for t, c in self._monomial_coefficients.iteritems())
>>>>>>> aaeb1c9a

        TESTS::

            sage: L.<x,y,z> = LieAlgebra(QQ, {('x','y'): {'z':1}})
            sage: int(3) * x
            3*x
            sage: x * int(3)
            3*x
            sage: y * x.lift()
            x*y - z
            sage: y.lift() * x
            x*y - z
        """
        try:
            # Try the normal coercion first
            return wrapperdescr_fastcall(IndexedFreeModuleElement.__mul__,
                                         left, (right,), <object>NULL)
        except TypeError:
            pass

        # Lift up to the UEA and try multiplication there
        # We will eventually want to lift stuff up anyways,
        #   so just do it here.
        if isinstance(left, LieAlgebraElement):
            left = (<LieAlgebraElement> left).lift()
        if isinstance(right, LieAlgebraElement):
            right = (<LieAlgebraElement> right).lift()
        return left * right

    cpdef lift(self):
        """
        Lift ``self`` to the universal enveloping algebra.

        EXAMPLES::

            sage: L.<x,y,z> = LieAlgebra(QQ, {('x','y'):{'z':1}})
            sage: x.lift().parent() == L.universal_enveloping_algebra()
            True

        TESTS::

            sage: L = lie_algebras.pwitt(GF(5), 5); L
            The 5-Witt Lie algebra over Finite Field of size 5
            sage: x = L.basis()[2]
            sage: y = L.basis()[3]
            sage: x.lift()
            b2
            sage: y.lift()
            b3
            sage: x * y
            b2*b3
            sage: y * x
            b2*b3 - b0

            sage: L = lie_algebras.regular_vector_fields(QQ)
            sage: L.an_element()
            d[-1] + d[0] - 3*d[1]
            sage: L.an_element().lift()
            PBW[-1] + PBW[0] - 3*PBW[1]
        """
        UEA = self._parent.universal_enveloping_algebra()
        try:
            gen_dict = UEA.algebra_generators()
        except (TypeError, AttributeError):
            gen_dict = UEA.gens_dict()
        s = UEA.zero()
        if not self:
            return s
        # Special hook for when the index set of the parent of ``self``
        #   does not match the generators index set of the UEA.
        if hasattr(self._parent, '_UEA_names_map'):
            names_map = self._parent._UEA_names_map
            for t, c in self._monomial_coefficients.iteritems():
                s += c * gen_dict[names_map[t]]
        else:
            for t, c in self._monomial_coefficients.iteritems():
                s += c * gen_dict[t]
        return s

cdef class LieAlgebraElementWrapper(ElementWrapper):
    """
    Wrap an element as a Lie algebra element.

    TESTS:

    We check comparisons::

        sage: L = lie_algebras.sl(QQ, 2, representation='matrix')
        sage: L.bracket(L.gen(0), L.gen(1)) == -L.bracket(L.gen(1), L.gen(0))
        True

    The next doctests show similar behavior, although on elements of
    other classes::

        sage: L = lie_algebras.three_dimensional_by_rank(QQ, 3)
        sage: L.bracket(L.gen(0), L.gen(1)) == -L.bracket(L.gen(1), L.gen(0))
        True

        sage: L = lie_algebras.three_dimensional_by_rank(QQ, 1)
        sage: L.bracket(L.gen(0), L.gen(1)) == -L.bracket(L.gen(1), L.gen(0))
        True

    Check inequality::

        sage: L = lie_algebras.sl(QQ, 2, representation='matrix')
        sage: L.bracket(L.gen(0), L.gen(1)) != -L.bracket(L.gen(1), L.gen(0))
        False
        sage: L.zero() == 0
        True
        sage: L.zero() != 0
        False

    The next doctests show similar behavior, although on elements of
    other classes::

        sage: L = lie_algebras.three_dimensional_by_rank(QQ, 3)
        sage: L.bracket(L.gen(0), L.gen(1)) != -L.bracket(L.gen(1), L.gen(0))
        False
        sage: L.an_element()
        X + Y + Z
        sage: L.an_element() == 0
        False
        sage: L.an_element() != 0
        True

        sage: L = lie_algebras.three_dimensional_by_rank(QQ, 1)
        sage: L.bracket(L.gen(0), L.gen(1)) != -L.bracket(L.gen(1), L.gen(0))
        False
        sage: L.zero() == 0
        True
        sage: L.zero() != 0
        False
        sage: L.zero() >= 0
        True
        sage: L.zero() < 0
        False
    """

    def _repr_(self):
        """
        Return a string representation of ``self``.

        EXAMPLES::

            sage: R = FreeAlgebra(QQ, 3, 'x,y,z')
            sage: L.<x,y,z> = LieAlgebra(associative=R.gens())
            sage: x + y
            x + y
        """
        return repr(self.value)

    def _latex_(self):
        r"""
        Return a `\LaTeX` representation of ``self``.

        EXAMPLES::

            sage: R = FreeAlgebra(QQ, 3, 'x')
            sage: L.<x0,x1,x2> = LieAlgebra(associative=R.gens())
            sage: latex(x0 + x1)
            x_{0} + x_{1}
        """
        from sage.misc.latex import latex
        return latex(self.value)

    def _ascii_art_(self):
        """
        Return an ascii art representation of ``self``.

        EXAMPLES::

            sage: s = SymmetricFunctions(QQ).s()
            sage: L = LieAlgebra(associative=s)
            sage: P = Partition([4,2,2,1])
            sage: x = L.basis()[P]
            sage: ascii_art(x)
            s
             ****
             **
             **
             *
        """
        from sage.typeset.ascii_art import ascii_art
        return ascii_art(self.value)

    def _unicode_art_(self):
        """
        Return a unicode art representation of ``self``.

        EXAMPLES::

            sage: s = SymmetricFunctions(QQ).s()
            sage: L = LieAlgebra(associative=s)
            sage: P = Partition([4,2,2,1])
            sage: x = L.basis()[P]
            sage: unicode_art(x)
            s
             ┌┬┬┬┐
             ├┼┼┴┘
             ├┼┤
             ├┼┘
             └┘
        """
        from sage.typeset.unicode_art import unicode_art
        return unicode_art(self.value)

    def __nonzero__(self):
        """
        Return if ``self`` is non-zero.

        EXAMPLES::

            sage: R = FreeAlgebra(QQ, 3, 'x,y,z')
            sage: L.<x,y,z> = LieAlgebra(associative=R.gens())
            sage: bool(L.zero())
            False
            sage: bool(x + y)
            True
        """
        return bool(self.value)

    cpdef _add_(self, right):
        """
        Add ``self`` and ``rhs``.

        EXAMPLES::

            sage: R = FreeAlgebra(QQ, 3, 'x,y,z')
            sage: L.<x,y,z> = LieAlgebra(associative=R.gens())
            sage: x + y
            x + y
        """
        return type(self)(self._parent, self.value + right.value)

    cpdef _sub_(self, right):
        """
        Subtract ``self`` and ``rhs``.

        EXAMPLES::

            sage: R = FreeAlgebra(QQ, 3, 'x,y,z')
            sage: L.<x,y,z> = LieAlgebra(associative=R.gens())
            sage: x - y
            x - y
        """
        return type(self)(self._parent, self.value - right.value)

    # Need to bypass the coercion model
    def __mul__(left, right):
        """
        If we are multiplying two non-zero elements, automatically
        lift up to the universal enveloping algebra.

        .. TODO::

            Write more tests for this method.

        EXAMPLES::

            sage: S = SymmetricGroup(3).algebra(QQ)
            sage: L = LieAlgebra(associative=S)
            sage: x = L.gen(2); x
            (1,2,3)
            sage: y = L.gen(1); y
            (1,2)
            sage: u = x*3; u
            3*(1,2,3)
            sage: parent(u) == L
            True
            sage: u = x*(3/2); u
            3/2*(1,2,3)
            sage: parent(u) == L
            True
            sage: elt = x*y - y*x; elt
            b4 - b5
            sage: xp, yp = x.lift_associative(), y.lift_associative()
            sage: eltp = xp*yp - yp*xp; eltp
            (2,3) - (1,3)
            sage: G = list(S.basis())
            sage: G[4] - G[5]
            (2,3) - (1,3)

        TESTS::

            sage: G = SymmetricGroup(3)
            sage: S = GroupAlgebra(G, QQ)
            sage: L.<x,y> = LieAlgebra(associative=S.gens())
            sage: int(3) * x
            3*(1,2,3)
            sage: y * int(3)
            3*(1,2)
        """
<<<<<<< HEAD
        try:
            # Try the normal coercion first
            return wrapperdescr_fastcall(ElementWrapper.__mul__,
                                         left, (right,), <object>NULL)
        except TypeError:
            pass

        # Lift up to the UEA and try multiplication there
        # We will eventually want to lift stuff up anyways,
        #   so just do it here.
        if isinstance(left, LieAlgebraElementWrapper):
            left = (<LieAlgebraElementWrapper> left).lift()
        if isinstance(right, LieAlgebraElementWrapper):
            right = (<LieAlgebraElementWrapper> right).lift()
        return left * right
=======
        # Check if there is an action of self
        act = parent(x).get_action(self._parent, self_on_left=False)
        if act:
            return act._call_(self, x)

        if self.value == 0 or x == 0:
            return self._parent.zero()
        if x in self.base_ring():
            return self._acted_upon_(x, True)
        # Otherwise we lift to the UEA
        return self.lift() * x
>>>>>>> aaeb1c9a

    def __div__(self, x):
        """
        Division by coefficients.

        EXAMPLES::

            sage: L = lie_algebras.Heisenberg(QQ, 3)
            sage: x = L.an_element(); x
            p1
            sage: x / 2
            1/2*p1
        """
        return self * (~x)

    cpdef _acted_upon_(self, scalar, bint self_on_left):
        """
        Return the action of a scalar on ``self``.

        EXAMPLES::

            sage: R = FreeAlgebra(QQ, 3, 'x,y,z')
            sage: L.<x,y,z> = LieAlgebra(associative=R.gens())
            sage: 3*x
            3*x
            sage: parent(3*x) == parent(x)
            True
            sage: x / 2
            1/2*x
            sage: y * (1/2)
            1/2*y
            sage: y * 1/2
            1/2*y
            sage: 1/2 * y
            1/2*y
            sage: QQ(1/2) * y
            1/2*y
        """
        # This was copied and IDK if it still applies (TCS):
        # With the current design, the coercion model does not have
        # enough information to detect apriori that this method only
        # accepts scalars; so it tries on some elements(), and we need
        # to make sure to report an error.
        scalar_parent = parent(scalar)
        if scalar_parent != self._parent.base_ring():
            # Temporary needed by coercion (see Polynomial/FractionField tests).
            if self._parent.base_ring().has_coerce_map_from(scalar_parent):
                scalar = self._parent.base_ring()( scalar )
            else:
                return None
        if self_on_left:
            return type(self)(self._parent, self.value * scalar)
        return type(self)(self._parent, scalar * self.value)

    def __neg__(self):
        """
        Return the negation of ``self``.

        EXAMPLES::

            sage: R = FreeAlgebra(QQ, 3, 'x,y,z')
            sage: L.<x,y,z> = LieAlgebra(associative=R.gens())
            sage: -x
            -x
        """
        return type(self)(self._parent, -self.value)

    def __getitem__(self, i):
        """
        Redirect the ``__getitem__()`` to the wrapped element.

        EXAMPLES::

            sage: L = lie_algebras.sl(QQ, 2, representation='matrix')
            sage: m = L.gen(0)
            sage: m[0,0]
            0
            sage: m[0][1]
            1
        """
        return self.value.__getitem__(i)

    def __iter__(self):
        """
        Iterate over ``self``.

        EXAMPLES::

            sage: G = SymmetricGroup(3)
            sage: S = G.algebra(QQ)
            sage: L = LieAlgebra(associative=S)
            sage: x = L.an_element() + L.basis()[G.one()]
            sage: x
            2*() + (2,3) + (1,2) + (1,2,3) + (1,3,2) + (1,3)
            sage: list(x)
            [((2,3), 1), ((1,2), 1), ((1,3), 1),
             ((1,2,3), 1), ((1,3,2), 1), ((), 2)]
        """
        cdef dict d = self.value.monomial_coefficients(copy=False)
        yield from d.iteritems()


# TODO: Also used for vectors, find a better name
cdef class LieAlgebraMatrixWrapper(LieAlgebraElementWrapper):
    """
    Lie algebra element wrapper around a matrix.
    """
    def __init__(self, parent, value):
        """
        Initialize ``self``.

        EXAMPLES::

            sage: L = lie_algebras.Heisenberg(QQ, 1, representation="matrix")
            sage: z = L.z()
            sage: z.value.is_immutable()
            True
        """
        value.set_immutable() # Make the matrix immutable for hashing
        LieAlgebraElementWrapper.__init__(self, parent, value)

cdef class StructureCoefficientsElement(LieAlgebraMatrixWrapper):
    """
    An element of a Lie algebra given by structure coefficients.
    """
    def _repr_(self):
        """
        EXAMPLES::

            sage: L.<x,y> = LieAlgebra(QQ, {('x','y'): {'x':1}})
            sage: x - 3/2 * y
            x - 3/2*y
        """
        return repr_lincomb(self._sorted_items_for_printing(),
                            scalar_mult=self._parent._print_options['scalar_mult'],
                            repr_monomial=self._parent._repr_generator,
                            strip_one=True)

    def _latex_(self):
        r"""
        EXAMPLES::

            sage: L.<x,y> = LieAlgebra(QQ, {('x','y'): {'x':1}})
            sage: elt = x - 3/2 * y
            sage: latex(elt)
            x - \frac{3}{2}y
        """
        return repr_lincomb(self._sorted_items_for_printing(),
                            scalar_mult=self._parent._print_options['scalar_mult'],
                            latex_scalar_mult=self._parent._print_options['latex_scalar_mult'],
                            repr_monomial=self._parent._latex_term,
                            is_latex=True, strip_one=True)

    cpdef bracket(self, right):
        """
        Return the Lie bracket ``[self, right]``.

        EXAMPLES::

            sage: L.<x,y,z> = LieAlgebra(QQ, {('x','y'): {'z':1}, ('y','z'): {'x':1}, ('z','x'): {'y':1}})
            sage: x.bracket(y)
            z
            sage: y.bracket(x)
            -z
            sage: (x + y - z).bracket(x - y + z)
            -2*y - 2*z
        """
        if not have_same_parent(self, right):
            self, right = coercion_model.canonical_coercion(self, right)
        return self._bracket_(right)

    # We need this method because the LieAlgebra.bracket method (from the
    #   category) calls this, where we are guaranteed to have the same parent.
    cpdef _bracket_(self, right):
        """
        Return the Lie bracket ``[self, right]``.

        EXAMPLES::

            sage: L.<x,y,z> = LieAlgebra(QQ, {('x','y'): {'z':1}, ('y','z'): {'x':1}, ('z','x'): {'y':1}})
            sage: x._bracket_(y)
            z
            sage: y._bracket_(x)
            -z
        """
        P = self._parent
        cdef dict s_coeff = P._s_coeff
        d = P.dimension()
        cdef list ret = [P.base_ring().zero()]*d
        cdef int i1, i2, i3
        cdef StructureCoefficientsElement rt = <StructureCoefficientsElement> right
        for i1 in range(d):
            c1 = self.value[i1]
            if not c1:
                continue
            for i2 in range(d):
                c2 = rt.value[i2]
                if not c2:
                    continue
                prod_c1_c2 = c1 * c2
                if (i1, i2) in s_coeff:
                    v = s_coeff[i1, i2]
                    for i3 in range(d):
                        ret[i3] += prod_c1_c2 * v[i3]
                elif (i2, i1) in s_coeff:
                    v = s_coeff[i2, i1]
                    for i3 in range(d):
                        ret[i3] -= prod_c1_c2 * v[i3]
        return type(self)(P, P._M(ret))

    def __iter__(self):
        """
        Iterate over ``self``.

        EXAMPLES::

            sage: L.<x,y> = LieAlgebra(QQ, {('x','y'): {'x':1}})
            sage: elt = x - 3/2 * y
            sage: list(elt)
            [('x', 1), ('y', -3/2)]
        """
        zero = self._parent.base_ring().zero()
        I = self._parent._indices
        cdef int i
        for i,v in enumerate(self.value):
            if v != zero:
                yield (I[i], v)

    cpdef to_vector(self):
        """
        Return ``self`` as a vector.

        EXAMPLES::

            sage: L.<x,y,z> = LieAlgebra(QQ, {('x','y'): {'z':1}})
            sage: a = x + 3*y - z/2
            sage: a.to_vector()
            (1, 3, -1/2)
        """
        return self.value

    def lift(self):
        """
        Return the lift of ``self`` to the universal enveloping algebra.

        EXAMPLES::

            sage: L.<x,y> = LieAlgebra(QQ, {('x','y'): {'x':1}})
            sage: elt = x - 3/2 * y
            sage: l = elt.lift(); l
            x - 3/2*y
            sage: l.parent()
            Noncommutative Multivariate Polynomial Ring in x, y
             over Rational Field, nc-relations: {y*x: x*y - x}
        """
        UEA = self._parent.universal_enveloping_algebra()
        gens = UEA.gens()
        return UEA.sum(c * gens[i] for i, c in self.value.iteritems())

    cpdef dict monomial_coefficients(self, bint copy=True):
        """
        Return the monomial coefficients of ``self`` as a dictionary.

        EXAMPLES::

            sage: L.<x,y,z> = LieAlgebra(QQ, {('x','y'): {'z':1}})
            sage: a = 2*x - 3/2*y + z
            sage: a.monomial_coefficients()
            {'x': 2, 'y': -3/2, 'z': 1}
            sage: a = 2*x - 3/2*z
            sage: a.monomial_coefficients()
            {'x': 2, 'z': -3/2}
        """
        I = self._parent._indices
        return {I[i]: v for i,v in self.value.iteritems()}

    def __getitem__(self, i):
        """
        Return the coefficient of the basis element indexed by ``i``.

        EXAMPLES::

            sage: L.<x,y> = LieAlgebra(QQ, {('x','y'): {'x':1}})
            sage: elt = x - 3/2 * y
            sage: elt['y']
            -3/2
        """
        return self.value[self._parent._indices.index(i)]


cdef class UntwistedAffineLieAlgebraElement(Element):
    """
    An element of an untwisted affine Lie algebra.
    """
    def __init__(self, parent, dict t_dict, c_coeff, d_coeff):
        """
        Initialize ``self``.

        TESTS::

            sage: L = lie_algebras.Affine(QQ, ['A',2,1])
            sage: x = L.an_element()
            sage: TestSuite(x).run()
        """
        Element.__init__(self, parent)
        self._t_dict = t_dict
        self._c_coeff = c_coeff
        self._d_coeff = d_coeff
        self._hash = -1

    def __reduce__(self):
        """
        Used in pickling.

        TESTS::

            sage: L = lie_algebras.Affine(QQ, ['B',3,1])
            sage: x = L.an_element()
            sage: loads(dumps(x)) == x
            True
        """
        return (_build_untwisted_affine_element,
                (self._parent, self._t_dict, self._c_coeff, self._d_coeff))

    def _repr_(self):
        """
        Return a string representation of ``self``.

        EXAMPLES::

            sage: L = lie_algebras.Affine(QQ, ['A',1,1])
            sage: list(L.lie_algebra_generators())
            [(E[alpha[1]])#t^0,
             (E[-alpha[1]])#t^0,
             (h1)#t^0,
             (E[-alpha[1]])#t^1,
             (E[alpha[1]])#t^-1,
             c,
             d]
            sage: L.an_element()
            (E[alpha[1]] + h1 + E[-alpha[1]])#t^0
             + (E[-alpha[1]])#t^1 + (E[alpha[1]])#t^-1
             + c + d
            sage: L.zero()
            0

            sage: e1,f1,h1,e0,f0,c,d = list(L.lie_algebra_generators())
            sage: e1 + 2*f1 - h1 + e0 + 3*c - 2*d
            (E[alpha[1]] - h1 + 2*E[-alpha[1]])#t^0 + (E[-alpha[1]])#t^1
             + 3*c + -2*d
        """
        ret = ' + '.join('({})#t^{}'.format(g, t)
                         for t,g in self._t_dict.iteritems())
        if self._c_coeff != 0:
            if ret:
                ret += ' + '
            if self._c_coeff != 1:
                ret += repr(self._c_coeff) + '*c'
            else:
                ret += 'c'

        if self._d_coeff != 0:
            if ret:
                ret += ' + '
            if self._d_coeff != 1:
                ret += repr(self._d_coeff) + '*d'
            else:
                ret += 'd'

        if not ret:
            return '0'
        return ret

    def _latex_(self):
        r"""
        Return a latex representation of ``self``.

        EXAMPLES::

            sage: L = lie_algebras.Affine(QQ, ['A',1,1])
            sage: [latex(g) for g in L.lie_algebra_generators()]
            [(E_{\alpha_{1}}) \otimes t^{0},
             (E_{-\alpha_{1}}) \otimes t^{0},
             (E_{\alpha^\vee_{1}}) \otimes t^{0},
             (E_{-\alpha_{1}}) \otimes t^{1},
             (E_{\alpha_{1}}) \otimes t^{-1},
             c,
             d]
            sage: latex(L.an_element())
            (E_{\alpha_{1}} + E_{\alpha^\vee_{1}} + E_{-\alpha_{1}}) \otimes t^{0}
             + (E_{-\alpha_{1}}) \otimes t^{1} + (E_{\alpha_{1}}) \otimes t^{-1}
             + c + d
            sage: latex(L.zero())
            0

            sage: e1,f1,h1,e0,f0,c,d = list(L.lie_algebra_generators())
            sage: latex(e1 + 2*f1 - h1 + e0 + 3*c - 2*d)
            (E_{\alpha_{1}} - E_{\alpha^\vee_{1}} + 2E_{-\alpha_{1}}) \otimes t^{0}
             + (E_{-\alpha_{1}}) \otimes t^{1} + 3 c + -2 d
        """
        from sage.misc.latex import latex
        ret = ' + '.join('({}) \otimes t^{{{}}}'.format(latex(g), t)
                         for t,g in self._t_dict.iteritems())
        if self._c_coeff != 0:
            if ret:
                ret += ' + '
            if self._c_coeff != 1:
                ret += latex(self._c_coeff) + ' c'
            else:
                ret += 'c'

        if self._d_coeff != 0:
            if ret:
                ret += ' + '
            if self._d_coeff != 1:
                ret += latex(self._d_coeff) + ' d'
            else:
                ret += 'd'

        if not ret:
            return '0'
        return ret

    cpdef dict t_dict(self):
        r"""
        Return the ``dict``, whose keys are powers of `t` and values are
        elements of the classical Lie algebra, of ``self``.

        EXAMPLES::

            sage: L = lie_algebras.Affine(QQ, ['A',1,1])
            sage: x = L.an_element()
            sage: x.t_dict()
            {-1: E[alpha[1]],
             0: E[alpha[1]] + h1 + E[-alpha[1]],
             1: E[-alpha[1]]}
        """
        return self._t_dict.copy()

    cpdef c_coefficient(self):
        r"""
        Return the coefficient of `c` of ``self``.

        EXAMPLES::

            sage: L = lie_algebras.Affine(QQ, ['A',1,1])
            sage: x = L.an_element() - 3 * L.c()
            sage: x.c_coefficient()
            -2
        """
        return self._c_coeff

    cpdef d_coefficient(self):
        r"""
        Return the coefficient of `d` of ``self``.

        EXAMPLES::

            sage: L = lie_algebras.Affine(QQ, ['A',1,1])
            sage: x = L.an_element() + L.d()
            sage: x.d_coefficient()
            2
        """
        return self._d_coeff

    cpdef _richcmp_(self, other, int op):
        """
        Return the rich comparison of ``self`` with ``other``.

        EXAMPLES::

            sage: L = lie_algebras.Affine(QQ, ['C',2,1])
            sage: x = L.an_element()
            sage: c = L.basis()['c']
            sage: d = L.basis()['d']
            sage: c == d
            False
            sage: x != c
            True
            sage: 2*c - d == c + c - d
            True
            sage: x - c != x - c
            False
            sage: x - c != x - d
            True
        """
        if op != Py_EQ and op != Py_NE:
            return NotImplemented
        cdef UntwistedAffineLieAlgebraElement rt = <UntwistedAffineLieAlgebraElement> other
        return richcmp((self._t_dict, self._c_coeff, self._d_coeff),
                       (rt._t_dict, rt._c_coeff, rt._d_coeff),
                       op)

    def __hash__(self):
        """
        Return the hash of ``self``.

        EXAMPLES::

            sage: asl = lie_algebras.Affine(QQ, ['A',4,1])
            sage: x = asl.an_element()
            sage: hash(x) == hash(x)
            True
            sage: hash(asl.zero())
            0
        """
        if not self:
            self._hash = 0
        if self._hash == -1:
            self._hash = hash((tuple([self._t_dict[i] for i in sorted(self._t_dict)]),
                               self._c_coeff, self._d_coeff))
        return self._hash

    def __nonzero__(self):
        """
        Return ``self`` as a boolean.

        EXAMPLES::

            sage: L = lie_algebras.Affine(QQ, ['C',2,1])
            sage: x = L.an_element()
            sage: bool(x)
            True
            sage: bool(L.zero())
            False
        """
        return bool(self._t_dict) or bool(self._c_coeff) or bool(self._d_coeff)

    cpdef _add_(self, other):
        """
        Add ``self`` and ``other``.

        EXAMPLES::

            sage: L = lie_algebras.Affine(QQ, ['A',1,1])
            sage: e1,f1,h1,e0,f0,c,d = list(L.lie_algebra_generators())
            sage: e0.bracket(e1) + d + e1 + c + 3*d
            (E[alpha[1]])#t^0 + (-h1)#t^1 + c + 4*d
        """
        cdef UntwistedAffineLieAlgebraElement rt = <UntwistedAffineLieAlgebraElement> other
        return type(self)(self._parent, add(self._t_dict, rt._t_dict),
                          self._c_coeff + rt._c_coeff,
                          self._d_coeff + rt._d_coeff)

    cpdef _sub_(self, other):
        """
        Subtract ``self`` and ``other``.

        EXAMPLES::

            sage: L = lie_algebras.Affine(QQ, ['A',1,1])
            sage: e1,f1,h1,e0,f0,c,d = list(L.lie_algebra_generators())
            sage: e0.bracket(e1) + d - e1 + c - 3*d
            (-E[alpha[1]])#t^0 + (-h1)#t^1 + c + -2*d
            sage: 4*c - e0.bracket(f0)
            (h1)#t^0
            sage: 4*c - e0.bracket(f0) - h1
            0
            sage: 4*c - e0.bracket(f0) - h1 == L.zero()
            True
            sage: e1 - f1
            (E[alpha[1]] - E[-alpha[1]])#t^0
        """
        cdef UntwistedAffineLieAlgebraElement rt = <UntwistedAffineLieAlgebraElement> other
        return type(self)(self._parent, axpy(-1, rt._t_dict, self._t_dict),
                          self._c_coeff - rt._c_coeff,
                          self._d_coeff - rt._d_coeff)

    cpdef _neg_(self):
        """
        Negate ``self``.

        EXAMPLES::

            sage: L = lie_algebras.Affine(QQ, ['A',1,1])
            sage: e1,f1,h1,e0,f0,c,d = list(L.lie_algebra_generators())
            sage: x = e0.bracket(e1) + d + e1 + c + 3*d
            sage: -x
            (-E[alpha[1]])#t^0 + (h1)#t^1 + -1*c + -4*d
        """
        return type(self)(self._parent, negate(self._t_dict),
                          -self._c_coeff, -self._d_coeff)

    cpdef _acted_upon_(self, x, bint self_on_left):
        """
        Return ``self`` acted upon by ``x``.

        EXAMPLES::

            sage: L = lie_algebras.Affine(QQ, ['A',1,1])
            sage: e1,f1,h1,e0,f0,c,d = list(L.lie_algebra_generators())
            sage: x = e1 + f0.bracket(f1) + 3*c - 2/5 * d
            sage: x
            (E[alpha[1]])#t^0 + (h1)#t^-1 + 3*c + -2/5*d
            sage: -2 * x
            (-2*E[alpha[1]])#t^0 + (-2*h1)#t^-1 + -6*c + 4/5*d
        """
        return type(self)(self._parent, scal(x, self._t_dict, self_on_left),
                          x * self._c_coeff,
                          x * self._d_coeff)

    cpdef monomial_coefficients(self, bint copy=True):
        """
        Return the monomial coefficients of ``self``.

        EXAMPLES::

            sage: L = lie_algebras.Affine(QQ, ['C',2,1])
            sage: x = L.an_element()
            sage: sorted(x.monomial_coefficients(), key=str)
            [(-2*alpha[1] - alpha[2], 1),
             (-alpha[1], 0),
             (-alpha[2], 0),
             (2*alpha[1] + alpha[2], -1),
             (alpha[1], 0),
             (alpha[2], 0),
             (alphacheck[1], 0),
             (alphacheck[2], 0),
             'c',
             'd']
        """
        cdef dict d = {}
        for t,g in self._t_dict.iteritems():
            for k,c in g.monomial_coefficients(copy=False).iteritems():
                d[k,t] = c
        if self._c_coeff:
            d['c'] = self._c_coeff
        if self._d_coeff:
            d['d'] = self._d_coeff
        return d

    cpdef bracket(self, right):
        """
        Return the Lie bracket ``[self, right]``.

        EXAMPLES::

            sage: L = LieAlgebra(QQ, cartan_type=['A',1,1])
            sage: e1,f1,h1,e0,f0,c,d = list(L.lie_algebra_generators())
            sage: e0.bracket(f0)
            (-h1)#t^0 + 4*c
            sage: e1.bracket(0)
            0
            sage: e1.bracket(1)
            Traceback (most recent call last):
            ...
            TypeError: no common canonical parent for objects with parents:
             'Affine Kac-Moody algebra of ['A', 1] in the Chevalley basis'
             and 'Integer Ring'
        """
        if not have_same_parent(self, right):
            self, right = coercion_model.canonical_coercion(self, right)
        return self._bracket_(right)

    cpdef _bracket_(self, y):
        """
        Return the Lie bracket ``[self, y]``.

        EXAMPLES::

            sage: L = LieAlgebra(QQ, cartan_type=['A',1,1])
            sage: e1,f1,h1,e0,f0,c,d = list(L.lie_algebra_generators())
            sage: al = RootSystem(['A',1]).root_lattice().simple_roots()
            sage: x = L.basis()[al[1], 5]
            sage: y = L.basis()[-al[1], -3]
            sage: z = L.basis()[-al[1], -5]
            sage: x._bracket_(y)
            (h1)#t^2
            sage: x._bracket_(z)
            (h1)#t^0 + 20*c
            sage: x._bracket_(e1)
            0
            sage: x._bracket_(f1)
            (h1)#t^5
            sage: x._bracket_(h1)
            (-2*E[alpha[1]])#t^5
            sage: x._bracket_(d)
            (-5*E[alpha[1]])#t^5
            sage: all(c._bracket_(g) == 0 for g in L.lie_algebra_generators())
            True
        """
        if not self or not y:
            return self._parent.zero()

        gd = self._parent._g.basis()
        cdef dict d = {}
        cdef UntwistedAffineLieAlgebraElement rt = <UntwistedAffineLieAlgebraElement>(y)
        c = self._parent.base_ring().zero()
        for tl,gl in self._t_dict.iteritems():
            # d contribution from the left
            if rt._d_coeff:
                if tl in d:
                    d[tl] -= rt._d_coeff * gl * tl
                else:
                    d[tl] = -rt._d_coeff * gl * tl
                if not d[tl]:
                    del d[tl]
            # main bracket of the central extension
            for tr,gr in rt._t_dict.iteritems():
                b = gl.bracket(gr)
                if b:
                    if tl+tr in d:
                        d[tl+tr] += b
                    else:
                        d[tl+tr] = b
                    if not d[tl+tr]:
                        del d[tl+tr]
                if tl + tr == 0:
                    c += gl.killing_form(gr) * tl

        # d contribution from the right
        if self._d_coeff:
            for tr,gr in rt._t_dict.iteritems():
                if tr in d:
                    d[tr] += self._d_coeff * gr * tr
                else:
                    d[tr] = self._d_coeff * gr * tr
                if not d[tr]:
                    del d[tr]

        return type(self)(self._parent, d, c,
                          self._parent.base_ring().zero())

    cpdef canonical_derivation(self):
        r"""
        Return the canonical derivation `d` applied to ``self``.

        The canonical derivation `d` is defined as

        .. MATH::

            d(a \otimes t^m + \alpha c) = a \otimes m t^m.

        Another formulation is by `d = t \frac{d}{dt}`.

        EXAMPLES::

            sage: L = lie_algebras.Affine(QQ, ['E',6,1])
            sage: al = RootSystem(['E',6]).root_lattice().simple_roots()
            sage: x = L.basis()[al[2]+al[3]+2*al[4]+al[5],5] + 4*L.c() + L.d()
            sage: x.canonical_derivation()
            (5*E[alpha[2] + alpha[3] + 2*alpha[4] + alpha[5]])#t^5
        """
        cdef dict d = {tl: tl * gl for tl,gl in self._t_dict.iteritems() if tl != 0}
        zero = self._parent.base_ring().zero()
        return type(self)(self._parent, d, zero, zero)

def _build_untwisted_affine_element(P, t_dict, c, d):
    """
    Used to unpickle an element.

    EXAMPLES::

        sage: L = lie_algebras.Affine(QQ, ['A',2,1])
        sage: from sage.algebras.lie_algebras.lie_algebra_element import _build_untwisted_affine_element
        sage: _build_untwisted_affine_element(L, {}, 0, 0) == L.zero()
        True
        sage: x = L.an_element()
        sage: loads(dumps(x)) == x  # indirect doctest
        True
    """
    return P.element_class(P, t_dict, c, d)
<|MERGE_RESOLUTION|>--- conflicted
+++ resolved
@@ -23,10 +23,7 @@
 from sage.misc.misc import repr_lincomb
 from sage.combinat.free_module import CombinatorialFreeModule
 from sage.structure.element cimport have_same_parent, coercion_model, parent
-<<<<<<< HEAD
 from sage.cpython.wrapperdescr cimport wrapperdescr_fastcall
-=======
->>>>>>> aaeb1c9a
 from sage.structure.element_wrapper cimport ElementWrapper
 from sage.structure.richcmp cimport richcmp
 from sage.data_structures.blas_dict cimport axpy, add, negate, scal
@@ -47,44 +44,14 @@
             sage: L.<x,y,z> = LieAlgebra(QQ, {('x','y'): {'z':1}})
             sage: y*x
             x*y - z
-<<<<<<< HEAD
-=======
 
         Check that actions work::
 
             sage: L = lie_algebras.VirasoroAlgebra(QQ)
             sage: d = L.basis()
             sage: M = L.chargeless_representation(1/2, 3/4)
-            sage: x = d[-5] * M.basis()[10]
-            33/4*v[5]
-        """
-        # Check if there is an action of self
-        act = parent(y).get_action(self.parent(), self_on_left=False)
-        if act:
-            return act._call_(self, y)
-
-        if self.is_zero() or y.is_zero():
-            return self.parent().zero()
-        if y in self.base_ring():
-            return y * self
-        # Otherwise we lift to the UEA
-        return self.lift() * y
-
-    #def _im_gens_(self, codomain, im_gens):
-    #    """
-    #    Return the image of ``self`` in ``codomain`` under the map that sends
-    #    the images of the generators of the parent of ``self`` to the
-    #    tuple of elements of ``im_gens``.
-    #
-    #    EXAMPLES::
-    #    """
-    #    s = codomain.zero()
-    #    if not self: # If we are 0
-    #        return s
-    #    names = self.parent().variable_names()
-    #    return codomain.sum(c * t._im_gens_(codomain, im_gens, names)
-    #                        for t, c in self._monomial_coefficients.iteritems())
->>>>>>> aaeb1c9a
+            sage: d[-5] * M.basis()[10]
+            -47/4*v[5]
 
         TESTS::
 
@@ -137,7 +104,7 @@
             sage: x * y
             b2*b3
             sage: y * x
-            b2*b3 - b0
+            b2*b3 + b0
 
             sage: L = lie_algebras.regular_vector_fields(QQ)
             sage: L.an_element()
@@ -377,7 +344,6 @@
             sage: y * int(3)
             3*(1,2)
         """
-<<<<<<< HEAD
         try:
             # Try the normal coercion first
             return wrapperdescr_fastcall(ElementWrapper.__mul__,
@@ -393,19 +359,6 @@
         if isinstance(right, LieAlgebraElementWrapper):
             right = (<LieAlgebraElementWrapper> right).lift()
         return left * right
-=======
-        # Check if there is an action of self
-        act = parent(x).get_action(self._parent, self_on_left=False)
-        if act:
-            return act._call_(self, x)
-
-        if self.value == 0 or x == 0:
-            return self._parent.zero()
-        if x in self.base_ring():
-            return self._acted_upon_(x, True)
-        # Otherwise we lift to the UEA
-        return self.lift() * x
->>>>>>> aaeb1c9a
 
     def __div__(self, x):
         """
