"""
Points on elliptic curves

EXAMPLES:
    sage: K = pAdicField(5)
    sage: E = EllipticCurve([K(1), K(1)])
    sage: P = E([K(0), K(1), K(1)])
    sage: P
    (0 : 1 : 1)
    sage: P + P
    (4 + 3*5 + 3*5^2 + 3*5^3 + 3*5^4 + 3*5^5 + 3*5^6 + 3*5^7 + 3*5^8 + 3*5^9 + 3*5^10 + 3*5^11 + 3*5^12 + 3*5^13 + 3*5^14 + 3*5^15 + 3*5^16 + 3*5^17 + 3*5^18 + 3*5^19 + O(5^20) : 2 + 3*5^2 + 3*5^4 + 3*5^6 + 3*5^8 + 3*5^10 + 3*5^12 + 3*5^14 + 3*5^16 + 3*5^18 + O(5^20) : 1)

Arithmetic with a point over an extension of a finite field:
    sage: k.<a> = GF(5^2)
    sage: E = EllipticCurve(k,[1,0]); E
    Elliptic Curve defined by y^2  = x^3 + x over Finite Field in a of size 5^2
    sage: P = E([a,2*a+4])
    sage: 5*P
    (2*a + 3 : 2*a : 1)
    sage: P*5
    (2*a + 3 : 2*a : 1)
    sage: P + P + P + P + P
    (2*a + 3 : 2*a : 1)
"""

#*****************************************************************************
#       Copyright (C) 2005 William Stein <wstein@gmail.com>
#
#  Distributed under the terms of the GNU General Public License (GPL)
#
#    This code is distributed in the hope that it will be useful,
#    but WITHOUT ANY WARRANTY; without even the implied warranty of
#    MERCHANTABILITY or FITNESS FOR A PARTICULAR PURPOSE.  See the GNU
#    General Public License for more details.
#
#  The full text of the GPL is available at:
#
#                  http://www.gnu.org/licenses/
#*****************************************************************************

import sage.plot.all as plot

import ell_generic
import sage.rings.all as rings
import sage.rings.arith as arith
import sage.misc.misc as misc
from sage.schemes.generic.morphism import (SchemeMorphism_projective_coordinates_ring,
                                           SchemeMorphism_abelian_variety_coordinates_field)

oo = rings.infinity       # infinity

class EllipticCurvePoint(SchemeMorphism_projective_coordinates_ring):
    """
    A point on an elliptic curve.
    """
    def __cmp__(self, other):
        if isinstance(other, (int, long, rings.Integer)) and other == 0:
            if self.is_zero():
                return 0
            else:
                return -1
        return SchemePoint_projective_abelian_scheme.__cmp__(self, other)

class EllipticCurvePoint_field(SchemeMorphism_abelian_variety_coordinates_field):
    """
    A point on an elliptic curve over a field.  The point has coordinates
    in the base field.

    EXAMPLES:
        sage: E = EllipticCurve('37a')
        sage: E([0,0])
        (0 : 0 : 1)
        sage: E(0,0)               # brackets are optional
        (0 : 0 : 1)
        sage: E([GF(5)(0), 0])     # entries are coerced
        (0 : 0 : 1)

        sage: E(0.000, 0)
        (0 : 0 : 1)

        sage: E(1,0,0)
        Traceback (most recent call last):
        ...
        TypeError: coordinates [1, 0, 0] do not define a point on
        Elliptic Curve defined by y^2 + y = x^3 - x over Rational Field

        sage: E = EllipticCurve([0,0,1,-1,0])
        sage: S = E(QQ); S
        Abelian group of points on Elliptic Curve defined by y^2 + y = x^3 - x over Rational Field

        sage: loads(S.dumps()) == S
        True
        sage: P = E(0,0); P
        (0 : 0 : 1)
        sage: loads(P.dumps()) == P
        True
        sage: T = 100*P
        sage: loads(T.dumps()) == T
        True
    """

    def order(self):
        """
        Return the order of this point on the elliptic curve.
        If the point has infinite order, returns 0.

        EXAMPLE:
            sage: E = EllipticCurve([0,0,1,-1,0])
            sage: P = E([0,0]); P
            (0 : 0 : 1)
            sage: P.order()
            Infinity

            sage: E = EllipticCurve([0,1])
            sage: P = E([-1,0])
            sage: P.order()
            2
        """
        if self.is_zero():
            return rings.Integer(1)
        E = self.curve()
        try:
            n = int(E.pari_curve().ellorder([self[0], self[1]]))
            if n == 0:
                return oo
            return n
        except AttributeError, msg:
            raise NotImplementedError, "%s\nComputation of order of point."%msg

    def curve(self):
        """
        Return the curve that this point is a point on.

        EXAMPLES:
            sage: E = EllipticCurve('389a')
            sage: P = E([-1,1])
            sage: P.curve()
            Elliptic Curve defined by y^2 + y = x^3 + x^2 - 2*x over Rational Field
        """
        return self.scheme()

    def is_zero(self):
        """
        Return True if this is the zero point on the curve.

        EXAMPLES:
            sage: E = EllipticCurve('37a')
            sage: P = E(0); P
            (0 : 1 : 0)
            sage: P.is_zero()
            True
            sage: P = E.gens()[0]
            sage: P.is_zero()
            False
        """
        return self[2] == 0

    def is_finite_order(self):
        """
        Return True if this point has finite additive order as an element
        of the group of points on this curve.

        EXAMPLES:
            sage: E = EllipticCurve('11a')
            sage: P = E([5,5])
            sage: P.is_finite_order()
            True
            sage: Q = 5*P; Q
            (0 : 1 : 0)
            sage: Q.is_finite_order()
            True
            sage: E = EllipticCurve('37a')
            sage: P = E([0,0])
            sage: P.is_finite_order()
            False
        """
        return self[2] == 0 or self.order() != oo

    def plot(self, **args):
        """
        Plot this point on an elliptic curve.

        INPUT:
            **args -- all arguments get passed directly onto the point
              plotting function.

        EXAMPLES:
            sage: E = EllipticCurve('389a')
            sage: P = E([-1,1])
            sage: G = P.plot(pointsize=30, rgbcolor=(1,0,0)); G
            Graphics object consisting of 1 graphics primitive
            sage: G.save()
        """
        if self.is_zero():
            return plot.text("$\\infty$", (-3,3), **args)

        else:
            return plot.point((self[0], self[1]), **args)

    def _add_(self, right):
        """
        Add self to right.

        EXAMPLES:
            sage: E = EllipticCurve('389a')
            sage: P,Q = E.gens()
            sage: P + Q
            (-3/4 : -15/8 : 1)
        """
        # Use Prop 7.1.7 of Cohen "A Course in Computational Algebraic Number Theory"
        if self.is_zero():
            return right
        if right.is_zero():
            return self
        E = self.curve()
        a1, a2, a3, a4, a6 = E.ainvs()
        x1, y1 = self[0], self[1]
        x2, y2 = right[0], right[1]
        if x1 == x2 and y1 == -y2 - a1*x2 - a3:
            return E(0) # point at infinity

        if x1 == x2 and y1 == y2:
            m = (3*x1*x1 + 2*a2*x1 + a4 - a1*y1) / (2*y1 + a1*x1 + a3)
        else:
            m = (y1-y2)/(x1-x2)

        x3 = -x1 - x2 - a2 + m*(m+a1)
        y3 = -y1 - a3 - a1*x3 + m*(x1-x3)
        return E.point([x3, y3, 1], check=False)

    def _sub_(self, right):
        """
        EXAMPLES:
            sage: E = EllipticCurve('389a')
            sage: P,Q = E.gens()
            sage: P - Q
            (0 : -1 : 1)
            sage: (P - Q) + Q
            (-1 : 1 : 1)
            sage: P
            (-1 : 1 : 1)
        """
        return self + (-right)

    def __neg__(self):
        """
        Return the additive inverse of this point.

        EXAMPLES:
            sage: E = EllipticCurve('389a')
            sage: P = E([-1,1])
            sage: Q = -P; Q
            (-1 : -2 : 1)
            sage: Q + P
            (0 : 1 : 0)
        """
        if self.is_zero():
            return self
        E, x, y = self.curve(), self[0], self[1]
        return E.point([x, -y - E.a1()*x - E.a3(), 1], check=False)

    def height(self):
        """
        The Neron-Tate canonical height of the point.

        INPUT:
            self -- a point on a curve over QQ

        OUTPUT:
            the rational number 0 or a nonzero real field element

        EXAMPLES:
            sage: E = EllipticCurve('11a'); E
            Elliptic Curve defined by y^2 + y = x^3 - x^2 - 10*x - 20 over Rational Field
            sage: P = E([5,5]); P
            (5 : 5 : 1)
            sage: P.height()
            0
            sage: Q = 5*P
            sage: Q.height()
            0

            sage: E = EllipticCurve('37a'); E
            Elliptic Curve defined by y^2 + y = x^3 - x over Rational Field
            sage: P = E([0,0])
            sage: P.height()
            0.0511114082399688
            sage: P.order()
            Infinity
            sage: E.regulator()      # slightly random output
            0.051111408239968840

            sage: E = EllipticCurve('4602a1'); E
            Elliptic Curve defined by y^2 + x*y  = x^3 + x^2 - 37746035*x - 89296920339 over Rational Field
            sage: x = 77985922458974949246858229195945103471590
            sage: y = 19575260230015313702261379022151675961965157108920263594545223
            sage: d = 2254020761884782243
            sage: E([ x / d^2,  y / d^3 ]).height()
<<<<<<< HEAD
            86.7406561381274
=======
            86.7406561381275
>>>>>>> 8cf49fb3

            sage: E = EllipticCurve([17, -60, -120, 0, 0]); E
            Elliptic Curve defined by y^2 + 17*x*y - 120*y = x^3 - 60*x^2 over Rational Field
            sage: E([30, -90]).height()
            0
        """
        if self.is_finite_order():
            return rings.QQ(0)
        h = self.curve().pari_curve().ellheight([self[0], self[1]])
        return rings.RR(h)

    def xy(self):
        """
        Return the x and y coordinates of this point, as a 2-tuple.
        If this is point at infinity a ZeroDivisionError is raised.

        EXAMPLES:
            sage: E = EllipticCurve('389a')
            sage: P = E([-1,1])
            sage: P.xy()
            (-1, 1)
            sage: Q = E(0); Q
            (0 : 1 : 0)
            sage: Q.xy()
            Traceback (most recent call last):
            ...
            ZeroDivisionError: Rational division by zero
        """
        if self[2] == 1:
            return self[0], self[1]
        else:
            return self[0]/self[2], self[1]/self[2]


##########################################################################################
        ## this is nonsense:
##     def sigma(self, p):
##         """
##         Return the value of the $p$-adic sigma function of
##         the elliptic curve on this point.

##         EXAMPLES:

##         """
##         k = rings.Qp(p)
##         if self.is_zero():
##             return k(0)
##         sigma = self.curve().sigma(p)
##         return sigma(k(-self[0]/self[1]))



##     def padic_height(self, p):
##         """Returns the p-adic cyclotomic height of the point.

##         padic_height(p)

##         Input:
##            p: a prime number
##         Output:
##            p-adic cyclotomic height, which is a single p-adic number.

##         Algorithm:
##         We compute this height using the following formula, which
##         is valid for points that are in the intersection of the
##         identity component of the Neron model with the kernel of
##         reduction modulo $p$:
## $$
##      h(P) = 1/2 * sum_{ell!=p} sup(0,-ord_ell(x(P)))  + log_p(sigma_p(-x(P)/y(P)) / e),
## $$
##         where $P=(a/e^2, b/e^3)$ with $\gcd(a,e)=1$, and
##         where the first sum is over primes ell that don't equal $p$.
##         If $P$ isn't in the subgroup mentioned above, let $n$ be a positive
##         integer so that $nP$ is in that subgroup.  Then we return
##         $h(nP)/(n^2)$, which does not depend on the choice of $n$, and
##         is defined using the above formula.

##         """

##         if not arith.is_prime(p):
##             raise ArithmeticError, "p must be a prime number."
##         E = self.curve()
##         if E.conductor() % p == 0:
##             raise ArithmeticError, "p must be a prime of good reduction."

##         ap = E.ap(p)
##         if ap == 0:
##             raise ArithmeticError, "p must a prime of good ordinary reduction."

##         Np = p+1 - E.ap(p)
##         c = 1
##         for q, _ in arith.factor(E.conductor()):
##             c = arith.lcm(c, E.tamagawa_number(q))

##         n = Np*c
##         misc.verbose("Multiplying point by %s."%n)
##         R = n*self

##         x, y = R.xy()
##         sigma = E.padic_sigma(p)
##         Qp = rings.pAdicField(p)
##         print "x = ", x
##         print "-x/y = ", Qp(-x/y)
##         d = x.denominator()
##         e = d.sqrt()
##         if e*e != d:
##             raise ArithmeticError, "The denominator is not a perfect square!?"
##         t = Qp(-x/y)
##         return (sigma(t)/Qp(e)).log()



##         w = Qp(0)
##         for ell, ord in d.factor():
##             if ell != p:
##                 w += ord * Qp(ell).log()
##         # note that there is no 1/2, since we factored the square root.
##         t = Qp(-x/y)
##         print "sigm = ", sigma(t)
##         print "e = ", e
##         hP = w + (sigma(t)/e).log()
##         print "w = ", w
##         print "sigma(t) = ", sigma(t)
##         print "sigma(t)/e = ", sigma(t)/e
##         print "(sigma(t)/e).log() = ", (sigma(t)/e).log()
##         print "sum = ", w + (sigma(t)/e).log()

##         return hP/Qp(n**2)



class EllipticCurvePoint_finite_field(EllipticCurvePoint_field):
    def order(self, disable_warning=False):
        """
        Return the order of this point on the elliptic curve.
        If the point has infinite order, returns 0.

        EXAMPLE:
            sage: E = EllipticCurve([0,0,1,-1,0])
            sage: P = E([0,0]); P
            (0 : 0 : 1)
            sage: P.order()
            Infinity

            sage: E = EllipticCurve([0,1])
            sage: P = E([-1,0])
            sage: P.order()
            2
        """
        try:
            return self.__order
        except AttributeError:
            pass
        if self.is_zero():
            return rings.Integer(1)
        E = self.curve()
        K = E.base_ring()
        if K.is_prime():
            e = E._gp()
            self.__order = rings.Integer(e.ellzppointorder(list(self.xy())))
        else:
            if not disable_warning:
                print "WARNING -- using naive point order finding over finite field!"
            # TODO: This is very very naive!!  -- should use baby-step giant step; maybe in mwrank
            #      note that this is *not* implemented in PARI!
            P = self
            n = 1
            while not P.is_zero():
                n += 1
                P += self
            self.__order = rings.Integer(n)
        return self.__order



<|MERGE_RESOLUTION|>--- conflicted
+++ resolved
@@ -296,11 +296,7 @@
             sage: y = 19575260230015313702261379022151675961965157108920263594545223
             sage: d = 2254020761884782243
             sage: E([ x / d^2,  y / d^3 ]).height()
-<<<<<<< HEAD
-            86.7406561381274
-=======
             86.7406561381275
->>>>>>> 8cf49fb3
 
             sage: E = EllipticCurve([17, -60, -120, 0, 0]); E
             Elliptic Curve defined by y^2 + 17*x*y - 120*y = x^3 - 60*x^2 over Rational Field
