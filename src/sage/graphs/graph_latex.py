# -*- coding: utf-8 -*-
r"""
LaTeX options for graphs

This module provides a class to hold, manipulate and employ various options for
rendering a graph in LaTeX, in addition to providing the code that actually
generates a LaTeX representation of a (combinatorial) graph.

AUTHORS:

- Rob Beezer (2009-05-20): :class:`~sage.graphs.graph_latex.GraphLatex` class
- Fidel Barerra Cruz (2009-05-20): ``tkz-graph`` commands to render a graph
- Nicolas M. Thiéry (2010-02): dot2tex/graphviz interface
- Rob Beezer (2010-05-29): Extended range of ``tkz-graph`` options

LaTeX Versions of Graphs
-------------------------------------

.. image:: ../../media/heawood-graph-latex.png
   :align: center

Many mathematical objects in Sage have LaTeX representations, and graphs are no
exception.  For a graph ``g``, the command ``view(g)``, issued at the Sage
command line or in the notebook, will create a graphic version of ``g``.
Similarly, ``latex(g)`` will return a (long) string that is a representation of
the graph in LaTeX.  Other ways of employing LaTeX in Sage, such as ``%latex``
in a notebook cell, or the Typeset checkbox in the notebook, will handle ``g``
appropriately.

Support through the ``tkz-graph`` package is by Alain Matthes, the author of
``tkz-graph``, whose work can be found at his `Altermundus.com
<http://altermundus.com/>`_ site.

The range of possible options for customizing the appearance of a graph are
carefully documented at :meth:`sage.graphs.graph_latex.GraphLatex.set_option`.
As a broad overview, the following options are supported:

- Pre-built Styles: the pre-built styles of the tkz-graph package provide nice
  drawings quickly
- Dimensions: can be specified in natural units, then uniformly scaled after
  design work
- Vertex Colors: the perimeter and fill color for vertices can be specified,
  including on a per-vertex basis
- Vertex Shapes: may be circles, shaded spheres, rectangles or diamonds,
  including on a per-vertex basis
- Vertex Sizes: may be specified as minimums, and will automatically sized to
  contain vertex labels, including on a per-vertex basis
- Vertex Labels: can use latex formatting, and may have their colors specified,
  including on a per-vertex basis
- Vertex Label Placement: can be interior to the vertex, or external at a
  configurable location
- Edge Colors: a solid color with or without a second color down the middle, on
  a per-edge basis
- Edge Thickness: can be set, including on a per-edge basis
- Edge Labels: can use latex formatting, and may have their colors specified,
  including on a per-edge basis
- Edge Label Placement: can be to the left, right, above, below, inline, and
  then sloped or horizontal
- Digraph Edges: are slightly curved, with arrowheads
- Loops: may be specified by their size, and with a direction equaling one of
  the four compass points

To use LaTeX in Sage you of course need a working TeX installation and it will
work best if you have the ``dvipng`` and ``convert`` utilities.  For graphs you
need the ``tkz-graph.sty`` and ``tkz-berge.sty`` style files of the tkz-graph
package.  TeX, dvipng, and convert should be widely available through package
managers or installers.  You may need to install the tkz-graph style files in
the appropriate locations, a task beyond the scope of this introduction.
Primary locations for these programs are:

- TeX: http://ctan.org/
- dvipng: http://sourceforge.net/projects/dvipng/
- convert: http://www.imagemagick.org (the ImageMagick suite)
- tkz-graph: http://altermundus.com/pages/tkz/

Customizing the output is accomplished in several ways.  Suppose ``g`` is a
graph, then ``g.set_latex_options()`` can be used to efficiently set or modify
various options.  Setting individual options, or querying options, can be
accomplished by first using a command like ``opts = g.latex_options()`` to
obtain a :class:`sage.graphs.graph_latex.GraphLatex` object which has several
methods to set and retrieve options.

Here is a minimal session demonstrating how to use these features. The following
setup should work in the notebook or at the command-line.::

    sage: H = graphs.HeawoodGraph()
    sage: H.set_latex_options(
    ....: graphic_size=(5,5),
    ....: vertex_size=0.2,
    ....: edge_thickness=0.04,
    ....: edge_color='green',
    ....: vertex_color='green',
    ....: vertex_label_color='red'
    ....: )

At this point, ``view(H)`` should call ``pdflatex`` to process the string
created by ``latex(H)`` and then display the resulting graphic.

To use this image in a LaTeX document, you could of course just copy and save
the resulting graphic.  However, the ``latex()`` command will produce the
underlying LaTeX code, which can be incorporated into a standalone LaTeX
document.::

    sage: from sage.graphs.graph_latex import check_tkz_graph
    sage: check_tkz_graph()  # random - depends on TeX installation
    sage: latex(H)
    \begin{tikzpicture}
    \definecolor{cv0}{rgb}{0.0,0.502,0.0}
    \definecolor{cfv0}{rgb}{1.0,1.0,1.0}
    \definecolor{clv0}{rgb}{1.0,0.0,0.0}
    \definecolor{cv1}{rgb}{0.0,0.502,0.0}
    \definecolor{cfv1}{rgb}{1.0,1.0,1.0}
    \definecolor{clv1}{rgb}{1.0,0.0,0.0}
    \definecolor{cv2}{rgb}{0.0,0.502,0.0}
    \definecolor{cfv2}{rgb}{1.0,1.0,1.0}
    \definecolor{clv2}{rgb}{1.0,0.0,0.0}
    \definecolor{cv3}{rgb}{0.0,0.502,0.0}
    \definecolor{cfv3}{rgb}{1.0,1.0,1.0}
    \definecolor{clv3}{rgb}{1.0,0.0,0.0}
    \definecolor{cv4}{rgb}{0.0,0.502,0.0}
    \definecolor{cfv4}{rgb}{1.0,1.0,1.0}
    \definecolor{clv4}{rgb}{1.0,0.0,0.0}
    \definecolor{cv5}{rgb}{0.0,0.502,0.0}
    \definecolor{cfv5}{rgb}{1.0,1.0,1.0}
    \definecolor{clv5}{rgb}{1.0,0.0,0.0}
    \definecolor{cv6}{rgb}{0.0,0.502,0.0}
    \definecolor{cfv6}{rgb}{1.0,1.0,1.0}
    \definecolor{clv6}{rgb}{1.0,0.0,0.0}
    \definecolor{cv7}{rgb}{0.0,0.502,0.0}
    \definecolor{cfv7}{rgb}{1.0,1.0,1.0}
    \definecolor{clv7}{rgb}{1.0,0.0,0.0}
    \definecolor{cv8}{rgb}{0.0,0.502,0.0}
    \definecolor{cfv8}{rgb}{1.0,1.0,1.0}
    \definecolor{clv8}{rgb}{1.0,0.0,0.0}
    \definecolor{cv9}{rgb}{0.0,0.502,0.0}
    \definecolor{cfv9}{rgb}{1.0,1.0,1.0}
    \definecolor{clv9}{rgb}{1.0,0.0,0.0}
    \definecolor{cv10}{rgb}{0.0,0.502,0.0}
    \definecolor{cfv10}{rgb}{1.0,1.0,1.0}
    \definecolor{clv10}{rgb}{1.0,0.0,0.0}
    \definecolor{cv11}{rgb}{0.0,0.502,0.0}
    \definecolor{cfv11}{rgb}{1.0,1.0,1.0}
    \definecolor{clv11}{rgb}{1.0,0.0,0.0}
    \definecolor{cv12}{rgb}{0.0,0.502,0.0}
    \definecolor{cfv12}{rgb}{1.0,1.0,1.0}
    \definecolor{clv12}{rgb}{1.0,0.0,0.0}
    \definecolor{cv13}{rgb}{0.0,0.502,0.0}
    \definecolor{cfv13}{rgb}{1.0,1.0,1.0}
    \definecolor{clv13}{rgb}{1.0,0.0,0.0}
    \definecolor{cv0v1}{rgb}{0.0,0.502,0.0}
    \definecolor{cv0v5}{rgb}{0.0,0.502,0.0}
    \definecolor{cv0v13}{rgb}{0.0,0.502,0.0}
    \definecolor{cv1v2}{rgb}{0.0,0.502,0.0}
    \definecolor{cv1v10}{rgb}{0.0,0.502,0.0}
    \definecolor{cv2v3}{rgb}{0.0,0.502,0.0}
    \definecolor{cv2v7}{rgb}{0.0,0.502,0.0}
    \definecolor{cv3v4}{rgb}{0.0,0.502,0.0}
    \definecolor{cv3v12}{rgb}{0.0,0.502,0.0}
    \definecolor{cv4v5}{rgb}{0.0,0.502,0.0}
    \definecolor{cv4v9}{rgb}{0.0,0.502,0.0}
    \definecolor{cv5v6}{rgb}{0.0,0.502,0.0}
    \definecolor{cv6v7}{rgb}{0.0,0.502,0.0}
    \definecolor{cv6v11}{rgb}{0.0,0.502,0.0}
    \definecolor{cv7v8}{rgb}{0.0,0.502,0.0}
    \definecolor{cv8v9}{rgb}{0.0,0.502,0.0}
    \definecolor{cv8v13}{rgb}{0.0,0.502,0.0}
    \definecolor{cv9v10}{rgb}{0.0,0.502,0.0}
    \definecolor{cv10v11}{rgb}{0.0,0.502,0.0}
    \definecolor{cv11v12}{rgb}{0.0,0.502,0.0}
    \definecolor{cv12v13}{rgb}{0.0,0.502,0.0}
    %
    \Vertex[style={minimum size=0.2cm,draw=cv0,fill=cfv0,text=clv0,shape=circle},LabelOut=false,L=\hbox{$0$},x=2.5cm,y=5.0cm]{v0}
    \Vertex[style={minimum size=0.2cm,draw=cv1,fill=cfv1,text=clv1,shape=circle},LabelOut=false,L=\hbox{$1$},x=1.3874cm,y=4.7524cm]{v1}
    \Vertex[style={minimum size=0.2cm,draw=cv2,fill=cfv2,text=clv2,shape=circle},LabelOut=false,L=\hbox{$2$},x=0.4952cm,y=4.0587cm]{v2}
    \Vertex[style={minimum size=0.2cm,draw=cv3,fill=cfv3,text=clv3,shape=circle},LabelOut=false,L=\hbox{$3$},x=0.0cm,y=3.0563cm]{v3}
    \Vertex[style={minimum size=0.2cm,draw=cv4,fill=cfv4,text=clv4,shape=circle},LabelOut=false,L=\hbox{$4$},x=0.0cm,y=1.9437cm]{v4}
    \Vertex[style={minimum size=0.2cm,draw=cv5,fill=cfv5,text=clv5,shape=circle},LabelOut=false,L=\hbox{$5$},x=0.4952cm,y=0.9413cm]{v5}
    \Vertex[style={minimum size=0.2cm,draw=cv6,fill=cfv6,text=clv6,shape=circle},LabelOut=false,L=\hbox{$6$},x=1.3874cm,y=0.2476cm]{v6}
    \Vertex[style={minimum size=0.2cm,draw=cv7,fill=cfv7,text=clv7,shape=circle},LabelOut=false,L=\hbox{$7$},x=2.5cm,y=0.0cm]{v7}
    \Vertex[style={minimum size=0.2cm,draw=cv8,fill=cfv8,text=clv8,shape=circle},LabelOut=false,L=\hbox{$8$},x=3.6126cm,y=0.2476cm]{v8}
    \Vertex[style={minimum size=0.2cm,draw=cv9,fill=cfv9,text=clv9,shape=circle},LabelOut=false,L=\hbox{$9$},x=4.5048cm,y=0.9413cm]{v9}
    \Vertex[style={minimum size=0.2cm,draw=cv10,fill=cfv10,text=clv10,shape=circle},LabelOut=false,L=\hbox{$10$},x=5.0cm,y=1.9437cm]{v10}
    \Vertex[style={minimum size=0.2cm,draw=cv11,fill=cfv11,text=clv11,shape=circle},LabelOut=false,L=\hbox{$11$},x=5.0cm,y=3.0563cm]{v11}
    \Vertex[style={minimum size=0.2cm,draw=cv12,fill=cfv12,text=clv12,shape=circle},LabelOut=false,L=\hbox{$12$},x=4.5048cm,y=4.0587cm]{v12}
    \Vertex[style={minimum size=0.2cm,draw=cv13,fill=cfv13,text=clv13,shape=circle},LabelOut=false,L=\hbox{$13$},x=3.6126cm,y=4.7524cm]{v13}
    %
    \Edge[lw=0.04cm,style={color=cv0v1,},](v0)(v1)
    \Edge[lw=0.04cm,style={color=cv0v5,},](v0)(v5)
    \Edge[lw=0.04cm,style={color=cv0v13,},](v0)(v13)
    \Edge[lw=0.04cm,style={color=cv1v2,},](v1)(v2)
    \Edge[lw=0.04cm,style={color=cv1v10,},](v1)(v10)
    \Edge[lw=0.04cm,style={color=cv2v3,},](v2)(v3)
    \Edge[lw=0.04cm,style={color=cv2v7,},](v2)(v7)
    \Edge[lw=0.04cm,style={color=cv3v4,},](v3)(v4)
    \Edge[lw=0.04cm,style={color=cv3v12,},](v3)(v12)
    \Edge[lw=0.04cm,style={color=cv4v5,},](v4)(v5)
    \Edge[lw=0.04cm,style={color=cv4v9,},](v4)(v9)
    \Edge[lw=0.04cm,style={color=cv5v6,},](v5)(v6)
    \Edge[lw=0.04cm,style={color=cv6v7,},](v6)(v7)
    \Edge[lw=0.04cm,style={color=cv6v11,},](v6)(v11)
    \Edge[lw=0.04cm,style={color=cv7v8,},](v7)(v8)
    \Edge[lw=0.04cm,style={color=cv8v9,},](v8)(v9)
    \Edge[lw=0.04cm,style={color=cv8v13,},](v8)(v13)
    \Edge[lw=0.04cm,style={color=cv9v10,},](v9)(v10)
    \Edge[lw=0.04cm,style={color=cv10v11,},](v10)(v11)
    \Edge[lw=0.04cm,style={color=cv11v12,},](v11)(v12)
    \Edge[lw=0.04cm,style={color=cv12v13,},](v12)(v13)
    %
    \end{tikzpicture}

EXAMPLES:

This example illustrates switching between the built-in styles when using the
tkz_graph format.::

    sage: g = graphs.PetersenGraph()
    sage: g.set_latex_options(tkz_style='Classic')
    sage: from sage.graphs.graph_latex import check_tkz_graph
    sage: check_tkz_graph()  # random - depends on TeX installation
    sage: latex(g)
    \begin{tikzpicture}
    \GraphInit[vstyle=Classic]
    ...
    \end{tikzpicture}
    sage: opts = g.latex_options()
    sage: opts
    LaTeX options for Petersen graph: {'tkz_style': 'Classic'}
    sage: g.set_latex_options(tkz_style = 'Art')
    sage: opts.get_option('tkz_style')
    'Art'
    sage: opts
    LaTeX options for Petersen graph: {'tkz_style': 'Art'}
    sage: latex(g)
    \begin{tikzpicture}
    \GraphInit[vstyle=Art]
    ...
    \end{tikzpicture}

This example illustrates using the optional dot2tex module::

    sage: g = graphs.PetersenGraph()
    sage: g.set_latex_options(format='dot2tex', prog='neato')
    sage: from sage.graphs.graph_latex import check_tkz_graph
    sage: check_tkz_graph()  # random - depends on TeX installation
    sage: latex(g)  # optional - dot2tex graphviz
    \begin{tikzpicture}[>=latex,line join=bevel,]
    ...
    \end{tikzpicture}

Among other things, this supports the flexible ``edge_options`` option
(see :meth:`sage.graphs.generic_graph.GenericGraph.graphviz_string`);
here we color in red all edges touching the vertex ``0``::

    sage: g = graphs.PetersenGraph()
    sage: g.set_latex_options(format="dot2tex", edge_options=lambda u_v_label: {"color": "red"} if u_v_label[0] == 0 else {})
    sage: latex(g)  # optional - dot2tex graphviz
    \begin{tikzpicture}[>=latex,line join=bevel,]
    ...
    \end{tikzpicture}


TESTS:

This graph will look horrible, but it illustrates (and tests) a great variety of
the possible options available through Sage's interface to the ``tkz-graph``
package.  So it is worth viewing this in the notebook to see the effects of
various defaults and choices.::

    sage: var('x y u w')
    (x, y, u, w)
    sage: G = Graph(loops=True)
    sage: for i in range(5):
    ....:    for j in range(i+1, 5):
    ....:         G.add_edge((i, j), label=(x^i*y^j).expand())
    sage: G.add_edge((0,0), label=sin(u))
    sage: G.add_edge((4,4), label=w^5)
    sage: G.set_pos(G.layout_circular())
    sage: G.set_latex_options(
    ....: units='in',
    ....: graphic_size=(8,8),
    ....: margins=(1,2,2,1),
    ....: scale=0.5,
    ....: vertex_color='0.8',
    ....: vertex_colors={1:'aqua', 3:'y', 4:'#0000FF'},
    ....: vertex_fill_color='blue',
    ....: vertex_fill_colors={1:'green', 3:'b', 4:'#FF00FF'},
    ....: vertex_label_color='brown',
    ....: vertex_label_colors={0:'g',1:'purple',2:'#007F00'},
    ....: vertex_shape='diamond',
    ....: vertex_shapes={1:'rectangle', 2:'sphere', 3:'sphere', 4:'circle'},
    ....: vertex_size=0.3,
    ....: vertex_sizes={0:1.0, 2:0.3, 4:1.0},
    ....: vertex_label_placements = {2:(0.6, 180), 4:(0,45)},
    ....: edge_color='purple',
    ....: edge_colors={(0,2):'g',(3,4):'red'},
    ....: edge_fills=True,
    ....: edge_fill_color='green',
    ....: edge_label_colors={(2,3):'y',(0,4):'blue'},
    ....: edge_thickness=0.05,
    ....: edge_thicknesses={(3,4):0.2, (0,4):0.02},
    ....: edge_labels=True,
    ....: edge_label_sloped=True,
    ....: edge_label_slopes={(0,3):False, (2,4):False},
    ....: edge_label_placement=0.50,
    ....: edge_label_placements={(0,4):'above', (2,3):'left', (0,0):'above', (4,4):'below'},
    ....: loop_placement=(2.0, 'NO'),
    ....: loop_placements={4:(8.0, 'EA')}
    ....: )
    sage: from sage.graphs.graph_latex import check_tkz_graph
    sage: check_tkz_graph()  # random - depends on TeX installation
    sage: print(latex(G))
    \begin{tikzpicture}
    \definecolor{cv0}{rgb}{0.8,0.8,0.8}
    \definecolor{cfv0}{rgb}{0.0,0.0,1.0}
    \definecolor{clv0}{rgb}{0.0,0.5,0.0}
    \definecolor{cv1}{rgb}{0.0,1.0,1.0}
    \definecolor{cfv1}{rgb}{0.0,0.502,0.0}
    \definecolor{clv1}{rgb}{0.502,0.0,0.502}
    \definecolor{cv2}{rgb}{0.8,0.8,0.8}
    \definecolor{cfv2}{rgb}{0.0,0.0,1.0}
    \definecolor{clv2}{rgb}{0.0,0.498,0.0}
    \definecolor{cv3}{rgb}{0.75,0.75,0.0}
    \definecolor{cfv3}{rgb}{0.0,0.0,1.0}
    \definecolor{clv3}{rgb}{0.6471,0.1647,0.1647}
    \definecolor{cv4}{rgb}{0.0,0.0,1.0}
    \definecolor{cfv4}{rgb}{1.0,0.0,1.0}
    \definecolor{clv4}{rgb}{0.6471,0.1647,0.1647}
    \definecolor{cv0v0}{rgb}{0.502,0.0,0.502}
    \definecolor{cfv0v0}{rgb}{0.0,0.502,0.0}
    \definecolor{clv0v0}{rgb}{0.0,0.0,0.0}
    \definecolor{cv0v1}{rgb}{0.502,0.0,0.502}
    \definecolor{cfv0v1}{rgb}{0.0,0.502,0.0}
    \definecolor{clv0v1}{rgb}{0.0,0.0,0.0}
    \definecolor{cv0v2}{rgb}{0.0,0.5,0.0}
    \definecolor{cfv0v2}{rgb}{0.0,0.502,0.0}
    \definecolor{clv0v2}{rgb}{0.0,0.0,0.0}
    \definecolor{cv0v3}{rgb}{0.502,0.0,0.502}
    \definecolor{cfv0v3}{rgb}{0.0,0.502,0.0}
    \definecolor{clv0v3}{rgb}{0.0,0.0,0.0}
    \definecolor{cv0v4}{rgb}{0.502,0.0,0.502}
    \definecolor{cfv0v4}{rgb}{0.0,0.502,0.0}
    \definecolor{clv0v4}{rgb}{0.0,0.0,1.0}
    \definecolor{cv1v2}{rgb}{0.502,0.0,0.502}
    \definecolor{cfv1v2}{rgb}{0.0,0.502,0.0}
    \definecolor{clv1v2}{rgb}{0.0,0.0,0.0}
    \definecolor{cv1v3}{rgb}{0.502,0.0,0.502}
    \definecolor{cfv1v3}{rgb}{0.0,0.502,0.0}
    \definecolor{clv1v3}{rgb}{0.0,0.0,0.0}
    \definecolor{cv1v4}{rgb}{0.502,0.0,0.502}
    \definecolor{cfv1v4}{rgb}{0.0,0.502,0.0}
    \definecolor{clv1v4}{rgb}{0.0,0.0,0.0}
    \definecolor{cv2v3}{rgb}{0.502,0.0,0.502}
    \definecolor{cfv2v3}{rgb}{0.0,0.502,0.0}
    \definecolor{clv2v3}{rgb}{0.75,0.75,0.0}
    \definecolor{cv2v4}{rgb}{0.502,0.0,0.502}
    \definecolor{cfv2v4}{rgb}{0.0,0.502,0.0}
    \definecolor{clv2v4}{rgb}{0.0,0.0,0.0}
    \definecolor{cv3v4}{rgb}{1.0,0.0,0.0}
    \definecolor{cfv3v4}{rgb}{0.0,0.502,0.0}
    \definecolor{clv3v4}{rgb}{0.0,0.0,0.0}
    \definecolor{cv4v4}{rgb}{0.502,0.0,0.502}
    \definecolor{cfv4v4}{rgb}{0.0,0.502,0.0}
    \definecolor{clv4v4}{rgb}{0.0,0.0,0.0}
    %
    \Vertex[style={minimum size=0.5in,draw=cv0,fill=cfv0,text=clv0,shape=diamond},LabelOut=false,L=\hbox{$0$},x=1.75in,y=3.0in]{v0}
    \Vertex[style={minimum size=0.15in,draw=cv1,fill=cfv1,text=clv1,shape=rectangle},LabelOut=false,L=\hbox{$1$},x=0.5in,y=2.0451in]{v1}
    \Vertex[style={minimum size=0.15in,draw=cv2,fill=cfv2,text=clv2,shape=circle,shading=ball,line width=0pt,ball color=cv2,},LabelOut=true,Ldist=0.3in,Lpos=180.0,L=\hbox{$2$},x=0.9775in,y=0.5in]{v2}
    \Vertex[style={minimum size=0.15in,draw=cv3,fill=cfv3,text=clv3,shape=circle,shading=ball,line width=0pt,ball color=cv3,},LabelOut=false,L=\hbox{$3$},x=2.5225in,y=0.5in]{v3}
    \Vertex[style={minimum size=0.5in,draw=cv4,fill=cfv4,text=clv4,shape=circle},LabelOut=true,Ldist=0.0in,Lpos=45.0,L=\hbox{$4$},x=3.0in,y=2.0451in]{v4}
    %
    \Loop[dist=1.0in,dir=NO,style={color=cv0v0,double=cfv0v0},labelstyle={sloped,above,text=clv0v0,},label=\hbox{$\sin\left(u\right)$},](v0)
    \Edge[lw=0.025in,style={color=cv0v1,double=cfv0v1},labelstyle={sloped,pos=0.5,text=clv0v1,},label=\hbox{$y$},](v0)(v1)
    \Edge[lw=0.025in,style={color=cv0v2,double=cfv0v2},labelstyle={sloped,pos=0.5,text=clv0v2,},label=\hbox{$y^{2}$},](v0)(v2)
    \Edge[lw=0.025in,style={color=cv0v3,double=cfv0v3},labelstyle={pos=0.5,text=clv0v3,},label=\hbox{$y^{3}$},](v0)(v3)
    \Edge[lw=0.01in,style={color=cv0v4,double=cfv0v4},labelstyle={sloped,above,text=clv0v4,},label=\hbox{$y^{4}$},](v0)(v4)
    \Edge[lw=0.025in,style={color=cv1v2,double=cfv1v2},labelstyle={sloped,pos=0.5,text=clv1v2,},label=\hbox{$x y^{2}$},](v1)(v2)
    \Edge[lw=0.025in,style={color=cv1v3,double=cfv1v3},labelstyle={sloped,pos=0.5,text=clv1v3,},label=\hbox{$x y^{3}$},](v1)(v3)
    \Edge[lw=0.025in,style={color=cv1v4,double=cfv1v4},labelstyle={sloped,pos=0.5,text=clv1v4,},label=\hbox{$x y^{4}$},](v1)(v4)
    \Edge[lw=0.025in,style={color=cv2v3,double=cfv2v3},labelstyle={sloped,left,text=clv2v3,},label=\hbox{$x^{2} y^{3}$},](v2)(v3)
    \Edge[lw=0.025in,style={color=cv2v4,double=cfv2v4},labelstyle={pos=0.5,text=clv2v4,},label=\hbox{$x^{2} y^{4}$},](v2)(v4)
    \Edge[lw=0.1in,style={color=cv3v4,double=cfv3v4},labelstyle={sloped,pos=0.5,text=clv3v4,},label=\hbox{$x^{3} y^{4}$},](v3)(v4)
    \Loop[dist=4.0in,dir=EA,style={color=cv4v4,double=cfv4v4},labelstyle={sloped,below,text=clv4v4,},label=\hbox{$w^{5}$},](v4)
    %
    \end{tikzpicture}

GraphLatex class and functions
------------------------------
"""
#*****************************************************************************
#       Copyright (C) 2009 Robert Beezer <beezer@ups.edu>
#       Copyright (C) 2009 Fidel Barrera Cruz <fidel.barrera@gmail.com>
#
#  Distributed under the terms of the GNU General Public License (GPL)
#  as published by the Free Software Foundation; either version 2 of
#  the License, or (at your option) any later version.
#                  http://www.gnu.org/licenses/
#*****************************************************************************
from __future__ import print_function

from sage.structure.sage_object import SageObject
from sage.misc.cachefunc import cached_function
from sage.misc.latex import latex


def check_tkz_graph():
    r"""
    Check if the proper LaTeX packages for the ``tikzpicture`` environment are
    installed in the user's environment, and issue a warning otherwise.

    The warning is only issued on the first call to this function. So any
    doctest that illustrates the use of the tkz-graph packages should call this
    once as having random output to exhaust the warnings before testing output.

    See also :meth:`sage.misc.latex.Latex.check_file`

    TESTS::

        sage: from sage.graphs.graph_latex import check_tkz_graph
        sage: check_tkz_graph()  # random - depends on TeX installation
        sage: check_tkz_graph()  # at least the second time, so no output
    """
    latex.check_file("tikz.sty", """This package is required to render graphs in LaTeX.
Visit '...'.
""")
    latex.check_file("tkz-graph.sty", """This package is required to render graphs in LaTeX.
Visit 'http://altermundus.com/pages/tkz/'.
""")
    latex.check_file("tkz-berge.sty", """This package is required to render graphs in LaTeX.
Visit 'http://altermundus.com/pages/tkz/'.
""")


def have_tkz_graph():
    r"""
    Return ``True`` if the proper LaTeX packages for the ``tikzpicture``
    environment are installed in the user's environment, namely ``tikz``,
    ``tkz-graph`` and ``tkz-berge``.

    The result is cached.

    See also :meth:`sage.misc.latex.Latex.has_file`

    TESTS::

        sage: from sage.graphs.graph_latex import have_tkz_graph
        sage: have_tkz_graph()  # random - depends on TeX installation
        sage: have_tkz_graph() in [True, False]
        True
    """
    return latex.has_file("tikz.sty") and latex.has_file("tkz-graph.sty") and latex.has_file("tkz-berge.sty")


@cached_function
def setup_latex_preamble():
    r"""
    Add appropriate ``\usepackage{...}``, and other instructions to the latex
    preamble for the packages that are needed for processing graphs(``tikz``,
    ``tkz-graph``, ``tkz-berge``), if available in the ``LaTeX`` installation.

    See also :meth:`sage.misc.latex.Latex.add_package_to_preamble_if_available`.

    EXAMPLES::

        sage: sage.graphs.graph_latex.setup_latex_preamble()

    TESTS::

        sage: ("\\usepackage{tikz}" in latex.extra_preamble()) == latex.has_file("tikz.sty")
        True
    """
    latex.add_package_to_preamble_if_available("tikz")
    latex.add_to_mathjax_avoid_list("tikz")
    latex.add_package_to_preamble_if_available("tkz-graph")
    latex.add_package_to_preamble_if_available("tkz-berge")
    if have_tkz_graph():
        latex.add_to_preamble("\\usetikzlibrary{arrows,shapes}")


class GraphLatex(SageObject):
    r"""
    A class to hold, manipulate and employ options for converting
    a graph to LaTeX.

    This class serves two purposes.  First it holds the values of various
    options designed to work with the ``tkz-graph`` LaTeX package for rendering
    graphs.  As such, a graph that uses this class will hold a reference to it.
    Second, this class contains the code to convert a graph into the
    corresponding LaTeX constructs, returning a string.

    EXAMPLES::

        sage: from sage.graphs.graph_latex import GraphLatex
        sage: opts = GraphLatex(graphs.PetersenGraph())
        sage: opts
        LaTeX options for Petersen graph: {}
        sage: g = graphs.PetersenGraph()
        sage: opts = g.latex_options()
        sage: g == loads(dumps(g))
        True
    """

    #  These are the "allowed" options for a graph, private to the class,
    #  along with their default value and description
    #  This allows intelligent errors when non-existent options are referenced
    #  Additionally, for each new option added here:
    #    1.  Document values in GraphLatex.set_option() docstring
    #    2.  Describe also in docstring for the sage.graphs.graph_latex module
    #
    # TODO: use some standard option handling mechanism
    # This dictionary could also contain type information (list of admissible
    # values) and a description
    # See e.g. @option
    __graphlatex_options = {'tkz_style': 'Custom',
                            'format': 'tkz_graph',
                            'layout': 'acyclic',
                            'prog': 'dot',
                            'units': 'cm',
                            'scale': 1.0,
                            'graphic_size': (5, 5),
                            'margins': (0,0,0,0),
                            'vertex_color': 'black',
                            'vertex_colors': {},
                            'vertex_fill_color': 'white',
                            'vertex_fill_colors': {},
                            'vertex_shape': 'circle',
                            'vertex_shapes': {},
                            'vertex_size': 1.0,
                            'vertex_sizes': {},
                            'vertex_labels': True,
                            'vertex_labels_math': True,
                            'vertex_label_color': 'black',
                            'vertex_label_colors': {},
                            'vertex_label_placement': 'center',
                            'vertex_label_placements': {},
                            'edge_options': (),
                            'edge_color': 'black',
                            'edge_colors': {},
                            'edge_fills': False,
                            'edge_fill_color': 'black',
                            'edge_fill_colors': {},
                            'edge_thickness': 0.1,
                            'edge_thicknesses': {},
                            'edge_labels': False,
                            'edge_labels_math': True,
                            'edge_label_color': 'black',
                            'edge_label_colors': {},
                            'edge_label_sloped': True,
                            'edge_label_slopes': {},
                            'edge_label_placement': 0.50,
                            'edge_label_placements': {},
                            'loop_placement': (3.0, 'NO'),
                            'loop_placements': {},
                            'color_by_label': False,
                            'rankdir': 'down',
                            'subgraph_clusters': []}

    def __init__(self, graph, **options):
        r"""
        Return a GraphLatex object, which holds all the parameters needed for
        creating a LaTeX string that will be rendered as a picture of the graph.

        See :mod:`sage.graphs.graph_latex` for more documentation.

        EXAMPLES::

            sage: from sage.graphs.graph_latex import GraphLatex
            sage: GraphLatex(graphs.PetersenGraph())
            LaTeX options for Petersen graph: {}
        """
        self._graph = graph
        self._options = {}
        self.set_options(**options)

    def __eq__(self, other):
        r"""
        Two :class:`sage.graphs.graph_latex.GraphLatex` objects are equal if
        their options are equal.

        The graphs they are associated with are ignored in the comparison.

        TESTS::

            sage: from sage.graphs.graph_latex import GraphLatex
            sage: opts1 = GraphLatex(graphs.PetersenGraph())
            sage: opts2 = GraphLatex(graphs.CompleteGraph(10))
            sage: opts1.set_option('tkz_style', 'Art')
            sage: opts2.set_option('tkz_style', 'Art')
            sage: opts1 == opts2
            True
            sage: opts2.set_option('tkz_style', 'Normal')
            sage: opts1 == opts2
            False
        """
        if not(isinstance(other, GraphLatex)):
            return False
        else:
            return self._options == other._options

    def _repr_(self):
        r"""
        Return a string representation of a
        :class:`sage.graphs.graph_latex.GraphLatex` object which includes the
        name of the graph and the dictionary of current options.

        EXAMPLES::

            sage: g = graphs.PetersenGraph()
            sage: opts = g.latex_options()
            sage: opts.set_option('tkz_style', 'Classic')
            sage: opts.set_option('vertex_size', 3.6)
            sage: print(opts._repr_())
            LaTeX options for Petersen graph: {'tkz_style': 'Classic', 'vertex_size': 3.60000000000000}
        """
        return "LaTeX options for %s: %s" % (self._graph, self._options)

    def set_option(self, option_name, option_value=None):
        r"""
        Set, modify, clear a LaTeX option for controlling the rendering of a
        graph.

        The possible options are documented here, because ultimately it is this
        routine that sets the values. However, the
        :meth:`sage.graphs.generic_graph.GenericGraph.set_latex_options` method
        is the easiest way to set options, and allows several to be set at once.

        INPUT:

        - ``option_name`` -- a string for a latex option contained in the list
          ``sage.graphs.graph_latex.GraphLatex.__graphlatex_options``.
          A ``ValueError`` is raised if the option is not allowed.

        - ``option_value`` -- a value for the option.  If omitted, or set to
          ``None``, the option will use the default value.

        The output can be either handled internally by ``Sage``, or delegated to
        the external software ``dot2tex`` and ``graphviz``. This is controlled
        by the option ``format``:

        - ``format`` -- string (default: ``'tkz_graph'``); either ``'dot2tex'``
          or ``'tkz_graph'``.

        If format is ``'dot2tex'``, then all the LaTeX generation will be
        delegated to ``dot2tex`` (which must be installed).

        For ``tkz_graph``, the possible option names, and associated values are
        given below. This first group allows you to set a style for a graph and
        specify some sizes related to the eventual image. (For more information
        consult the documentation for the ``tkz-graph`` package.)

        - ``tkz_style`` -- string (default: ``'Custom'``); the name of a
          pre-defined ``tkz-graph`` style such as ``'Shade'``, ``'Art'``,
          ``'Normal'``, ``'Dijkstra'``, ``'Welsh'``, ``'Classic'``, and
          ``'Simple'``, or the string ``'Custom'``.  Using one of these styles
          alone will often give a reasonably good drawing with minimal
          effort. For a custom appearance set this to ``'Custom'`` and use the
          options described below to override the default values.

        - ``units`` -- string (default: ``'cm'``) -- a natural unit of
          measurement used for all dimensions.  Possible values are: ``'in'``,
          ``'mm'``, ``'cm'``, ``'pt'``, ``'em'``, ``'ex'``.

        - ``scale`` -- float (default: ``1.0``); a dimensionless number that
          multiplies every linear dimension. So you can design at sizes you are
          accustomed to, then shrink or expand to meet other needs. Though fonts
          do not scale.

        - ``graphic_size`` -- tuple (default: ``(5, 5)``); overall dimensions
          (width, length) of the bounding box around the entire graphic image.

        - ``margins`` -- 4-tuple (default: ``(0, 0, 0, 0)``); portion of graphic
          given over to a plain border as a tuple of four numbers: (left, right,
          top, bottom). These are subtracted from the ``graphic_size`` to
          create the area left for the vertices of the graph itself.  Note that
          the processing done by Sage will trim the graphic down to the minimum
          possible size, removing any border. So this is only useful if you use
          the latex string in a latex document.

        If not using a pre-built style the following options are used, so the
        following defaults will apply.  It is not possible to begin with a
        pre-built style and modify it (other than editing the latex string by
        hand after the fact).

        - ``vertex_color`` -- (default: ``'black'``); a single color to use as
          the default for outline of vertices. For the ``sphere`` shape this
          color is used for the entire vertex, which is drawn with a 3D shading.
          Colors must be specified as a string recognized by the matplotlib
          library: a standard color name like ``'red'``, or a hex string like
          ``'#2D87A7'``, or a single character from the choices ``'rgbcmykw'``.
          Additionally, a number between 0 and 1 will create a grayscale value.
          These color specifications are consistent throughout the options for
          a ``tkzpicture``.

        - ``vertex_colors`` -- a dictionary whose keys are vertices of the graph
          and whose values are colors. These will be used to color the outline
          of vertices. See the explanation above for the ``vertex_color`` option
          to see possible values. These values need only be specified for a
          proper subset of the vertices. Specified values will supersede a
          default value.

        - ``vertex_fill_color`` -- (default: ``'white'``); a single color to use
          as the default for the fill color of vertices. See the explanation
          above for the ``vertex_color`` option to see possible values. This
          color is ignored for the ``sphere`` vertex shape.

        - ``vertex_fill_colors`` -- a dictionary whose keys are vertices of the
          graph and whose values are colors. These will be used to fill the
          interior of vertices. See the explanation above for the
          ``vertex_color`` option to see possible values. These values need only
          be specified for a proper subset of the vertices. Specified values
          will supersede a default value.

        - ``vertex_shape`` -- string (default: ``'circle'``); specifies the
          shape of the vertices. Allowable values are ``'circle'``,
          ``'sphere'``, ``'rectangle'``, ``'diamond'``. The sphere shape has a
          3D look to its coloring and is uses only one color, that specified by
          ``vertex_color`` and ``vertex_colors``, which are normally used for
          the outline of the vertex.

        - ``vertex_shapes`` -- a dictionary whose keys are vertices of the graph
          and whose values are shapes. See ``vertex_shape`` for the allowable
          possibilities.

        - ``vertex_size`` -- float (default: 1.0); the minimum size of a vertex
          as a number. Vertices will expand to contain their labels if the
          labels are placed inside the vertices. If you set this value to zero
          the vertex will be as small as possible (up to tkz-graph's "inner sep"
          parameter), while still containing labels. However, if labels are not
          of a uniform size, then the vertices will not be either.

        - ``vertex_sizes`` -- a dictionary of sizes for some of the vertices.

        - ``vertex_labels`` -- boolean (default: ``True``); determine whether or
          not to display the vertex labels.  If ``False`` subsequent options
          about vertex labels are ignored.

        - ``vertex_labels_math`` -- boolean (default: ``True``); when ``True``,
          if a label is a string that begins and ends with dollar signs, then
          the string will be rendered as a latex string.  Otherwise, the label
          will be automatically subjected to the ``latex()`` method and rendered
          accordingly. If ``False`` the label is rendered as its textual
          representation according to the ``_repr`` method. Support for
          arbitrarily-complicated mathematics is not especially robust.

        - ``vertex_label_color`` -- (default: ``'black'``); a single color to
          use as the default for labels of vertices. See the explanation above
          for the ``vertex_color`` option to see possible values.

        - ``vertex_label_colors`` -- a dictionary whose keys are vertices of the
          graph and whose values are colors. These will be used for the text of
          the labels of vertices. See the explanation above for the
          ``vertex_color`` option to see possible values. These values need only
          be specified for a proper subset of the vertices. Specified values
          will supersede a default value.

        - ``vertex_label_placement`` -- (default: ``'center'``); if ``'center'``
          the label is centered in the interior of the vertex and the vertex
          will expand to contain the label. Giving instead a pair of numbers
          will place the label exterior to the vertex at a certain distance from
          the edge, and at an angle to the positive x-axis, similar in spirit to
          polar coordinates.

        - ``vertex_label_placements`` -- a dictionary of placements indexed by
          the vertices. See the explanation for ``vertex_label_placement`` for
          the possible values.

        - ``edge_color`` -- (default: ``'black'``); a single color to use as the
          default for an edge. See the explanation above for the
          ``vertex_color`` option to see possible values.

        - ``edge_colors`` -- a dictionary whose keys are edges of the graph and
          whose values are colors. These will be used to color the edges. See
          the explanation above for the ``vertex_color`` option to see possible
          values. These values need only be specified for a proper subset of the
          vertices. Specified values will supersede a default value.

        - ``edge_fills`` -- boolean (default: ``False``); whether an edge has a
          second color running down the middle. This can be a useful effect for
          highlighting edge crossings.

        - ``edge_fill_color`` -- (default: ``'black'``); a single color to use
          as the default for the fill color of an edge. The boolean switch
          ``edge_fills`` must be set to True for this to have an effect. See
          the explanation above for the ``vertex_color`` option to see possible
          values.

        - ``edge_fill_colors`` -- a dictionary whose keys are edges of the graph
          and whose values are colors. See the explanation above for the
          ``vertex_color`` option to see possible values. These values need
          only be specified for a proper subset of the vertices. Specified
          values will supersede a default value.

        - ``edge_thickness`` -- float (default: 0.1); specifies the width of the
          edges. Note that ``tkz-graph`` does not interpret this number for
          loops.

        - ``edge_thicknesses`` -- a dictionary of thicknesses for some of the
          edges of a graph. These values need only be specified for a proper
          subset of the vertices. Specified values will supersede a default
          value.

        - ``edge_labels`` -- boolean (default: ``False``); determine if edge
          labels are shown. If ``False`` subsequent options about edge labels
          are ignored.

        - ``edge_labels_math`` -- boolean (default: ``True``); control how edge
          labels are rendered. Read the explanation for the
          ``vertex_labels_math`` option, which behaves identically.  Support for
          arbitrarily-complicated mathematics is not especially robust.

        - ``edge_label_color`` -- (default: ``'black'``); a single color to use
          as the default for labels of edges. See the explanation above for the
          ``vertex_color`` option to see possible values.

        - ``edge_label_colors`` -- a dictionary whose keys are edges of the
          graph and whose values are colors. These will be used for the text of
          the labels of edges. See the explanation above for the
          ``vertex_color`` option to see possible values. These values need only
          be specified for a proper subset of the vertices. Specified values
          will supersede a default value. Note that labels must be used for this
          to have any effect, and no care is taken to ensure that label and fill
          colors work well together.

        - ``edge_label_sloped`` -- boolean (default: ``True``); specifies how
          edge labels are place. ``False`` results in a horizontal label, while
          ``True`` means the label is rotated to follow the direction of the
          edge it labels.

        - ``edge_label_slopes`` -- a dictionary of booleans, indexed by some
          subset of the edges.  See the ``edge_label_sloped`` option for a
          description of sloped edge labels.

        - ``edge_label_placement`` -- (default: 0.50); either a number between
          0.0 and 1.0, or one of: ``'above'``, ``'below'``, ``'left'``,
          ``'right'``. These adjust the location of an edge label along an
          edge. A number specifies how far along the edge the label is located.
          ``'left'`` and ``'right'`` are conveniences. ``'above'`` and
          ``'below'`` move the label off the edge itself while leaving it near
          the midpoint of the edge. The default value of ``0.50`` places the
          label on the midpoint of the edge.

        - ``edge_label_placements`` -- a dictionary of edge placements, indexed
          by the edges.  See the ``edge_label_placement`` option for a
          description of the allowable values.

        - ``loop_placement`` -- (default: ``(3.0, 'NO')``); determine how loops
          are rendered.  the first element of the pair is a distance, which
          determines how big the loop is and the second element is a string
          specifying a compass point (North, South, East, West) as one of
          ``'NO'``, ``'SO'``, ``'EA'``, ``'WE'``.

        - ``loop_placements`` -- a dictionary of loop placements.  See the
          ``loop_placements`` option for the allowable values.  While loops are
          technically edges, this dictionary is indexed by vertices.

        For the ``'dot2tex'`` format, the possible option names and associated
        values are given below:

        - ``prog`` -- string; the program used for the layout. It must be a
          string corresponding to one of the software of the graphviz suite:
          ``'dot'``, ``'neato'``, ``'twopi'``, ``'circo'`` or ``'fdp'``.

        - ``edge_labels`` -- boolean (default: ``False)``; whether to display
          the labels on edges.

        - ``edge_colors`` -- a color; can be used to set a global color to the
          edge of the graph.

        - ``color_by_label`` -- boolean (default: ``False``); colors the edges
          according to their labels

        - ``subgraph_clusters`` -- (default: ``[]``) a list of lists of
          vertices, if supported by the layout engine, nodes belonging to the
          same cluster subgraph are drawn together, with the entire drawing of
          the cluster contained within a bounding rectangle.

        OUTPUT:

        There are none. Success happens silently.

        EXAMPLES:

        Set, then modify, then clear the ``tkz_style`` option, and finally show
        an error for an unrecognized option name::

            sage: g = graphs.PetersenGraph()
            sage: opts = g.latex_options()
            sage: opts
            LaTeX options for Petersen graph: {}
            sage: opts.set_option('tkz_style', 'Art')
            sage: opts
            LaTeX options for Petersen graph: {'tkz_style': 'Art'}
            sage: opts.set_option('tkz_style', 'Simple')
            sage: opts
            LaTeX options for Petersen graph: {'tkz_style': 'Simple'}
            sage: opts.set_option('tkz_style')
            sage: opts
            LaTeX options for Petersen graph: {}
            sage: opts.set_option('bad_name', 'nonsense')
            Traceback (most recent call last):
            ...
            ValueError: bad_name is not a LaTeX option for a graph.

        See :meth:`sage.graphs.generic_graph.GenericGraph.layout_graphviz` for
        installation instructions for ``graphviz`` and ``dot2tex``. Furthermore,
        pgf >= 2.00 should be available inside LaTeX's tree for LaTeX
        compilation (e.g. when using ``view``). In case your LaTeX distribution
        does not provide it, here are short instructions:

           - download pgf from http://sourceforge.net/projects/pgf/
           - unpack it in ``/usr/share/texmf/tex/generic`` (depends on your system)
           - clean out remaining pgf files from older version
           - run texhash

        TESTS:

        These test all of the options and one example of each allowable proper
        input. They should all execute silently. ::

            sage: G = Graph()
            sage: G.add_edge((0,1))
            sage: opts = G.latex_options()
            sage: opts.set_option('tkz_style', 'Custom')
            sage: opts.set_option('tkz_style', 'Art')
            sage: opts.set_option('format', 'tkz_graph')
            sage: opts.set_option('layout', 'acyclic')
            sage: opts.set_option('prog', 'dot')
            sage: opts.set_option('units', 'cm')
            sage: opts.set_option('scale', 1.0)
            sage: opts.set_option('graphic_size', (5, 5))
            sage: opts.set_option('margins', (0,0,0,0))
            sage: opts.set_option('vertex_color', 'black')
            sage: opts.set_option('vertex_colors', {0:'#ABCDEF'})
            sage: opts.set_option('vertex_fill_color', 'white')
            sage: opts.set_option('vertex_fill_colors', {0:'c'})
            sage: opts.set_option('vertex_shape', 'circle')
            sage: opts.set_option('vertex_shapes', {0:'sphere'})
            sage: opts.set_option('vertex_size', 1.0)
            sage: opts.set_option('vertex_sizes', {0:3.4})
            sage: opts.set_option('vertex_labels', True)
            sage: opts.set_option('vertex_labels_math', True)
            sage: opts.set_option('vertex_label_color', 'black')
            sage: opts.set_option('vertex_label_colors', {0:'.23'})
            sage: opts.set_option('vertex_label_placement', 'center')
            sage: opts.set_option('vertex_label_placement', (3, 4.2))
            sage: opts.set_option('vertex_label_placements', {0:'center'})
            sage: opts.set_option('vertex_label_placements', {0:(4.7,1)})
            sage: opts.set_option('edge_color', 'black')
            sage: opts.set_option('edge_colors', {(0,1):'w'})
            sage: opts.set_option('edge_fills', False)
            sage: opts.set_option('edge_fill_color', 'black')
            sage: opts.set_option('edge_fill_colors', {(0,1):"#123456"})
            sage: opts.set_option('edge_thickness', 0.1)
            sage: opts.set_option('edge_thicknesses', {(0,1):5.2})
            sage: opts.set_option('edge_labels', False)
            sage: opts.set_option('edge_labels_math', True)
            sage: opts.set_option('edge_label_color', 'black')
            sage: opts.set_option('edge_label_colors', {(0,1):'red'})
            sage: opts.set_option('edge_label_sloped', True)
            sage: opts.set_option('edge_label_slopes', {(0,1): False})
            sage: opts.set_option('edge_label_placement', 'left')
            sage: opts.set_option('edge_label_placement', 0.50)
            sage: opts.set_option('edge_label_placements', {(0,1):'above'})
            sage: opts.set_option('edge_label_placements', {(0,1):0.75})
            sage: opts.set_option('loop_placement', (3.0, 'NO'))
            sage: opts.set_option('loop_placements', {0:(5.7,'WE')})
            sage: opts.set_option('subgraph_clusters', [[0,1]])

        These test some of the logic of possible failures. Some tests, such as
        inputs of colors, are handled by somewhat general sections of code and
        are not tested for each possible option. ::

            sage: G=Graph()
            sage: G.add_edge((0,1))
            sage: opts = G.latex_options()
            sage: opts.set_option('tkz_style', 'Crazed')
            Traceback (most recent call last):
            ...
            ValueError: tkz_style is not "Custom", nor an implemented tkz-graph style
            sage: opts.set_option('format', 'NonExistent')
            Traceback (most recent call last):
            ...
            ValueError: format option must be one of: tkz_graph, dot2tex not NonExistent
            sage: opts.set_option('units', 'furlongs')
            Traceback (most recent call last):
            ...
            ValueError: units option must be one of: in, mm, cm, pt, em, ex, not furlongs
            sage: opts.set_option('graphic_size', (1,2,3))
            Traceback (most recent call last):
            ...
            ValueError: graphic_size option must be an ordered pair, not (1, 2, 3)
            sage: opts.set_option('margins', (1,2,3))
            Traceback (most recent call last):
            ...
            ValueError: margins option must be 4-tuple, not (1, 2, 3)
            sage: opts.set_option('vertex_color', 'chartruse')
            Traceback (most recent call last):
            ...
            ValueError: vertex_color option needs to be a matplotlib color (always as a string), not chartruse
            sage: opts.set_option('vertex_labels_math', 'maybe')
            Traceback (most recent call last):
            ...
            ValueError: vertex_labels_math option must be True or False, not maybe
            sage: opts.set_option('vertex_shape', 'decagon')
            Traceback (most recent call last):
            ...
            ValueError: vertex_shape option must be the shape of a vertex, not decagon
            sage: opts.set_option('scale', 'big')
            Traceback (most recent call last):
            ...
            ValueError: scale option must be a positive number, not big
            sage: opts.set_option('scale', -6)
            Traceback (most recent call last):
            ...
            ValueError: scale option must be a positive number, not -6
            sage: opts.set_option('vertex_label_placement', (2,-4))
            Traceback (most recent call last):
            ...
            ValueError: vertex_label_placement option must be None, or a pair of positive numbers, not (2, -4)
            sage: opts.set_option('edge_label_placement', 3.6)
            Traceback (most recent call last):
            ...
            ValueError: edge_label_placement option must be a number between 0.0 and 1.0 or a place (like "above"), not 3.60000000000000
            sage: opts.set_option('loop_placement', (5,'SW'))
            Traceback (most recent call last):
            ...
            ValueError: loop_placement option must be a pair that is a positive number followed by a compass point abbreviation, not (5, 'SW')
            sage: opts.set_option('vertex_fill_colors', {0:'#GG0000'})
            Traceback (most recent call last):
            ...
            ValueError: vertex_fill_colors option for 0 needs to be a matplotlib color (always as a string), not #GG0000
            sage: opts.set_option('vertex_sizes', {0:-10})
            Traceback (most recent call last):
            ...
            ValueError: vertex_sizes option for 0 needs to be a positive number, not -10
            sage: opts.set_option('edge_label_slopes', {(0,1):'possibly'})
            Traceback (most recent call last):
            ...
            ValueError: edge_label_slopes option for (0, 1) needs to be True or False, not possibly
            sage: opts.set_option('vertex_shapes', {0:'pentagon'})
            Traceback (most recent call last):
            ...
            ValueError: vertex_shapes option for 0 needs to be a vertex shape, not pentagon
            sage: opts.set_option('vertex_label_placements', {0:(1,2,3)})
            Traceback (most recent call last):
            ...
            ValueError: vertex_label_placements option for 0 needs to be None or a pair of positive numbers, not (1, 2, 3)
            sage: opts.set_option('edge_label_placements', {(0,1):'partway'})
            Traceback (most recent call last):
            ...
            ValueError: edge_label_placements option for (0, 1) needs to be a number between 0.0 and 1.0 or a place (like "above"), not partway
            sage: opts.set_option('loop_placements', {0:(-3,'WE')})
            Traceback (most recent call last):
            ...
            ValueError: loop_placements option for 0 needs to be a positive number and a compass point (like "EA"), not (-3, 'WE')
            sage: opts.set_option('margins', (1,2,3,-5))
            Traceback (most recent call last):
            ...
            ValueError: margins option of (1, 2, 3, -5) cannot contain -5
        """
        # TODO: Needed improvements, possible extensions, dubious ideas
        # - digraph edges should be optionally curved or straight with perhaps a
        #   variable curvature (exit angle from vertex).  Always curved now to
        #   allow for bidirectional.
        # - the "draw" option will make boxes around labels as extensions of the
        #   edge color and thickness
        # - edge labels can have colored backgrounds (which look like fills when
        #   boxed.
        # - edge label fonts can be sized (latex style), which will make scaling
        #   work totally
        # - edges can be dotted or dashed, Beezer suggests calling this "edge
        #   shape" to mirror vertex shapes
        # - "line width" works for vertices, should be configurable
        # - allow injection of latex code to style a pre-built style for
        #   example, \SetUpVertex[style={fill=green}] could overide color
        #   selection in a style like "Art"
        # - "inner sep" is distance from vertex label to edge of vertex this
        #   should be set as small as possible - but bigger than the line width.
        # - aspect ratio could be preserved, see hints near creation of affine
        #   transformation.
        # - "outer sep" causes edges to stop some distance before reaching
        #   vertices.  Seems of limited value.
        # - Multi-edges are not supported.  Need to recognize them, twiddle keys
        #   in dictionaries, plot with a spectrum of bends.
        # Seems like a substantial project.

        from matplotlib.colors import ColorConverter
        from sage.rings.integer import Integer
        from sage.rings.real_mpfr import RealLiteral

        cc = ColorConverter()  # used as a color tester

        if option_name not in GraphLatex.__graphlatex_options:
            raise ValueError("%s is not a LaTeX option for a graph." % option_name)
        if option_value is None:    # clear the option, if set
            if option_name in self._options:
                del self._options[option_name]
        else:
            # Test options here when attempt to set
            name = option_name
            value = option_value
            #
            # Tuples of constants
            #
            formats = ('tkz_graph', 'dot2tex')
            styles = ('Custom', 'Shade', 'Art', 'Normal', 'Dijkstra', 'Welsh', 'Classic', 'Simple')
            unit_names = ('in','mm','cm','pt', 'em', 'ex')
            shape_names = ('circle', 'sphere','rectangle', 'diamond')
            label_places = ('above', 'below', 'right', 'left')
            compass_points = ('NO', 'SO', 'EA', 'WE')
            number_types = (int, Integer, float, RealLiteral)
            #
            # Options with structurally similar tests
            #
            boolean_options = ('vertex_labels', 'vertex_labels_math', 'edge_fills',
                                   'edge_labels', 'edge_labels_math', 'edge_label_sloped')
            color_options = ('vertex_color', 'vertex_fill_color', 'vertex_label_color',
                                 'edge_color', 'edge_fill_color', 'edge_label_color')
            color_dicts = ('vertex_colors', 'vertex_fill_colors', 'vertex_label_colors',
                               'edge_colors', 'edge_fill_colors', 'edge_label_colors')
            boolean_dicts = ('edge_label_slopes',)
            positive_scalars = ('scale', 'vertex_size', 'edge_thickness')
            positive_scalar_dicts = ('vertex_sizes', 'edge_thicknesses')
            positive_tuples = ('graphic_size', 'margins')
            #
            #  Checks/test on single values (ie graph-wide defaults)
            #
            if name == 'tkz_style' and value not in styles:
                raise ValueError('%s is not "Custom", nor an implemented tkz-graph style' % name)
            elif name == 'format' and value not in formats:
                raise ValueError('%s option must be one of: tkz_graph, dot2tex not %s' % (name, value))
            elif name == 'units' and value not in unit_names:
                raise ValueError('%s option must be one of: in, mm, cm, pt, em, ex, not %s' % (name, value))
            elif name == 'graphic_size' and not(isinstance(value, tuple) and (len(value) == 2)):
                raise ValueError( '%s option must be an ordered pair, not %s' % (name, value))
            elif name == 'margins' and not((isinstance(value, tuple)) and (len(value) == 4)):
                raise ValueError('%s option must be 4-tuple, not %s' % (name, value))
            elif name in color_options:
                try:
                    cc.to_rgb(value)
                except Exception:
                    raise ValueError('%s option needs to be a matplotlib color (always as a string), not %s' % (name, value))
            elif name in boolean_options and not isinstance(value, bool):
                raise ValueError('%s option must be True or False, not %s' % (name, value))
            elif name == 'vertex_shape' and value not in shape_names:
                raise ValueError('%s option must be the shape of a vertex, not %s' % (name, value))
            elif name in positive_scalars and not (type(value) in number_types and (value >= 0.0)):
                raise ValueError('%s option must be a positive number, not %s' % (name, value))
            elif name == 'vertex_label_placement' and not(value == 'center') and not(isinstance(value, tuple) and len(value) == 2 and type(value[0]) in number_types and value[0] >= 0 and type(value[1]) in number_types and value[1] >= 0):
                raise ValueError('%s option must be None, or a pair of positive numbers, not %s' % (name, value))
            elif name == 'edge_label_placement' and not(((type(value) in number_types) and (0 <= value) and (value <= 1)) or (value in label_places)):
                raise ValueError('%s option must be a number between 0.0 and 1.0 or a place (like "above"), not %s' % (name, value))
            elif name == 'loop_placement' and not(isinstance(value, tuple) and (len(value) == 2) and (value[0] >= 0) and (value[1] in compass_points)):
                raise ValueError( '%s option must be a pair that is a positive number followed by a compass point abbreviation, not %s' % (name, value))
            #
            #  Checks/test on dictionaries of values (ie per-vertex or per-edge defaults)
            #
            elif name in color_dicts:
                if not isinstance(value, dict):
                    raise TypeError('%s option must be a dictionary, not %s' (name, value))
                else:
                    for key, c in value.items():
                        try:
                            cc.to_rgb(c)
                        except Exception:
                            raise ValueError('%s option for %s needs to be a matplotlib color (always as a string), not %s' % (name, key, c))
            elif name in positive_scalar_dicts:
                if not isinstance(value, dict):
                    raise TypeError('%s option must be a dictionary, not %s' (name, value))
                else:
                    for key, x in value.items():
                        if not type(x) in [int, Integer, float, RealLiteral] or not x >= 0.0:
                            raise ValueError('%s option for %s needs to be a positive number, not %s' % (name, key, x))
            elif name in boolean_dicts:
                if not isinstance(value, dict):
                    raise TypeError('%s option must be a dictionary, not %s' (name, value))
                else:
                    for key, b in value.items():
                        if not isinstance(b, bool):
                            raise ValueError('%s option for %s needs to be True or False, not %s' % (name, key, b))
            elif name == 'vertex_shapes':
                if not isinstance(value, dict):
                    raise TypeError('%s option must be a dictionary, not %s' (name, value))
                else:
                    for key, s in value.items():
                        if s not in shape_names:
                            raise ValueError('%s option for %s needs to be a vertex shape, not %s' % (name, key, s))
            elif name == 'vertex_label_placements':
                if not isinstance(value, dict):
                    raise TypeError('%s option must be a dictionary, not %s' (name, value))
                else:
                    for key, p in value.items():
                        if not(p == 'center') and not(isinstance(p, tuple) and len(p) == 2 and type(p[0]) in number_types and p[0] >= 0 and type(p[1]) in number_types and p[1] >= 0):
                            raise ValueError('%s option for %s needs to be None or a pair of positive numbers, not %s' % (name, key, p))
            elif name == 'edge_label_placements':
                if not isinstance(value, dict):
                    raise TypeError('%s option must be a dictionary, not %s' (name, value))
                else:
                    for key, p in value.items():
                        if not(type(p) in [float, RealLiteral] and (0 <= p) and (p <= 1)) and not(p in label_places):
                            raise ValueError('%s option for %s needs to be a number between 0.0 and 1.0 or a place (like "above"), not %s' % (name, key, p))
            elif name == 'loop_placements':
                if not isinstance(value, dict):
                    raise TypeError('%s option must be a dictionary, not %s' (name, value))
                else:
                    for key, p in value.items():
                        if not((isinstance(p, tuple)) and (len(p) == 2) and (p[0] >= 0) and (p[1] in compass_points)):
                            raise ValueError('%s option for %s needs to be a positive number and a compass point (like "EA"), not %s' % (name, key, p))
            # These have been verified as tuples before going into this next check
            elif name in positive_tuples:
                for x in value:
                    if not type(x) in [int, Integer, float, RealLiteral] or not x >= 0.0:
                        raise ValueError( '%s option of %s cannot contain %s' % (name, value, x))
            #
            # Verified.  Set it.
            self._options[option_name] = option_value

    def set_options(self, **kwds):
        r"""
        Set several LaTeX options for a graph all at once.

        INPUT:

        - ``kwds`` -- any number of option/value pairs to set many graph latex
          options at once (a variable number, in any order). Existing values are
          overwritten, new values are added.  Existing values can be cleared by
          setting the value to ``None``. Errors are raised in the
          :func:`set_option` method.

        EXAMPLES::

            sage: g = graphs.PetersenGraph()
            sage: opts = g.latex_options()
            sage: opts.set_options(tkz_style='Welsh')
            sage: opts.get_option('tkz_style')
            'Welsh'
        """
        if kwds:
            for name, value in kwds.items():
                self.set_option(name, value)

    def get_option(self, option_name):
        r"""
        Return the current value of the named option.

        INPUT:

        - ``option_name`` -- the name of an option

        OUTPUT:

        If the name is not present in ``__graphlatex_options`` it is an error to
        ask for it. If an option has not been set then the default value is
        returned. Otherwise, the value of the option is returned.

        EXAMPLES::

            sage: g = graphs.PetersenGraph()
            sage: opts = g.latex_options()
            sage: opts.set_option('tkz_style', 'Art')
            sage: opts.get_option('tkz_style')
            'Art'
            sage: opts.set_option('tkz_style')
            sage: opts.get_option('tkz_style') == "Custom"
            True
            sage: opts.get_option('bad_name')
            Traceback (most recent call last):
            ...
            ValueError: bad_name is not a Latex option for a graph.
        """
        if option_name not in GraphLatex.__graphlatex_options:
            raise ValueError("%s is not a Latex option for a graph." % option_name)
        else:
            if option_name in self._options:
                return self._options[option_name]
            else:
                return GraphLatex.__graphlatex_options[option_name]

    def latex(self):
        r"""
        Return a string in LaTeX representing a graph.

        This is the command that is invoked by
        ``sage.graphs.generic_graph.GenericGraph._latex_`` for a graph, so it
        returns a string of LaTeX commands that can be incorporated into a LaTeX
        document unmodified. The exact contents of this string are influenced by
        the options set via the methods
        :meth:`sage.graphs.generic_graph.GenericGraph.set_latex_options`,
        :meth:`set_option`, and :meth:`set_options`.

        By setting the ``format`` option different packages can be used to
        create the latex version of a graph. Supported packages are
        ``tkz-graph`` and ``dot2tex``.

        EXAMPLES::

            sage: from sage.graphs.graph_latex import check_tkz_graph
            sage: check_tkz_graph()  # random - depends on TeX installation
            sage: g = graphs.CompleteGraph(2)
            sage: opts = g.latex_options()
            sage: print(opts.latex())
            \begin{tikzpicture}
            \definecolor{cv0}{rgb}{0.0,0.0,0.0}
            \definecolor{cfv0}{rgb}{1.0,1.0,1.0}
            \definecolor{clv0}{rgb}{0.0,0.0,0.0}
            \definecolor{cv1}{rgb}{0.0,0.0,0.0}
            \definecolor{cfv1}{rgb}{1.0,1.0,1.0}
            \definecolor{clv1}{rgb}{0.0,0.0,0.0}
            \definecolor{cv0v1}{rgb}{0.0,0.0,0.0}
            %
            \Vertex[style={minimum size=1.0cm,draw=cv0,fill=cfv0,text=clv0,shape=circle},LabelOut=false,L=\hbox{$0$},x=2.5cm,y=5.0cm]{v0}
            \Vertex[style={minimum size=1.0cm,draw=cv1,fill=cfv1,text=clv1,shape=circle},LabelOut=false,L=\hbox{$1$},x=2.5cm,y=0.0cm]{v1}
            %
            \Edge[lw=0.1cm,style={color=cv0v1,},](v0)(v1)
            %
            \end{tikzpicture}
        """
        format = self.get_option('format')
        if format == "tkz_graph":
            return self.tkz_picture()
        elif format == "dot2tex":
            return self.dot2tex_picture()

    def dot2tex_picture(self):
        r"""
        Call ``dot2tex`` to construct a string of LaTeX commands representing a
        graph as a ``tikzpicture``.

        EXAMPLES::

            sage: g = digraphs.ButterflyGraph(1)
            sage: from sage.graphs.graph_latex import check_tkz_graph
            sage: check_tkz_graph()  # random - depends on TeX installation
            sage: print(g.latex_options().dot2tex_picture())  # optional - dot2tex graphviz
            \begin{tikzpicture}[>=latex,line join=bevel,]
            %%
              \node (node_3) at (...bp,...bp) [draw,draw=none] {$\left(0, 1\right)$};
              \node (node_2) at (...bp,...bp) [draw,draw=none] {$\left(1, 0\right)$};
              \node (node_1) at (...bp,...bp) [draw,draw=none] {$\left(0, 0\right)$};
              \node (node_0) at (...bp,...bp) [draw,draw=none] {$\left(1, 1\right)$};
              \draw [black,->] (node_1) ..controls (...bp,...bp) and (...bp,...bp)  .. (node_3);
              \draw [black,->] (node_2) ..controls (...bp,...bp) and (...bp,...bp)  .. (node_3);
              \draw [black,->] (node_2) ..controls (...bp,...bp) and (...bp,...bp)  .. (node_0);
              \draw [black,->] (node_1) ..controls (...bp,...bp) and (...bp,...bp)  .. (node_0);
            %
            \end{tikzpicture}

        We make sure :trac:`13624` is fixed::

            sage: G = DiGraph()
            sage: G.add_edge(3333, 88, 'my_label')
            sage: G.set_latex_options(edge_labels=True)
            sage: print(G.latex_options().dot2tex_picture()) # optional - dot2tex graphviz
            \begin{tikzpicture}[>=latex,line join=bevel,]
            %%
            \node (node_1) at (...bp,...bp) [draw,draw=none] {$3333$};
              \node (node_0) at (...bp,...bp) [draw,draw=none] {$88$};
              \draw [black,->] (node_1) ..controls (...bp,...bp) and (...bp,...bp)  .. (node_0);
              \definecolor{strokecol}{rgb}{0.0,0.0,0.0};
              \pgfsetstrokecolor{strokecol}
              \draw (...bp,...bp) node {$\text{\texttt{my{\char`\_}label}}$};
            %
            \end{tikzpicture}

        Check that :trac:`25120` is fixed::

            sage: G = Graph([(0,1)])
            sage: G.set_latex_options(edge_colors = {(0,1): 'red'})
            sage: print(G.latex_options().dot2tex_picture()) # optional - dot2tex graphviz
            \begin{tikzpicture}[>=latex,line join=bevel,]
            ...
            \draw [red,] (node_0) ... (node_1);
            ...
            \end{tikzpicture}


        .. NOTE::

            There is a lot of overlap between what ``tkz_picture`` and
            ``dot2tex`` do. It would be best to merge them! ``dot2tex`` probably
            can work without ``graphviz`` if layout information is provided.
        """
        from sage.graphs.dot2tex_utils import assert_have_dot2tex
        assert_have_dot2tex()

        options = self.__graphlatex_options.copy()
        options.update(self._options)

        # NOTE: the edge_labels option for graphviz_string is opposite
        # see https://trac.sagemath.org/ticket/25120
        if 'edge_colors' in options:
            edge_colors = options['edge_colors']
            new_edge_colors = {}
            for edge,col in edge_colors.items():
                if col in new_edge_colors:
                    new_edge_colors[col].append(edge)
                else:
                    new_edge_colors[col] = [edge]
            options['edge_colors'] = new_edge_colors

        dotdata = self._graph.graphviz_string(labels="latex", **options)
        import dot2tex
        return dot2tex.dot2tex(dotdata,
                               format='tikz',
                               autosize=True,
                               crop=True,
                               figonly='True',
                               prog=self.get_option('prog')).strip()
        # usepdflatex = True, debug = True)

    def tkz_picture(self):
        r"""
        Return a string of LaTeX commands representing a graph as a
        ``tikzpicture``.

        This routine interprets the graph's properties and the options in
        ``_options`` to render the graph with commands from the ``tkz-graph``
        LaTeX package.

        This requires that the LaTeX optional packages ``tkz-graph`` and
        ``tkz-berge`` be installed. You may also need a current version of the
        pgf package.  If the ``tkz-graph`` and ``tkz-berge`` packages are
        present in the system's TeX installation, the appropriate
        ``\\usepackage{}`` commands will be added to the LaTeX preamble as part
        of the initialization of the graph. If these two packages are not
        present, then this command will return a warning on its first use, but
        will return a string that could be used elsewhere, such as a LaTeX
        document.

        For more information about tkz-graph you can visit
        `Altermundus.com <http://altermundus.com/>`_

        EXAMPLES:

        With a pre-built ``tkz-graph`` style specified, the latex representation
        will be relatively simple. ::

            sage: from sage.graphs.graph_latex import check_tkz_graph
            sage: check_tkz_graph()  # random - depends on TeX installation
            sage: g = graphs.CompleteGraph(3)
            sage: opts = g.latex_options()
            sage: g.set_latex_options(tkz_style='Art')
            sage: print(opts.tkz_picture())
            \begin{tikzpicture}
            \GraphInit[vstyle=Art]
            %
            \Vertex[L=\hbox{$0$},x=2.5cm,y=5.0cm]{v0}
            \Vertex[L=\hbox{$1$},x=0.0cm,y=0.0cm]{v1}
            \Vertex[L=\hbox{$2$},x=5.0cm,y=0.0cm]{v2}
            %
            \Edge[](v0)(v1)
            \Edge[](v0)(v2)
            \Edge[](v1)(v2)
            %
            \end{tikzpicture}

        Setting the style to "Custom" results in various configurable aspects
        set to the defaults, so the string is more involved. ::

            sage: from sage.graphs.graph_latex import check_tkz_graph
            sage: check_tkz_graph()  # random - depends on TeX installation
            sage: g = graphs.CompleteGraph(3)
            sage: opts = g.latex_options()
            sage: g.set_latex_options(tkz_style='Custom')
            sage: print(opts.tkz_picture())
            \begin{tikzpicture}
            \definecolor{cv0}{rgb}{0.0,0.0,0.0}
            \definecolor{cfv0}{rgb}{1.0,1.0,1.0}
            \definecolor{clv0}{rgb}{0.0,0.0,0.0}
            \definecolor{cv1}{rgb}{0.0,0.0,0.0}
            \definecolor{cfv1}{rgb}{1.0,1.0,1.0}
            \definecolor{clv1}{rgb}{0.0,0.0,0.0}
            \definecolor{cv2}{rgb}{0.0,0.0,0.0}
            \definecolor{cfv2}{rgb}{1.0,1.0,1.0}
            \definecolor{clv2}{rgb}{0.0,0.0,0.0}
            \definecolor{cv0v1}{rgb}{0.0,0.0,0.0}
            \definecolor{cv0v2}{rgb}{0.0,0.0,0.0}
            \definecolor{cv1v2}{rgb}{0.0,0.0,0.0}
            %
            \Vertex[style={minimum size=1.0cm,draw=cv0,fill=cfv0,text=clv0,shape=circle},LabelOut=false,L=\hbox{$0$},x=2.5cm,y=5.0cm]{v0}
            \Vertex[style={minimum size=1.0cm,draw=cv1,fill=cfv1,text=clv1,shape=circle},LabelOut=false,L=\hbox{$1$},x=0.0cm,y=0.0cm]{v1}
            \Vertex[style={minimum size=1.0cm,draw=cv2,fill=cfv2,text=clv2,shape=circle},LabelOut=false,L=\hbox{$2$},x=5.0cm,y=0.0cm]{v2}
            %
            \Edge[lw=0.1cm,style={color=cv0v1,},](v0)(v1)
            \Edge[lw=0.1cm,style={color=cv0v2,},](v0)(v2)
            \Edge[lw=0.1cm,style={color=cv1v2,},](v1)(v2)
            %
            \end{tikzpicture}

        See the introduction to the :mod:`~sage.graphs.graph_latex` module for
        more information on the use of this routine.

        TESTS:

        Graphs with preset layouts that are vertical or horizontal can cause
        problems. First test is a horizontal layout on a path with three
        vertices. ::

            sage: from sage.graphs.graph_latex import check_tkz_graph
            sage: check_tkz_graph()  # random - depends on TeX installation
            sage: g = graphs.PathGraph(3)
            sage: opts = g.latex_options()
            sage: print(opts.tkz_picture())
            \begin{tikzpicture}
            ...
            \end{tikzpicture}

        Scaling to a bounding box is problematic for graphs with just one
        vertex, or none. ::

            sage: from sage.graphs.graph_latex import check_tkz_graph
            sage: check_tkz_graph()  # random - depends on TeX installation
            sage: g = graphs.CompleteGraph(1)
            sage: opts = g.latex_options()
            sage: print(opts.tkz_picture())
            \begin{tikzpicture}
            ...
            \end{tikzpicture}

        With the empty graph, an empty tikzfigure is output. ::

            sage: from sage.graphs.graph_latex import check_tkz_graph
            sage: check_tkz_graph()  # random - depends on TeX installation
            sage: g = Graph()
            sage: opts = g.latex_options()
            sage: print(opts.tkz_picture())
            \begin{tikzpicture}
            %
            %
            %
            \end{tikzpicture}
        """
        # This routine does not handle multiple edges
        # It will properly handle digraphs where a pair of vertices has an edge
        # in each direction, since edges of a digraph are curved.
        if self._graph.has_multiple_edges():
            raise NotImplementedError('it is not possible create a tkz-graph version of a graph with multiple edges')

        from matplotlib.colors import ColorConverter
        from sage.misc.latex import latex

        # On first use of this method, the next call may print warnings as a
        # side effect, but will be silent on any subsequent use.
        check_tkz_graph()

        # Overhead
        cc = ColorConverter()  # .to_rgb method to convert "colors" to triples
        prefix = 'v'  # leading string on internal (to tkz-graph) vertex names

        ####################
        #  Pre-built styles
        ####################

        # We preserve the pre-built style OR get defaults for each option, but
        # we do not mix the two
        style = self.get_option('tkz_style')
        customized = (style == 'Custom')
        # We don't do much for a pre-built style
        # Layout information from the graph
        # And vertex labels (if used) are the latex representation of Sage objects
        if not customized:
            vertex_labels_math = True

        ###################################
        #  Layout, image sizing placement
        ###################################

        units = self.get_option('units')
        scale = self.get_option('scale')
        graphic_size = self.get_option('graphic_size')
        margins = self.get_option('margins')

        # The positions of the vertices will get scaled to fill the specified
        # size of the image, as given by graphic_size.  But first a border is
        # subtracted away and the graph is scaled to fit there.

        # Lower left, upper right corners of box inside borders
        llx = margins[0]
        lly = margins[3]
        urx = graphic_size[0] - margins[1]
        ury = graphic_size[1] - margins[2]
        # width and height of space
        w = urx - llx
        h = ury - lly

        # TODO: Could use self._graph._layout_bounding_box(pos)
        # trans = lambda x,y: [x[0]-y[0],x[1]-y[1]]
        # Determine the spread in the x and y directions (i.e. xmax, ymax)
        # Needs care for perfectly horizontal and vertical layouts

        # We grab the graph's layout (or it is computed as a consequence of the
        # request)
        pos = self._graph.layout()
        if pos.values():
            xmin = min(i[0] for i in pos.values())
            ymin = min(i[1] for i in pos.values())
            xmax = max(i[0] for i in pos.values())
            ymax = max(i[1] for i in pos.values())
        else:
            xmin, xmax, ymin, ymax = 0, 0, 0, 0

        # Linear scaling factors that will be used to scale the image to fit
        # into the bordered region.  Purely horizontal, or purely vertical,
        # layouts get put in the middle of the bounding box by setting the
        # scaling to a constant value on a midline
        xspread = xmax - xmin
        if xspread == 0:
            x_scale = 0.0
            llx = llx + 0.5 * w
        else:
            x_scale = float(w) / xspread
        yspread = ymax - ymin
        if yspread == 0:
            y_scale = 0.0
            lly = lly + 0.5 * h
        else:
            y_scale = float(h) / yspread
        # Could preserve aspect ratio here by setting both scale factors to the
        # minimum and doing a shift of the larger to center
        # A linear function will map layout positions into the bordered graphic
        # space

        def translate(p):
            return ((p[0] - xmin) * x_scale + llx,
                    (p[1] - ymin) * y_scale + lly)

        #############
        #  Vertices
        #############

        # We record the index of each vertex in the graph's list of vertices
        # Which is just a convenience for forming vertex names internal to
        # tkz-graph
        index_of_vertex = {}
        vertex_list = self._graph.vertices()
        for u in self._graph:
            index_of_vertex[u] = vertex_list.index(u)

        # Vertex labels can be switched on/off, and we don't record or use this
        # type of extra information if they are switched off
        vertex_labels = self.get_option('vertex_labels')

        # We collect options for vertices, default values and for-some-vertices
        # information. These are combined into dictionaries on a per-vertex
        # basis, for all vertices. This only applies for a custom style
        #
        # Defaults
        #
        if customized:
            dvc = cc.to_rgb(self.get_option('vertex_color'))
            dvfc = cc.to_rgb(self.get_option('vertex_fill_color'))
            dsh = self.get_option('vertex_shape')
            dvs = self.get_option('vertex_size')
            #
            # Default label information, if using vertex labels
            #
            if vertex_labels:
                vertex_labels_math = self.get_option('vertex_labels_math')
                dvlc = cc.to_rgb(self.get_option('vertex_label_color'))
                dvlp = self.get_option('vertex_label_placement')
                # needs test for a pair of numbers, angle and distance (or None)

            # Retrieve dictionaries for selected vertices
            vertex_colors = self.get_option('vertex_colors')
            vertex_fill_colors = self.get_option('vertex_fill_colors')
            vertex_shapes = self.get_option('vertex_shapes')
            vertex_sizes = self.get_option('vertex_sizes')
            if vertex_labels:
                vertex_label_colors = self.get_option('vertex_label_colors')
                vertex_label_placements = self.get_option('vertex_label_placements')

            # Form dictionaries, each indexed for all vertices
            v_color = {}
            vf_color = {}
            v_shape = {}
            v_size = {}
            if vertex_labels:
                vl_color = {}
                vl_placement = {}
            for u in vertex_list:
                #
                c = dvc
                if u in vertex_colors:
                    c = cc.to_rgb(vertex_colors[u])
                v_color[ u ] = c
                #
                c = dvfc
                if u in vertex_fill_colors:
                    c = cc.to_rgb(vertex_fill_colors[u])
                vf_color[u] = c
                #
                sh = dsh
                if u in vertex_shapes:
                    sh = vertex_shapes[u]
                v_shape[u] = sh
                #
                vs = dvs
                if u in vertex_sizes:
                    vs = vertex_sizes[u]
                v_size[u] = vs
                #
                if vertex_labels:
                    #
                    c = dvlc
                    if u in vertex_label_colors:
                        c = cc.to_rgb(vertex_label_colors[u])
                    vl_color[u] = c
                    #
                    vlp = dvlp
                    if u in vertex_label_placements:
                        vlp = vertex_label_placements[u]
                        # test vlp here
                    vl_placement[u] = vlp

        is_directed = self._graph.is_directed()

        ##########
        #  Edges
        ##########

        if customized:
            # An "edge fill" is a bit unusual, so we allow it to be turned off
            # as the default.
            edge_fills = self.get_option('edge_fills')

            # Edge labels can be switched on/off, and we don't record or use
            # this type of extra information if they are switched off
            edge_labels = self.get_option('edge_labels')

            # We collect options for edges, default values and for-some-edges
            # information.  These are combined into dictionaries on a per-edge
            # basis, for all edges
            #
            # Defaults
            #
            dec = cc.to_rgb(self.get_option('edge_color'))
            if edge_fills:
                defc = cc.to_rgb(self.get_option('edge_fill_color'))
            det = self.get_option('edge_thickness')
            #
            if edge_labels:
                edge_labels_math = self.get_option('edge_labels_math')
                delc = cc.to_rgb(self.get_option('edge_label_color'))
                dels = self.get_option('edge_label_sloped')
                delp = self.get_option('edge_label_placement')

            # Retrieve dictionaries for selected edges
            edge_colors = self.get_option('edge_colors')
            if edge_fills:
                edge_fill_colors = self.get_option('edge_fill_colors')
            edge_thicknesses = self.get_option('edge_thicknesses')
            if edge_labels:
                edge_label_colors = self.get_option('edge_label_colors')
                edge_label_slopes = self.get_option('edge_label_slopes')
                edge_label_placements = self.get_option('edge_label_placements')

            # Form dictionaries, each indexed for all edges
            #
            # A key of a dictionary indexed by edges may be set for an edge of
            # an undirected graph in the "wrong" order, so we use a "reverse" to
            # test for this case.  Everything formed here conforms to the order
            # used in the graph.
            #
            e_color = {}
            if edge_fills:
                ef_color = {}
            e_thick = {}
            if edge_labels:
                el_color = {}
                el_slope = {}
                el_placement = {}

            for e in self._graph.edges():
                edge = (e[0], e[1])
                reverse = (e[1], e[0])
                #
                c = dec
                if edge in edge_colors or (not is_directed and reverse in edge_colors):
                    if edge in edge_colors:
                        c = cc.to_rgb(edge_colors[edge])
                    else:
                        c = cc.to_rgb(edge_colors[reverse])
                e_color[edge] = c
                #
                if edge_fills:
                    c = defc
                    if edge in edge_fill_colors or (not is_directed and reverse in edge_fill_colors):
                        if edge in edge_colors:
                            c = cc.to_rgb(edge_fill_colors[edge])
                        else:
                            c = cc.to_rgb(edge_fill_colors[reverse])
                    ef_color[edge] = c
                #
                et = det
                if edge in edge_thicknesses or (not is_directed and reverse in edge_thicknesses):
                    if edge in edge_thicknesses:
                        et = edge_thicknesses[edge]
                    else:
                        et = edge_thicknesses[reverse]
                e_thick[edge] = et
                #
                if edge_labels:
                    c = delc
                    if edge in edge_label_colors or (not is_directed and reverse in edge_label_colors):
                        if edge in edge_label_colors:
                            c = cc.to_rgb(edge_label_colors[edge])
                        else:
                            c = cc.to_rgb(edge_label_colors[reverse])
                    el_color[edge] = c
                    #
                    els = dels
                    if edge in edge_label_slopes or (not is_directed and reverse in edge_label_slopes):
                        if edge in edge_label_slopes:
                            els = edge_label_slopes[edge]
                        else:
                            els = edge_label_slopes[reverse]
                    el_slope[edge] = els
                    #
                    elp = delp
                    if edge in edge_label_placements or (not is_directed and reverse in edge_label_placements):
                        if edge in edge_label_placements:
                            elp = edge_label_placements[edge]
                        else:
                            elp = edge_label_placements[reverse]
                    el_placement[edge] = elp

        ##########
        #  Loops
        ##########

        # Loops can be styled much like any other edge by indexing on a pair of
        # two equal vertices though edge thickness is not implemented in
        # tkz-graph!  Size and direction are unique, and are indexed by the
        # vertex rather than on edges.

        # Loop placements are pairs of  length, compass-point
        if customized:
            if self._graph.has_loops():
                dlp = self.get_option('loop_placement')
                loop_placements = self.get_option('loop_placements')
                lp_placement = {}
                for u in vertex_list:
                    lp = dlp
                    if u in loop_placements:
                        lp = loop_placements[u]
                    lp_placement[u] = lp

        ############################
        #  Build the output string
        ############################

        # s is the eventual tkz string
        # Everything should now be in place
        # We build a list and then concatenate it as the return value
        s = ['\\begin{tikzpicture}\n']

        if not customized:
            s += ['\\GraphInit[vstyle=', style, ']\n%\n']

        # Internal strings representing colors are defined here in custom style
        if customized:
            # Define all the colors for the vertices: perimeter, fill, label
            vertex_color_names = {}
            vertex_fill_color_names = {}
            vertex_label_color_names = {}
            for u in vertex_list:
                vertex_color_names[ u ] = 'c' + prefix + str(index_of_vertex[ u ])
                s += [r'\definecolor{', vertex_color_names[ u ], '}{rgb}', '{']
                s += [str(round(v_color[u][0], 4)), ',']
                s += [str(round(v_color[u][1], 4)), ',']
                s += [str(round(v_color[u][2], 4)), '}\n']
                vertex_fill_color_names[ u ] = 'cf' + prefix + str(index_of_vertex[ u ])
                s += [r'\definecolor{', vertex_fill_color_names[ u ], '}{rgb}', '{']
                s += [str(round(vf_color[u][0], 4)), ',']
                s += [str(round(vf_color[u][1], 4)), ',']
                s += [str(round(vf_color[u][2], 4)), '}\n']
                if vertex_labels:
                    vertex_label_color_names[u] = 'cl' + prefix + str(index_of_vertex[ u ])
                    s += [r'\definecolor{', vertex_label_color_names[ u ], '}{rgb}{']
                    s += [str(round(vl_color[u][0], 4)), ',']
                    s += [str(round(vl_color[u][1], 4)), ',']
                    s += [str(round(vl_color[u][2], 4)), '}\n']
            # Define all the colors for the edges: perimeter, fill, label
            edge_color_names = {}
            edge_fill_color_names = {}
            edge_label_color_names = {}
            for e in self._graph.edge_iterator():
                edge = (e[0], e[1])
                edge_color_names[edge] = 'c' + prefix + str(index_of_vertex[edge[0]]) + prefix + str(index_of_vertex[edge[1]])
                s += [r'\definecolor{', edge_color_names[edge], '}{rgb}{']
                s += [str(round(e_color[edge][0], 4)), ',']
                s += [str(round(e_color[edge][1], 4)), ',']
                s += [str(round(e_color[edge][2], 4)), '}\n']
                if edge_fills:
                    edge_fill_color_names[edge] = 'cf' + prefix + str(index_of_vertex[edge[0]]) + prefix + str(index_of_vertex[edge[1]])
                    s += [r'\definecolor{', edge_fill_color_names[edge], '}{rgb}{']
                    s += [str(round(ef_color[edge][0], 4)), ',']
                    s += [str(round(ef_color[edge][1], 4)), ',']
                    s += [str(round(ef_color[edge][2], 4)), '}\n']
                if edge_labels:
                    edge_label_color_names[edge] = 'cl' + prefix + str(index_of_vertex[edge[0]]) + prefix + str(index_of_vertex[edge[1]])
                    s += [r'\definecolor{', edge_label_color_names[edge], '}{rgb}{']
                    s += [str(round(el_color[edge][0], 4)), ',']
                    s += [str(round(el_color[edge][1], 4)), ',']
                    s += [str(round(el_color[edge][2], 4)), '}\n']
            s += ['%\n']

        # Create each vertex
        for u in vertex_list:
            s += ['\\Vertex[']
            # colors, shapes, sizes, labels/placement for 'Custom' style
            if customized:
                s += ['style={']  # begin style list
<<<<<<< HEAD
                s += ['minimum size=', str(round(scale * v_size[u], 4)),
=======
                s += ['minimum size=', str(round(float(scale * v_size[u]), 4)),
>>>>>>> 9db4320e
                      units, ',']
                s += ['draw=', vertex_color_names[u], ',']
                s += ['fill=', vertex_fill_color_names[u], ',']
                if vertex_labels:
                    s += ['text=', vertex_label_color_names[u], ',']
                if v_shape[u] == 'sphere':
                    s += ['shape=circle,shading=ball,line width=0pt,ball color=', vertex_color_names[u], ',']
                else:
                    s += ['shape=', v_shape[u]]
                s += ['},']  # end style list
                if vertex_labels:
                    if vl_placement[u] == 'center':
                        s += ['LabelOut=false,']
                    else:
                        s += ['LabelOut=true,']
<<<<<<< HEAD
                        s += ['Ldist=', str(round(scale * vl_placement[u][0], 4)), units, ',']
                        s += ['Lpos=',str(round(vl_placement[u][1], 4)), ',']  # degrees, no units
=======
                        s += ['Ldist=', str(round(float(scale * vl_placement[u][0]), 4)), units, ',']
                        s += ['Lpos=',str(round(float(vl_placement[u][1]), 4)), ',']  # degrees, no units
>>>>>>> 9db4320e
                else:
                    s += ['NoLabel,']
            # vertex label information is available to all pre-built styles
            # but may be ignored by the style, so not apparent
            if vertex_labels or not customized:
                if vertex_labels_math and not (isinstance(u, str) and u[0] == '$' and u[-1] == '$'):
                    lab = r'\hbox{$%s$}' % latex(u)
                else:
                    lab = r'\hbox{%s}' % u
                s += ['L=', lab, ',']
            scaled_pos = translate(pos[u])
<<<<<<< HEAD
            s += ['x=', str(round(scale * scaled_pos[0], 4)), units, ',']
            s += ['y=', str(round(scale * scaled_pos[1], 4)), units]
=======
            s += ['x=', str(round(float(scale * scaled_pos[0]), 4)), units, ',']
            s += ['y=', str(round(float(scale * scaled_pos[1]), 4)), units]
>>>>>>> 9db4320e
            s += [']']
            s += ['{', prefix, str(index_of_vertex[u]), '}\n']
        s += ['%\n']

        # Create each edge or loop
        for e in self._graph.edges():
            edge = (e[0], e[1])
            loop = e[0] == e[1]
            if loop:
                u = e[0]
                s += ['\\Loop[']
                if customized:
<<<<<<< HEAD
                    s += ['dist=', str(round(scale * lp_placement[u][0], 4)), units, ',']
=======
                    s += ['dist=', str(round(float(scale * lp_placement[u][0]), 4)), units, ',']
>>>>>>> 9db4320e
                    s += ['dir=', lp_placement[u][1], ',']
            else:
                s += ['\\Edge[']
            # colors, shapes, sizes, labels/placement for 'Custom' style
            if customized:
                if not loop:  # lw not available for loops!
<<<<<<< HEAD
                    s += ['lw=', str(round(scale * e_thick[edge], 4)), units, ',']
=======
                    s += ['lw=', str(round(float(scale * e_thick[edge]), 4)), units, ',']
>>>>>>> 9db4320e
                s += ['style={']  # begin style list
                if is_directed and not loop:
                    s += ['post, bend right', ',']
                s += ['color=', edge_color_names[edge], ',']
                if edge_fills:
                    s += ['double=', edge_fill_color_names[edge]]
                s += ['},']     # end style list
                if edge_labels:
                    s += ['labelstyle={']
                    if el_slope[edge]:
                        s += ['sloped,']
                    if isinstance(el_placement[edge], str):
                        s += [el_placement[edge], ',']
                    else:
<<<<<<< HEAD
                        s += ['pos=', str(round(el_placement[edge], 4)), ',']  # no units needed
=======
                        s += ['pos=', str(round(float(el_placement[edge]), 4)), ',']  # no units needed
>>>>>>> 9db4320e
                    s += ['text=', edge_label_color_names[edge], ',']
                    s += ['},']
                    el = self._graph.edge_label(edge[0],edge[1])
                    if edge_labels_math and not (isinstance(el, str) and el[0] == '$' and el[-1] == '$'):
                        lab = r'\hbox{$%s$}' % latex(el)
                    else:
                        lab = r'\hbox{%s}' % el
                    s += ['label=', lab, ',']
            s += [']']
            if not loop:
                s += ['(', prefix, str(index_of_vertex[e[0]]), ')']
            s += ['(', prefix, str(index_of_vertex[e[1]]), ')\n']

        # Wrap it up
        s += ['%\n']
        s += ['\\end{tikzpicture}']

        return ''.join(s)<|MERGE_RESOLUTION|>--- conflicted
+++ resolved
@@ -1910,11 +1910,7 @@
             # colors, shapes, sizes, labels/placement for 'Custom' style
             if customized:
                 s += ['style={']  # begin style list
-<<<<<<< HEAD
-                s += ['minimum size=', str(round(scale * v_size[u], 4)),
-=======
                 s += ['minimum size=', str(round(float(scale * v_size[u]), 4)),
->>>>>>> 9db4320e
                       units, ',']
                 s += ['draw=', vertex_color_names[u], ',']
                 s += ['fill=', vertex_fill_color_names[u], ',']
@@ -1930,13 +1926,8 @@
                         s += ['LabelOut=false,']
                     else:
                         s += ['LabelOut=true,']
-<<<<<<< HEAD
-                        s += ['Ldist=', str(round(scale * vl_placement[u][0], 4)), units, ',']
-                        s += ['Lpos=',str(round(vl_placement[u][1], 4)), ',']  # degrees, no units
-=======
                         s += ['Ldist=', str(round(float(scale * vl_placement[u][0]), 4)), units, ',']
                         s += ['Lpos=',str(round(float(vl_placement[u][1]), 4)), ',']  # degrees, no units
->>>>>>> 9db4320e
                 else:
                     s += ['NoLabel,']
             # vertex label information is available to all pre-built styles
@@ -1948,13 +1939,8 @@
                     lab = r'\hbox{%s}' % u
                 s += ['L=', lab, ',']
             scaled_pos = translate(pos[u])
-<<<<<<< HEAD
-            s += ['x=', str(round(scale * scaled_pos[0], 4)), units, ',']
-            s += ['y=', str(round(scale * scaled_pos[1], 4)), units]
-=======
             s += ['x=', str(round(float(scale * scaled_pos[0]), 4)), units, ',']
             s += ['y=', str(round(float(scale * scaled_pos[1]), 4)), units]
->>>>>>> 9db4320e
             s += [']']
             s += ['{', prefix, str(index_of_vertex[u]), '}\n']
         s += ['%\n']
@@ -1967,22 +1953,14 @@
                 u = e[0]
                 s += ['\\Loop[']
                 if customized:
-<<<<<<< HEAD
-                    s += ['dist=', str(round(scale * lp_placement[u][0], 4)), units, ',']
-=======
                     s += ['dist=', str(round(float(scale * lp_placement[u][0]), 4)), units, ',']
->>>>>>> 9db4320e
                     s += ['dir=', lp_placement[u][1], ',']
             else:
                 s += ['\\Edge[']
             # colors, shapes, sizes, labels/placement for 'Custom' style
             if customized:
                 if not loop:  # lw not available for loops!
-<<<<<<< HEAD
-                    s += ['lw=', str(round(scale * e_thick[edge], 4)), units, ',']
-=======
                     s += ['lw=', str(round(float(scale * e_thick[edge]), 4)), units, ',']
->>>>>>> 9db4320e
                 s += ['style={']  # begin style list
                 if is_directed and not loop:
                     s += ['post, bend right', ',']
@@ -1997,11 +1975,7 @@
                     if isinstance(el_placement[edge], str):
                         s += [el_placement[edge], ',']
                     else:
-<<<<<<< HEAD
-                        s += ['pos=', str(round(el_placement[edge], 4)), ',']  # no units needed
-=======
                         s += ['pos=', str(round(float(el_placement[edge]), 4)), ',']  # no units needed
->>>>>>> 9db4320e
                     s += ['text=', edge_label_color_names[edge], ',']
                     s += ['},']
                     el = self._graph.edge_label(edge[0],edge[1])
