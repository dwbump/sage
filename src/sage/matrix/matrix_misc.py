"""
Miscellaneous matrix functions

"""

#*****************************************************************************
#       Copyright (C) 2008 William Stein <wstein@gmail.com>
#
#  Distributed under the terms of the GNU General Public License (GPL)
#
#    This code is distributed in the hope that it will be useful,
#    but WITHOUT ANY WARRANTY; without even the implied warranty of
#    MERCHANTABILITY or FITNESS FOR A PARTICULAR PURPOSE.  See the GNU
#    General Public License for more details.
#
#  The full text of the GPL is available at:
#
#                  http://www.gnu.org/licenses/
#*****************************************************************************

from sage.categories.fields import Fields
_Fields = Fields()

def row_iterator(A):
    for i in xrange(A.nrows()):
        yield A.row(i)

def weak_popov_form(M,ascend=True):
    from sage.misc.superseded import deprecation
    deprecation(16888, 'You can just call row_reduced_form() instead')
    return row_reduced_form(M,ascend)

<<<<<<< HEAD
def row_reduced_form(M,ascend=None):
=======
def row_reduced_form(M,ascend=True):
>>>>>>> 78209179
    """
    This function computes a weak Popov form of a matrix over a rational
    function field `k(x)`, for `k` a field.

    INPUT:

     - `M` - matrix

     - `ascend` - if True, rows of output matrix `W` are sorted so
       degree (= the maximum of the degrees of the elements in
       the row) increases monotonically, and otherwise degrees decrease.

    OUTPUT:

    A 3-tuple `(W,N,d)` consisting of two matrices over `k(x)` and a list
    of integers:

    1. `W` - matrix giving a weak the Popov form of M
    2. `N` - matrix representing row operations used to transform
       `M` to `W`
    3. `d` - degree of respective columns of W; the degree of a column is
       the maximum of the degree of its elements

    `N` is invertible over `k(x)`. These matrices satisfy the relation
    `N*M = W`.

    EXAMPLES:

    The routine expects matrices over the rational function field, but
    other examples below show how one can provide matrices over the ring
    of polynomials (whose quotient field is the rational function field).

    ::

        sage: R.<t> = GF(3)['t']
        sage: K = FractionField(R)
        sage: import sage.matrix.matrix_misc
        sage: sage.matrix.matrix_misc.row_reduced_form(matrix([[(t-1)^2/t],[(t-1)]]))
        (
        [          0]  [      t 2*t + 1]
        [(2*t + 1)/t], [      1       2], [-Infinity, 0]
        )

    NOTES:

    See docstring for row_reduced_form method of matrices for
    more information.
    """
    if ascend is not None:
        from sage.misc.superseded import deprecation
        deprecation(16888, 'You can just call row_reduced_form() instead')

    # determine whether M has polynomial or rational function coefficients
    R0 = M.base_ring()

    #Compute the base polynomial ring
    if R0 in _Fields:
        R = R0.base()
    else:
        R = R0
    from sage.rings.polynomial.polynomial_ring import is_PolynomialRing
    if not is_PolynomialRing(R):
        raise TypeError("the coefficients of M must lie in a univariate polynomial ring")

    t = R.gen()

    # calculate least-common denominator of matrix entries and clear
    # denominators. The result lies in R
    from sage.rings.arith import lcm
    from sage.matrix.constructor import matrix
    from sage.misc.functional import numerator
    if R0 in _Fields:
        den = lcm([a.denominator() for a in M.list()])
        num = matrix([(lambda x : map(numerator,  x))(v) for v in map(list,(M*den).rows())])
    else:
        # No need to clear denominators
        den = R.one_element()
        num = M

    r = [list(v) for v in num.rows()]

    N = matrix(num.nrows(), num.nrows(), R(1)).rows()

    from sage.rings.infinity import Infinity
    if M.is_zero():
        return (M, matrix(N), [-Infinity for i in range(num.nrows())])

    rank = 0
    num_zero = 0
    while rank != len(r) - num_zero:
        # construct matrix of leading coefficients
        v = []
        for w in map(list, r):
            # calculate degree of row (= max of degree of entries)
            d = max([e.numerator().degree() for e in w])

            # extract leading coefficients from current row
            x = []
            for y in w:
                if y.degree() >= d and d >= 0:   x.append(y.coeffs()[d])
                else:                            x.append(0)
            v.append(x)
        l = matrix(v)

        # count number of zero rows in leading coefficient matrix
        # because they do *not* contribute interesting relations
        num_zero = 0
        for v in l.rows():
            is_zero = 1
            for w in v:
                if w != 0:
                    is_zero = 0
            if is_zero == 1:
                num_zero += 1

        # find non-trivial relations among the columns of the
        # leading coefficient matrix
        kern = l.kernel().basis()
        rank = num.nrows() - len(kern)

        # do a row operation if there's a non-trivial relation
        if not rank == len(r) - num_zero:
            for rel in kern:
                # find the row of num involved in the relation and of
                # maximal degree
                indices = []
                degrees = []
                for i in range(len(rel)):
                    if rel[i] != 0:
                        indices.append(i)
                        degrees.append(max([e.degree() for e in r[i]]))

                # find maximum degree among rows involved in relation
                max_deg = max(degrees)

                # check if relation involves non-zero rows
                if max_deg != -1:
                    i = degrees.index(max_deg)
                    rel /= rel[indices[i]]

                    for j in range(len(indices)):
                        if j != i:
                            # do row operation and record it
                            v = []
                            for k in range(len(r[indices[i]])):
                                v.append(r[indices[i]][k] + rel[indices[j]] * t**(max_deg-degrees[j]) * r[indices[j]][k])
                            r[indices[i]] = v

                            v = []
                            for k in range(len(N[indices[i]])):
                                v.append(N[indices[i]][k] + rel[indices[j]] * t**(max_deg-degrees[j]) * N[indices[j]][k])
                            N[indices[i]] = v

                    # remaining relations (if any) are no longer valid,
                    # so continue onto next step of algorithm
                    break

    if ascend is not None:
        # sort the rows in order of degree
        d = []
        from sage.rings.all import infinity
        for i in range(len(r)):
            d.append(max([e.degree() for e in r[i]]))
            if d[i] < 0:
                d[i] = -infinity
            else:
                d[i] -= den.degree()

        for i in range(len(r)):
            for j in range(i+1,len(r)):
                if (ascend and d[i] > d[j]) or (not ascend and d[i] < d[j]):
                    (r[i], r[j]) = (r[j], r[i])
                    (d[i], d[j]) = (d[j], d[i])
                    (N[i], N[j]) = (N[j], N[i])

        # return reduced matrix and operations matrix
        return (matrix(r)/den, matrix(N), d)
    return matrix(r)/den<|MERGE_RESOLUTION|>--- conflicted
+++ resolved
@@ -30,11 +30,7 @@
     deprecation(16888, 'You can just call row_reduced_form() instead')
     return row_reduced_form(M,ascend)
 
-<<<<<<< HEAD
 def row_reduced_form(M,ascend=None):
-=======
-def row_reduced_form(M,ascend=True):
->>>>>>> 78209179
     """
     This function computes a weak Popov form of a matrix over a rational
     function field `k(x)`, for `k` a field.
