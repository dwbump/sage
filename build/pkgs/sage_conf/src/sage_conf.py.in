--- conflicted
+++ resolved
@@ -27,7 +27,6 @@
 # always provides cblas.pc, if necessary by creating a facade pc file for a system BLAS.
 CBLAS_PC_MODULES = "cblas"
 
-<<<<<<< HEAD
 # for sage_setup.setenv
 SAGE_ARCHFLAGS = "@SAGE_ARCHFLAGS@"
 SAGE_PKG_CONFIG_PATH = "@SAGE_PKG_CONFIG_PATH@".replace('$SAGE_LOCAL', SAGE_LOCAL)
@@ -35,15 +34,10 @@
 # Used in sage.repl.ipython_kernel.install
 MATHJAX_DIR = SAGE_LOCAL + "/share/mathjax"
 THREEJS_DIR = SAGE_LOCAL + "/share/threejs"
-=======
-# Used in sage.repl.ipython_kernel.install
-MATHJAX_DIR = SAGE_LOCAL + "/share/mathjax"
-THREEJS_DIR = SAGE_LOCAL + "/share/threejs"
 
 # OpenMP flags, if available.
 OPENMP_CFLAGS = "@OPENMP_CFLAGS@"
 OPENMP_CXXFLAGS = "@OPENMP_CXXFLAGS@"
->>>>>>> 2078fa6e
 
 # Entry point 'sage-config'.  It does not depend on any packages.
 
