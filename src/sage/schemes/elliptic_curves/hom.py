"""
Elliptic-curve morphisms

This class serves as a common parent for various specializations of
morphisms between elliptic curves, with the aim of providing a common
interface regardless of implementation details.

Current implementations of elliptic-curve morphisms (child classes):

- :class:`~sage.schemes.elliptic_curves.ell_curve_isogeny.EllipticCurveIsogeny`
- :class:`~sage.schemes.elliptic_curves.weierstrass_morphism.WeierstrassIsomorphism`
- :class:`~sage.schemes.elliptic_curves.hom_composite.EllipticCurveHom_composite`
- :class:`~sage.schemes.elliptic_curves.hom_scalar.EllipticCurveHom_scalar`
- :class:`~sage.schemes.elliptic_curves.hom_frobenius.EllipticCurveHom_frobenius`
- :class:`~sage.schemes.elliptic_curves.hom_velusqrt.EllipticCurveHom_velusqrt`

AUTHORS:

- See authors of :class:`EllipticCurveIsogeny`. Some of the code
  in this class was lifted from there.

- Lorenz Panny (2021): Refactor isogenies and isomorphisms into
  the common :class:`EllipticCurveHom` interface.
"""
from sage.misc.cachefunc import cached_method
from sage.structure.richcmp import richcmp_not_equal, richcmp, op_EQ, op_NE

from sage.categories.morphism import Morphism

from sage.arith.misc import integer_floor

from sage.rings.finite_rings import finite_field_base
from sage.rings.number_field import number_field_base

import sage.schemes.elliptic_curves.weierstrass_morphism as wm


class EllipticCurveHom(Morphism):
    """
    Base class for elliptic-curve morphisms.
    """
    def _repr_type(self):
        """
        Return a textual representation of what kind of morphism
        this is. Used by :meth:`Morphism._repr_`.

        TESTS::

            sage: from sage.schemes.elliptic_curves.hom import EllipticCurveHom
            sage: EllipticCurveHom._repr_type(None)
            'Elliptic-curve'
        """
        return 'Elliptic-curve'

    @staticmethod
    def _composition_impl(left, right):
        """
        Called by :meth:`_composition_`.

        TESTS::

            sage: from sage.schemes.elliptic_curves.hom import EllipticCurveHom
            sage: EllipticCurveHom._composition_impl(None, None)
            NotImplemented
        """
        return NotImplemented

    def _composition_(self, other, homset):
        """
        Return the composition of this elliptic-curve morphism
        with another elliptic-curve morphism.

        EXAMPLES::

            sage: E = EllipticCurve(GF(19), [1,0])
            sage: phi = E.isogeny(E(0,0))
            sage: iso = E.change_weierstrass_model(5,0,0,0).isomorphism_to(E)
            sage: phi * iso
            Isogeny of degree 2 from Elliptic Curve defined by y^2 = x^3 + 9*x over Finite Field of size 19 to Elliptic Curve defined by y^2 = x^3 + 15*x over Finite Field of size 19
            sage: phi.dual() * phi
            Composite morphism of degree 4 = 2^2:
              From: Elliptic Curve defined by y^2 = x^3 + x over Finite Field of size 19
              To:   Elliptic Curve defined by y^2 = x^3 + x over Finite Field of size 19
        """
        if not isinstance(self, EllipticCurveHom) or not isinstance(other, EllipticCurveHom):
            raise TypeError(f'cannot compose {type(self)} with {type(other)}')

        ret = self._composition_impl(self, other)
        if ret is not NotImplemented:
            return ret

        ret = other._composition_impl(self, other)
        if ret is not NotImplemented:
            return ret

        from sage.schemes.elliptic_curves.hom_composite import EllipticCurveHom_composite
        return EllipticCurveHom_composite.from_factors([other, self])

    @staticmethod
    def _comparison_impl(left, right, op):
        """
        Called by :meth:`_richcmp_`.

        TESTS::

            sage: from sage.schemes.elliptic_curves.hom import EllipticCurveHom
            sage: EllipticCurveHom._comparison_impl(None, None, None)
            NotImplemented
        """
        return NotImplemented

    def _richcmp_(self, other, op):
        r"""
        Compare :class:`EllipticCurveHom` objects.

        ALGORITHM:

        The method first makes sure that domain, codomain and degree match.
        Then, it determines if there is a specialized comparison method by
        trying :meth:`_comparison_impl` on either input. If not, it falls
        back to comparing :meth:`rational_maps`.

        EXAMPLES::

            sage: E = EllipticCurve(QQ, [0,0,0,1,0])
            sage: phi_v = EllipticCurveIsogeny(E, E((0,0)))
            sage: phi_k = EllipticCurveIsogeny(E, [0,1])
            sage: phi_k == phi_v
            True
            sage: E_F17 = EllipticCurve(GF(17), [0,0,0,1,0])
            sage: phi_p = EllipticCurveIsogeny(E_F17, [0,1])
            sage: phi_p == phi_v
            False
            sage: E = EllipticCurve('11a1')
            sage: phi = E.isogeny(E(5,5))
            sage: phi == phi
            True
            sage: phi == -phi
            False
            sage: psi = E.isogeny(phi.kernel_polynomial())
            sage: phi == psi
            True
            sage: phi.dual() == psi.dual()
            True

        ::

            sage: from sage.schemes.elliptic_curves.weierstrass_morphism import WeierstrassIsomorphism, identity_morphism
            sage: E = EllipticCurve([9,9])
            sage: F = E.change_ring(GF(71))
            sage: wE = identity_morphism(E)
            sage: wF = identity_morphism(F)
            sage: mE = E.multiplication_by_m_isogeny(1)
            sage: mF = F.multiplication_by_m_isogeny(1)
            sage: [mE == wE, mF == wF]
            [True, True]
            sage: [a == b for a in (wE,mE) for b in (wF,mF)]
            [False, False, False, False]

        .. SEEALSO::

            - :meth:`_comparison_impl`
            - :func:`compare_via_evaluation`
        """
        if not isinstance(self, EllipticCurveHom) or not isinstance(other, EllipticCurveHom):
            raise TypeError(f'cannot compare {type(self)} to {type(other)}')

        if op == op_NE:
            return not self._richcmp_(other, op_EQ)

        # We first compare domain, codomain, and degree; cf. Trac #11327

        lx, rx = self.domain(), other.domain()
        if lx != rx:
            return richcmp_not_equal(lx, rx, op)

        lx, rx = self.codomain(), other.codomain()
        if lx != rx:
            return richcmp_not_equal(lx, rx, op)

        lx, rx = self.degree(), other.degree()
        if lx != rx:
            return richcmp_not_equal(lx, rx, op)

        # Do self or other have specialized comparison methods?

        ret = self._comparison_impl(self, other, op)
        if ret is not NotImplemented:
            return ret

        ret = other._comparison_impl(self, other, op)
        if ret is not NotImplemented:
            return ret

        # If not, fall back to comparing rational maps; cf. Trac #11327

        return richcmp(self.rational_maps(), other.rational_maps(), op)

    def degree(self):
        r"""
        Return the degree of this elliptic-curve morphism.

        EXAMPLES::

            sage: E = EllipticCurve(QQ, [0,0,0,1,0])
            sage: phi = EllipticCurveIsogeny(E, E((0,0)))
            sage: phi.degree()
            2
            sage: phi = EllipticCurveIsogeny(E, [0,1,0,1])
            sage: phi.degree()
            4

            sage: E = EllipticCurve(GF(31), [1,0,0,1,2])
            sage: phi = EllipticCurveIsogeny(E, [17, 1])
            sage: phi.degree()
            3

        Degrees are multiplicative, so the degree of a composite isogeny
        is the product of the degrees of the individual factors::

            sage: from sage.schemes.elliptic_curves.hom_composite import EllipticCurveHom_composite
            sage: E = EllipticCurve(GF(419), [1,0])
            sage: P, = E.gens()
            sage: phi = EllipticCurveHom_composite(E, P+P)
            sage: phi.degree()
            210
            sage: phi.degree() == prod(f.degree() for f in phi.factors())
            True

        Isomorphisms always have degree `1` by definition::

            sage: E1 = EllipticCurve([1,2,3,4,5])
            sage: E2 = EllipticCurve_from_j(E1.j_invariant())
            sage: E1.isomorphism_to(E2).degree()
            1

        TESTS::

            sage: from sage.schemes.elliptic_curves.hom import EllipticCurveHom
            sage: EllipticCurveHom.degree(None)
            Traceback (most recent call last):
            ...
            NotImplementedError: ...
        """
        try:
            return self._degree
        except AttributeError:
            raise NotImplementedError('children must implement')

    def kernel_polynomial(self):
        r"""
        Return the kernel polynomial of this elliptic-curve morphism.

        Implemented by child classes. For examples, see:

        - :meth:`EllipticCurveIsogeny.kernel_polynomial`
        - :meth:`sage.schemes.elliptic_curves.weierstrass_morphism.WeierstrassIsomorphism.kernel_polynomial`
        - :meth:`sage.schemes.elliptic_curves.hom_composite.EllipticCurveHom_composite.kernel_polynomial`
        - :meth:`sage.schemes.elliptic_curves.hom_scalar.EllipticCurveHom_scalar.kernel_polynomial`
        - :meth:`sage.schemes.elliptic_curves.hom_frobenius.EllipticCurveHom_frobenius.kernel_polynomial`

        TESTS::

            sage: from sage.schemes.elliptic_curves.hom import EllipticCurveHom
            sage: EllipticCurveHom.kernel_polynomial(None)
            Traceback (most recent call last):
            ...
            NotImplementedError: ...
        """
        raise NotImplementedError('children must implement')

    def dual(self):
        r"""
        Return the dual of this elliptic-curve morphism.

        Implemented by child classes. For examples, see:

        - :meth:`EllipticCurveIsogeny.dual`
        - :meth:`sage.schemes.elliptic_curves.weierstrass_morphism.WeierstrassIsomorphism.dual`
        - :meth:`sage.schemes.elliptic_curves.hom_composite.EllipticCurveHom_composite.dual`
        - :meth:`sage.schemes.elliptic_curves.hom_scalar.EllipticCurveHom_scalar.dual`
        - :meth:`sage.schemes.elliptic_curves.hom_frobenius.EllipticCurveHom_frobenius.dual`

        TESTS::

            sage: from sage.schemes.elliptic_curves.hom import EllipticCurveHom
            sage: EllipticCurveHom.dual(None)
            Traceback (most recent call last):
            ...
            NotImplementedError: ...
        """
        raise NotImplementedError('children must implement')

    def rational_maps(self):
        r"""
        Return the pair of explicit rational maps defining this
        elliptic-curve morphism as fractions of bivariate
        polynomials in `x` and `y`.

        Implemented by child classes. For examples, see:

        - :meth:`EllipticCurveIsogeny.rational_maps`
        - :meth:`sage.schemes.elliptic_curves.weierstrass_morphism.WeierstrassIsomorphism.rational_maps`
        - :meth:`sage.schemes.elliptic_curves.hom_composite.EllipticCurveHom_composite.rational_maps`
        - :meth:`sage.schemes.elliptic_curves.hom_scalar.EllipticCurveHom_scalar.rational_maps`
        - :meth:`sage.schemes.elliptic_curves.hom_frobenius.EllipticCurveHom_frobenius.rational_maps`

        TESTS::

            sage: from sage.schemes.elliptic_curves.hom import EllipticCurveHom
            sage: EllipticCurveHom.rational_maps(None)
            Traceback (most recent call last):
            ...
            NotImplementedError: ...
        """
        raise NotImplementedError('children must implement')

    def x_rational_map(self):
        r"""
        Return the `x`-coordinate rational map of this elliptic-curve
        morphism as a univariate rational expression in `x`.

        Implemented by child classes. For examples, see:

        - :meth:`EllipticCurveIsogeny.x_rational_map`
        - :meth:`sage.schemes.elliptic_curves.weierstrass_morphism.WeierstrassIsomorphism.x_rational_map`
        - :meth:`sage.schemes.elliptic_curves.hom_composite.EllipticCurveHom_composite.x_rational_map`
        - :meth:`sage.schemes.elliptic_curves.hom_scalar.EllipticCurveHom_scalar.x_rational_map`
        - :meth:`sage.schemes.elliptic_curves.hom_frobenius.EllipticCurveHom_frobenius.x_rational_map`

        TESTS::

            sage: from sage.schemes.elliptic_curves.hom import EllipticCurveHom
            sage: EllipticCurveHom.x_rational_map(None)
            Traceback (most recent call last):
            ...
            NotImplementedError: ...
        """
        # TODO: could have a default implementation that simply
        # returns the first component of rational_maps()
        raise NotImplementedError('children must implement')

    def scaling_factor(self):
        r"""
        Return the Weierstrass scaling factor associated to this
        elliptic-curve morphism.

        The scaling factor is the constant `u` (in the base field)
        such that `\varphi^* \omega_2 = u \omega_1`, where
        `\varphi: E_1\to E_2` is this morphism and `\omega_i` are
        the standard Weierstrass differentials on `E_i` defined by
        `\mathrm dx/(2y+a_1x+a_3)`.

        Implemented by child classes. For examples, see:

        - :meth:`EllipticCurveIsogeny.scaling_factor`
        - :meth:`sage.schemes.elliptic_curves.weierstrass_morphism.WeierstrassIsomorphism.scaling_factor`
        - :meth:`sage.schemes.elliptic_curves.hom_composite.EllipticCurveHom_composite.scaling_factor`
        - :meth:`sage.schemes.elliptic_curves.hom_scalar.EllipticCurveHom_scalar.scaling_factor`

        TESTS::

            sage: from sage.schemes.elliptic_curves.hom import EllipticCurveHom
            sage: EllipticCurveHom.scaling_factor(None)
            Traceback (most recent call last):
            ...
            NotImplementedError: ...
        """
        # TODO: could have a default implementation that simply
        #       returns .formal()[1], but it seems safer to fail
        #       visibly to make sure we would notice regressions
        raise NotImplementedError('children must implement')

    def formal(self, prec=20):
        r"""
        Return the formal isogeny associated to this elliptic-curve
        morphism as a power series in the variable `t=-x/y` on the
        domain curve.

        INPUT:

        - ``prec`` -- (default: 20), the precision with which the
          computations in the formal group are carried out.

        EXAMPLES::

            sage: E = EllipticCurve(GF(13),[1,7])
            sage: phi = E.isogeny(E(10,4))
            sage: phi.formal()
            t + 12*t^13 + 2*t^17 + 8*t^19 + 2*t^21 + O(t^23)

        ::

            sage: E = EllipticCurve([0,1])
            sage: phi = E.isogeny(E(2,3))
            sage: phi.formal(prec=10)
            t + 54*t^5 + 255*t^7 + 2430*t^9 + 19278*t^11 + O(t^13)

        ::

            sage: E = EllipticCurve('11a2')
            sage: R.<x> = QQ[]
            sage: phi = E.isogeny(x^2 + 101*x + 12751/5)
            sage: phi.formal(prec=7)
            t - 2724/5*t^5 + 209046/5*t^7 - 4767/5*t^8 + 29200946/5*t^9 + O(t^10)
        """
        Eh = self._domain.formal()
        f, g = self.rational_maps()
        xh = Eh.x(prec=prec)
        assert not self.is_separable() or xh.valuation() == -2, f"xh has valuation {xh.valuation()} (should be -2)"
        yh = Eh.y(prec=prec)
        assert not self.is_separable() or yh.valuation() == -3, f"yh has valuation {yh.valuation()} (should be -3)"
        fh = f(xh,yh)
        assert not self.is_separable() or fh.valuation() == -2, f"fh has valuation {fh.valuation()} (should be -2)"
        gh = g(xh,yh)
        assert not self.is_separable() or gh.valuation() == -3, f"gh has valuation {gh.valuation()} (should be -3)"
        th = -fh/gh
        assert not self.is_separable() or th.valuation() == +1, f"th has valuation {th.valuation()} (should be +1)"
        return th

    def is_normalized(self):
        r"""
        Determine whether this morphism is a normalized isogeny.

        .. NOTE::

            An isogeny `\varphi\colon E_1\to E_2` between two given
            Weierstrass equations is said to be *normalized* if the
            `\varphi^*(\omega_2) = \omega_1`, where `\omega_1` and
            `\omega_2` are the invariant differentials on `E_1` and
            `E_2` corresponding to the given equation.

        EXAMPLES::

            sage: from sage.schemes.elliptic_curves.weierstrass_morphism import WeierstrassIsomorphism
            sage: E = EllipticCurve(GF(7), [0,0,0,1,0])
            sage: R.<x> = GF(7)[]
            sage: phi = EllipticCurveIsogeny(E, x)
            sage: phi.is_normalized()
            True
            sage: isom = WeierstrassIsomorphism(phi.codomain(), (3, 0, 0, 0))
            sage: phi = isom * phi
            sage: phi.is_normalized()
            False
            sage: isom = WeierstrassIsomorphism(phi.codomain(), (5, 0, 0, 0))
            sage: phi = isom * phi
            sage: phi.is_normalized()
            True
            sage: isom = WeierstrassIsomorphism(phi.codomain(), (1, 1, 1, 1))
            sage: phi = isom * phi
            sage: phi.is_normalized()
            True

        ::

            sage: F = GF(2^5, 'alpha'); alpha = F.gen()
            sage: E = EllipticCurve(F, [1,0,1,1,1])
            sage: R.<x> = F[]
            sage: phi = EllipticCurveIsogeny(E, x+1)
            sage: isom = WeierstrassIsomorphism(phi.codomain(), (alpha, 0, 0, 0))
            sage: phi.is_normalized()
            True
            sage: phi = isom * phi
            sage: phi.is_normalized()
            False
            sage: isom = WeierstrassIsomorphism(phi.codomain(), (1/alpha, 0, 0, 0))
            sage: phi = isom * phi
            sage: phi.is_normalized()
            True
            sage: isom = WeierstrassIsomorphism(phi.codomain(), (1, 1, 1, 1))
            sage: phi = isom * phi
            sage: phi.is_normalized()
            True

        ::

            sage: E = EllipticCurve('11a1')
            sage: R.<x> = QQ[]
            sage: f = x^3 - x^2 - 10*x - 79/4
            sage: phi = EllipticCurveIsogeny(E, f)
            sage: isom = WeierstrassIsomorphism(phi.codomain(), (2, 0, 0, 0))
            sage: phi.is_normalized()
            True
            sage: phi = isom * phi
            sage: phi.is_normalized()
            False
            sage: isom = WeierstrassIsomorphism(phi.codomain(), (1/2, 0, 0, 0))
            sage: phi = isom * phi
            sage: phi.is_normalized()
            True
            sage: isom = WeierstrassIsomorphism(phi.codomain(), (1, 1, 1, 1))
            sage: phi = isom * phi
            sage: phi.is_normalized()
            True

        ALGORITHM: We check if :meth:`scaling_factor` returns `1`.
        """
        return self.scaling_factor() == 1

    def is_separable(self):
        r"""
        Determine whether or not this morphism is separable.

        Implemented by child classes. For examples, see:

        - :meth:`EllipticCurveIsogeny.is_separable`
        - :meth:`sage.schemes.elliptic_curves.weierstrass_morphism.WeierstrassIsomorphism.is_separable`
        - :meth:`sage.schemes.elliptic_curves.hom_composite.EllipticCurveHom_composite.is_separable`
        - :meth:`sage.schemes.elliptic_curves.hom_scalar.EllipticCurveHom_scalar.is_separable`
        - :meth:`sage.schemes.elliptic_curves.hom_frobenius.EllipticCurveHom_frobenius.is_separable`

        TESTS::

            sage: from sage.schemes.elliptic_curves.hom import EllipticCurveHom
            sage: EllipticCurveHom.is_separable(None)
            Traceback (most recent call last):
            ...
            NotImplementedError: ...
        """
        raise NotImplementedError('children must implement')

    def is_surjective(self):
        r"""
        Determine whether or not this morphism is surjective.

        .. NOTE::

            This method currently always returns ``True``, since a
            non-constant map of algebraic curves must be surjective,
            and Sage does not yet implement the constant zero map.
            This will probably change in the future.

        EXAMPLES::

            sage: E = EllipticCurve('11a1')
            sage: R.<x> = QQ[]
            sage: f = x^2 + x - 29/5
            sage: phi = EllipticCurveIsogeny(E, f)
            sage: phi.is_surjective()
            True

        ::

            sage: E = EllipticCurve(GF(7), [0,0,0,1,0])
            sage: phi = EllipticCurveIsogeny(E,  E((0,0)))
            sage: phi.is_surjective()
            True

        ::

            sage: F = GF(2^5, 'omega')
            sage: E = EllipticCurve(j=F(0))
            sage: R.<x> = F[]
            sage: phi = EllipticCurveIsogeny(E, x)
            sage: phi.is_surjective()
            True
        """
        return bool(self.degree())

    def is_injective(self):
        r"""
        Determine whether or not this morphism has trivial kernel.

        EXAMPLES::

            sage: E = EllipticCurve('11a1')
            sage: R.<x> = QQ[]
            sage: f = x^2 + x - 29/5
            sage: phi = EllipticCurveIsogeny(E, f)
            sage: phi.is_injective()
            False
            sage: phi = EllipticCurveIsogeny(E, R(1))
            sage: phi.is_injective()
            True

        ::

            sage: F = GF(7)
            sage: E = EllipticCurve(j=F(0))
            sage: phi = EllipticCurveIsogeny(E, [ E((0,-1)), E((0,1))])
            sage: phi.is_injective()
            False
            sage: phi = EllipticCurveIsogeny(E, E(0))
            sage: phi.is_injective()
            True
        """
        if not self.is_separable():
            # TODO: should implement .separable_degree() or similar
            raise NotImplementedError
        return self.degree() == 1

    def is_zero(self):
        """
        Check whether this elliptic-curve morphism is the zero map.

        .. NOTE::

            This function currently always returns ``True`` as Sage
            does not yet implement the constant zero morphism. This
            will probably change in the future.

        EXAMPLES::

            sage: E = EllipticCurve(j=GF(7)(0))
            sage: phi = EllipticCurveIsogeny(E, [E(0,1), E(0,-1)])
            sage: phi.is_zero()
            False
        """
        return not self.degree()

    def __neg__(self):
        r"""
        Return the negative of this elliptic-curve morphism. In other
        words, return `[-1]\circ\varphi` where `\varphi` is ``self``
        and `[-1]` is the negation automorphism on the codomain curve.

        EXAMPLES::

            sage: from sage.schemes.elliptic_curves.hom import EllipticCurveHom
            sage: E = EllipticCurve(GF(1019), [5,5])
            sage: phi = E.isogeny(E.lift_x(73))
            sage: f,g = phi.rational_maps()
            sage: psi = EllipticCurveHom.__neg__(phi)
            sage: psi.rational_maps() == (f, -g)
            True
        """
        return wm.negation_morphism(self.codomain()) * self

    @cached_method
    def __hash__(self):
        """
        Return a hash value for this elliptic-curve morphism.

        ALGORITHM:

        Hash a tuple containing the domain, codomain, and kernel
        polynomial of this morphism. (The base field is factored
        into the computation as part of the (co)domain hashes.)

        EXAMPLES::

            sage: E = EllipticCurve(QQ, [0,0,0,1,0])
            sage: phi_v = EllipticCurveIsogeny(E, E((0,0)))
            sage: phi_k = EllipticCurveIsogeny(E, [0,1])
            sage: phi_k.__hash__() == phi_v.__hash__()
            True
            sage: E_F17 = EllipticCurve(GF(17), [0,0,0,1,1])
            sage: phi_p = EllipticCurveIsogeny(E_F17, E_F17([0,1]))
            sage: phi_p.__hash__() == phi_v.__hash__()
            False

        ::

            sage: E = EllipticCurve('49a3')
            sage: R.<X> = QQ[]
            sage: EllipticCurveIsogeny(E,X^3-13*X^2-58*X+503,check=False)
            Isogeny of degree 7 from Elliptic Curve defined by y^2 + x*y = x^3 - x^2 - 107*x + 552 over Rational Field to Elliptic Curve defined by y^2 + x*y = x^3 - x^2 - 5252*x - 178837 over Rational Field
        """
        return hash((self.domain(), self.codomain(), self.kernel_polynomial()))

    def as_morphism(self):
        r"""
        Return ``self`` as a morphism of projective schemes.

        EXAMPLES::

            sage: k = GF(11)
            sage: E = EllipticCurve(k, [1,1])
            sage: Q = E(6,5)
            sage: phi = E.isogeny(Q)
            sage: mor = phi.as_morphism()
            sage: mor.domain() == E
            True
            sage: mor.codomain() == phi.codomain()
            True
            sage: mor(Q) == phi(Q)
            True

        TESTS::

            sage: mor(0*Q)
            (0 : 1 : 0)
            sage: mor(1*Q)
            (0 : 1 : 0)
        """
        from sage.schemes.curves.constructor import Curve
        X_affine = Curve(self.domain()).affine_patch(2)
        Y_affine = Curve(self.codomain()).affine_patch(2)
        return X_affine.hom(self.rational_maps(), Y_affine).homogenize(2)


def compare_via_evaluation(left, right):
    r"""
    Test if two elliptic-curve morphisms are equal by evaluating
    them at enough points.

    INPUT:

    - ``left``, ``right`` -- :class:`EllipticCurveHom` objects

    ALGORITHM:

    We use the fact that two isogenies of equal degree `d` must be
    the same if and only if they behave identically on more than
    `4d` points. (It suffices to check this on a few points that
    generate a large enough subgroup.)

    If the domain curve does not have sufficiently many rational
    points, the base field is extended first: Taking an extension
    of degree `O(\log(d))` suffices.

    EXAMPLES::

        sage: E = EllipticCurve(GF(83), [1,0])
        sage: phi = E.isogeny(12*E.0, model='montgomery'); phi
        Isogeny of degree 7 from Elliptic Curve defined by y^2 = x^3 + x over Finite Field of size 83 to Elliptic Curve defined by y^2 = x^3 + 70*x^2 + x over Finite Field of size 83
        sage: psi = phi.dual(); psi
        Isogeny of degree 7 from Elliptic Curve defined by y^2 = x^3 + 70*x^2 + x over Finite Field of size 83 to Elliptic Curve defined by y^2 = x^3 + x over Finite Field of size 83
        sage: from sage.schemes.elliptic_curves.hom_composite import EllipticCurveHom_composite
        sage: mu = EllipticCurveHom_composite.from_factors([phi, psi])
        sage: from sage.schemes.elliptic_curves.hom import compare_via_evaluation
        sage: compare_via_evaluation(mu, E.multiplication_by_m_isogeny(7))
        True

    .. SEEALSO::

        - :meth:`sage.schemes.elliptic_curves.hom_composite.EllipticCurveHom_composite._richcmp_`
    """
    if left.domain() != right.domain():
        return False
    if left.codomain() != right.codomain():
        return False
    if left.degree() != right.degree():
        return False

    E = left.domain()
    F = E.base_ring()

    if isinstance(F, finite_field_base.FiniteField):
        q = F.cardinality()
        d = left.degree()
        e = integer_floor(1 + 2 * (2*d.sqrt() + 1).log(q))  # from Hasse bound
        e = next(i for i, n in enumerate(E.count_points(e+1), 1) if n > 4*d)
        EE = E.base_extend(F.extension(e))
        Ps = EE.gens()
        return all(left._eval(P) == right._eval(P) for P in Ps)
    elif isinstance(F, number_field_base.NumberField):
        for _ in range(100):
            P = E.lift_x(F.random_element(), extend=True)
            if not P.has_finite_order():
                return left._eval(P) == right._eval(P)
        else:
            assert False, "couldn't find a point of infinite order"
    else:
<<<<<<< HEAD
        raise NotImplementedError('not implemented for this base field')

def find_post_isomorphism(phi, psi):
    r"""
    Given two isogenies `\phi: E\to E'` and `\psi: E\to E''`
    which are equal up to post-isomorphism defined over the
    same field, find that isomorphism.

    In other words, this function computes an isomorphism
    `\alpha: E'\to E''` such that `\alpha\circ\phi = \psi`.

    ALGORITHM:

    Start with a list of all isomorphisms `E'\to E''`. Then
    repeatedly evaluate `\phi` and `\psi` at random points
    `P` to filter the list for isomorphisms `\alpha` with
    `\alpha(\phi(P)) = \psi(P)`. Once only one candidate is
    left, return it. Periodically extend the base field to
    avoid getting stuck (say, if all candidate isomorphisms
    act the same on all rational points).

    EXAMPLES::

        sage: from sage.schemes.elliptic_curves.hom import find_post_isomorphism
        sage: E = EllipticCurve(GF(7^2), [1,0])
        sage: f = E.multiplication_by_m_isogeny(1)
        sage: g = choice(E.automorphisms())
        sage: find_post_isomorphism(f, g) == g
        True

    ::

        sage: from sage.schemes.elliptic_curves.weierstrass_morphism import WeierstrassIsomorphism
        sage: from sage.schemes.elliptic_curves.hom_composite import EllipticCurveHom_composite
        sage: F.<i> = GF(883^2, modulus=x^2+1)
        sage: E = EllipticCurve(F, [1,0])
        sage: P = E.lift_x(117)
        sage: Q = E.lift_x(774)
        sage: w = WeierstrassIsomorphism(E, [i,0,0,0])
        sage: phi = EllipticCurveHom_composite(E, [P,w(Q)]) * w
        sage: psi = EllipticCurveHom_composite(E, [Q,w(P)])
        sage: phi.kernel_polynomial() == psi.kernel_polynomial()
        True
        sage: find_post_isomorphism(phi, psi)
        Elliptic-curve morphism:
          From: Elliptic Curve defined by y^2 = x^3 + 320*x + 482 over Finite Field in i of size 883^2
          To:   Elliptic Curve defined by y^2 = x^3 + 320*x + 401 over Finite Field in i of size 883^2
          Via:  (u,r,s,t) = (882*i, 0, 0, 0)
    """
    E = phi.domain()
    if psi.domain() != E:
        raise ValueError('domains do not match')

    isos = phi.codomain().isomorphisms(psi.codomain())
    if not isos:
        raise ValueError('codomains not isomorphic')

    F = E.base_ring()
    from sage.rings.finite_rings import finite_field_base
    from sage.rings.number_field import number_field_base

    if isinstance(F, finite_field_base.FiniteField):
        while len(isos) > 1:
            for _ in range(20):
                P = E.random_point()
                im_phi, im_psi = (phi._eval(P), psi._eval(P))
                isos = [iso for iso in isos if iso._eval(im_phi) == im_psi]
                if len(isos) <= 1:
                    break
            else:
                E = E.base_extend(E.base_field().extension(2))

    elif isinstance(F, number_field_base.NumberField):
        for _ in range(100):
            P = E.lift_x(F.random_element(), extend=True)
            if P.has_finite_order():
                continue
            break
        else:
            assert False, "couldn't find a point of infinite order"
        im_phi, im_psi = (phi._eval(P), psi._eval(P))
        isos = [iso for iso in isos if iso._eval(im_phi) == im_psi]

    else:
        # fall back to generic method
        sc = psi.scaling_factor() / phi.scaling_factor()
        isos = [iso for iso in isos if iso.u == sc]

    assert len(isos) <= 1
    if isos:
        return isos[0]

    # found no suitable isomorphism -- either doesn't exist or a bug
    raise ValueError('isogenies not equal up to post-isomorphism')
=======
        raise NotImplementedError('not implemented for this base field')
>>>>>>> c3028e74
<|MERGE_RESOLUTION|>--- conflicted
+++ resolved
@@ -752,8 +752,8 @@
         else:
             assert False, "couldn't find a point of infinite order"
     else:
-<<<<<<< HEAD
         raise NotImplementedError('not implemented for this base field')
+
 
 def find_post_isomorphism(phi, psi):
     r"""
@@ -846,7 +846,4 @@
         return isos[0]
 
     # found no suitable isomorphism -- either doesn't exist or a bug
-    raise ValueError('isogenies not equal up to post-isomorphism')
-=======
-        raise NotImplementedError('not implemented for this base field')
->>>>>>> c3028e74
+    raise ValueError('isogenies not equal up to post-isomorphism')