--- conflicted
+++ resolved
@@ -4676,9 +4676,6 @@
         """
         if k == 0:
             return [self]
-<<<<<<< HEAD
-
-=======
 
         shelf = []
         res = []
@@ -4793,7 +4790,6 @@
         if k == 0:
             return []
 
->>>>>>> b7f04edc
         shelf = []
         res = []
         i = 0
@@ -4811,60 +4807,15 @@
         # added the last shelf on the right side of
         # the first line
         shelf.append(k)
-<<<<<<< HEAD
-
-        # list all of the positions for cells
-        # filling each self from the left to the right
-        for iv in IntegerListsBackend_invlex(k, length=len(shelf), ceiling=shelf, check=False)._iter():
-            tmp = self._list + [0]*k
-=======
         # list all of the positions for cells
         tmp = self._list + [0]*k
         for iv in IntegerListsBackend_invlex(k, length=len(shelf),
                                              ceiling=shelf,
                                              check=False)._iter():
->>>>>>> b7f04edc
             j = 0
             current_strip = []
             for t in range(len(iv)):
                 for _ in range(iv[t]):
-<<<<<<< HEAD
-                    tmp[j] += 1
-                    j += 1
-                j = sum(shelf[:t+1])
-            # This should never return the empty partition.
-            # So tmp should never be [0, ..., 0].
-            while not tmp[-1]:
-                tmp.pop()
-            res.append(_Partitions(tmp))
-        return res
-
-    def add_horizontal_border_strip(self, k):
-        """
-        Return a list of all the partitions that can be obtained by adding
-        a horizontal border strip of length ``k`` to ``self``.
-
-        EXAMPLES::
-
-            sage: Partition([]).add_horizontal_border_strip(0)
-            [[]]
-            sage: Partition([3,2,1]).add_horizontal_border_strip(0)
-            [[3, 2, 1]]
-            sage: Partition([]).add_horizontal_border_strip(2)
-            [[2]]
-            sage: Partition([2,2]).add_horizontal_border_strip(2)
-            [[4, 2], [3, 2, 1], [2, 2, 2]]
-            sage: Partition([3,2,2]).add_horizontal_border_strip(2)
-            [[5, 2, 2], [4, 3, 2], [4, 2, 2, 1], [3, 3, 2, 1], [3, 2, 2, 2]]
-        """
-        if k == 0:
-            return [self]
-
-        L = self._list
-        res = []
-        mapping = [0]
-        shelf = [k]
-=======
                     current_strip.append((j, tmp[j]))
                     j += 1
                 j = sum(shelf[:t+1])    
@@ -4900,7 +4851,6 @@
         res = []
         shelf = [k]  # the number of boxes which will fit in a row
         mapping = [0]  # a record of the rows
->>>>>>> b7f04edc
         for i in range(len(L)-1):
             val = L[i] - L[i+1]
             if not val:
@@ -4913,20 +4863,6 @@
             mapping.append(len(L))
             shelf.append(L[-1])
 
-<<<<<<< HEAD
-        # list all of the positions for cells
-        # filling each self from the top to bottom
-        for iv in IntegerListsBackend_invlex(k, length=len(shelf), ceiling=shelf, check=False)._iter():
-            tmp = self._list + [0]
-            for i, val in enumerate(iv):
-                if val:
-                    tmp[mapping[i]] += val
-            # Only the last row is possibly empty
-            if not tmp[-1]:
-                tmp.pop()
-            res.append(_Partitions(tmp))
-        return res
-=======
         L.append(0) # add room on the bottom
         # list all of the positions for cells
         # filling each self from the top to bottom
@@ -4936,7 +4872,6 @@
             for i, val in enumerate(iv):
                 tmp.extend((mapping[i], L[mapping[i]] + j) for j in range(val))
             yield tmp
->>>>>>> b7f04edc
 
     def remove_horizontal_border_strip(self, k):
         """
