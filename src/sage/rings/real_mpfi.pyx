r"""
Arbitrary Precision Real Intervals

AUTHORS:

- Carl Witty (2007-01-21): based on ``real_mpfr.pyx``; changed it to
  use mpfi rather than mpfr.

- William Stein (2007-01-24): modifications and clean up and docs, etc.

- Niles Johnson (2010-08): :trac:`3893`: ``random_element()`` should pass
  on ``*args`` and ``**kwds``.

- Travis Scrimshaw (2012-10-20): Fixing scientific notation output
  to fix :trac:`13634`.

- Travis Scrimshaw (2012-11-02): Added doctests for full coverage

This is a straightforward binding to the MPFI library; it may be
useful to refer to its documentation for more details.

An interval is represented as a pair of floating-point numbers `a`
and `b` (where `a \leq b`) and is printed as a standard floating-point
number with a question mark (for instance, ``3.1416?``). The question
mark indicates that the preceding digit may have an error of `\pm 1`.
These floating-point numbers are implemented using MPFR (the same
as the :class:`RealNumber` elements of
:class:`~sage.rings.real_mpfr.RealField_class`).

There is also an alternate method of printing, where the interval
prints as ``[a .. b]`` (for instance, ``[3.1415 .. 3.1416]``).

The interval represents the set `\{ x : a \leq x \leq b \}` (so if `a = b`,
then the interval represents that particular floating-point number). The
endpoints can include positive and negative infinity, with the
obvious meaning. It is also possible to have a ``NaN`` (Not-a-Number)
interval, which is represented by having either endpoint be ``NaN``.

PRINTING:

There are two styles for printing intervals: 'brackets' style and
'question' style (the default).

In question style, we print the "known correct" part of the number,
followed by a question mark. The question mark indicates that the
preceding digit is possibly wrong by `\pm 1`.

::

    sage: RIF(sqrt(2))
    1.414213562373095?

However, if the interval is precise (its lower bound is equal to
its upper bound) and equal to a not-too-large integer, then we just
print that integer.

::

    sage: RIF(0)
    0
    sage: RIF(654321)
    654321

::

    sage: RIF(123, 125)
    124.?
    sage: RIF(123, 126)
    1.3?e2

As we see in the last example, question style can discard almost a
whole digit's worth of precision. We can reduce this by allowing
"error digits": an error following the question mark, that gives
the maximum error of the digit(s) before the question mark. If the
error is absent (which it always is in the default printing), then
it is taken to be 1.

::

    sage: RIF(123, 126).str(error_digits=1)
    '125.?2'
    sage: RIF(123, 127).str(error_digits=1)
    '125.?2'
    sage: v = RIF(-e, pi); v
    0.?e1
    sage: v.str(error_digits=1)
    '1.?4'
    sage: v.str(error_digits=5)
    '0.2117?29300'

Error digits also sometimes let us indicate that the interval is
actually equal to a single floating-point number::

    sage: RIF(54321/256)
    212.19140625000000?
    sage: RIF(54321/256).str(error_digits=1)
    '212.19140625000000?0'

In brackets style, intervals are printed with the left value
rounded down and the right rounded up, which is conservative, but
in some ways unsatisfying.

Consider a 3-bit interval containing exactly the floating-point
number 1.25. In round-to-nearest or round-down, this prints as 1.2;
in round-up, this prints as 1.3. The straightforward options, then,
are to print this interval as ``[1.2 .. 1.2]`` (which does not even
contain the true value, 1.25), or to print it as ``[1.2 .. 1.3]``
(which gives the impression that the upper and lower bounds are not
equal, even though they really are). Neither of these is very
satisfying, but we have chosen the latter.

::

    sage: R = RealIntervalField(3)
    sage: a = R(1.25)
    sage: a.str(style='brackets')
    '[1.2 .. 1.3]'
    sage: a == 5/4
    True
    sage: a == 2
    False

COMPARISONS:

Comparison operations (``==``, ``!=``, ``<``, ``<=``, ``>``, ``>=``)
return ``True`` if every value in the first interval has the given relation
to every value in the second interval.

This convention for comparison operators has good and bad points.  The
good:

- Expected transitivity properties hold (if ``a > b`` and ``b == c``, then
  ``a > c``; etc.)

- ``a == 0`` is true if the interval contains only the floating-point number
  0; similarly for ``a == 1``

- ``a > 0`` means something useful (that every value in the interval is
  greater than 0)

The bad:

- Trichotomy fails to hold: there are values ``(a,b)`` such that none of
  ``a < b``, ``a == b``, or ``a > b`` are true

- There are values ``a`` and ``b`` such that ``a <= b`` but neither ``a < b``
  nor ``a == b`` hold.

- There are values ``a`` and ``b`` such that neither ``a != b``
  nor ``a == b`` hold.

.. NOTE::

    Intervals ``a`` and ``b`` overlap iff ``not(a != b)``.

.. WARNING::

    The ``cmp(a, b)`` function should not be used to compare real
    intervals. Note that ``cmp`` will disappear in Python3.

EXAMPLES::

    sage: 0 < RIF(1, 2)
    True
    sage: 0 == RIF(0)
    True
    sage: not(0 == RIF(0, 1))
    True
    sage: not(0 != RIF(0, 1))
    True
    sage: 0 <= RIF(0, 1)
    True
    sage: not(0 < RIF(0, 1))
    True

Comparison with infinity is defined through coercion to the infinity
ring where semi-infinite intervals are sent to their central value
(plus or minus infinity); This implements the above convention for
inequalities::

    sage: InfinityRing.has_coerce_map_from(RIF)
    True
    sage: -oo < RIF(-1,1) < oo
    True
    sage: -oo < RIF(0,oo) <= oo
    True
    sage: -oo <= RIF(-oo,-1) < oo
    True

Comparison by equality shows what the semi-infinite intervals actually
coerce to::

    sage: RIF(1,oo) == oo
    True
    sage: RIF(-oo,-1) == -oo
    True

For lack of a better value in the infinity ring, the doubly infinite
interval coerces to plus infinity::

    sage: RIF(-oo,oo) == oo
    True

If you want to compare two intervals lexicographically, you can use the
method ``lexico_cmp``. However, the behavior of this method is not
specified if given a non-interval and an interval::

    sage: RIF(0).lexico_cmp(RIF(0, 1))
    -1
    sage: RIF(0, 1).lexico_cmp(RIF(0))
    1
    sage: RIF(0, 1).lexico_cmp(RIF(1))
    -1
    sage: RIF(0, 1).lexico_cmp(RIF(0, 1))
    0

.. WARNING::

    Mixing symbolic expressions with intervals (in particular, converting
    constant symbolic expressions to intervals), can lead to incorrect
    results::

        sage: ref = RealIntervalField(100)(ComplexBallField(100).one().airy_ai().real())
        sage: ref
        0.135292416312881415524147423515?
        sage: val = RIF(airy_ai(1)); val # known bug
        0.13529241631288142?
        sage: val.overlaps(ref)          # known bug
        False

TESTS::

    sage: import numpy
<<<<<<< HEAD
    sage: RIF(0,1) < float('2')
    True
    sage: RIF(0,1) <= float('1')
    True
    sage: RIF(0,1) <= float('0.5')
    False
=======
>>>>>>> fbca269f
    sage: RIF(2) == numpy.int8('2')
    True
    sage: numpy.int8('2') == RIF(2)
    True
    sage: RIF(0,1) < numpy.float('2')
    Traceback (most recent call last):
    ...
    TypeError: unsupported operand parent(s) for <: ...
"""

# ****************************************************************************
#       Copyright (C) 2005-2006 William Stein <wstein@gmail.com>
#                     2017 Vincent Delecroix <20100.delecroix@gmail.com>
#
# This program is free software: you can redistribute it and/or modify
# it under the terms of the GNU General Public License as published by
# the Free Software Foundation, either version 2 of the License, or
# (at your option) any later version.
#                  https://www.gnu.org/licenses/
# ****************************************************************************

from libc.string cimport strlen
from cpython.mem cimport *
from cpython.object cimport Py_EQ, Py_NE, Py_LT, Py_LE, Py_GT, Py_GE

from cysignals.signals cimport sig_on, sig_off

from sage.libs.gmp.mpz cimport *
from sage.libs.mpfr cimport *
from sage.libs.mpfi cimport *
from sage.arith.constants cimport LOG_TEN_TWO_PLUS_EPSILON

cimport sage.structure.element
from sage.structure.element cimport RingElement, Element, ModuleElement
from sage.structure.element cimport have_same_parent
from sage.structure.parent cimport Parent
from sage.structure.richcmp cimport richcmp

from .convert.mpfi cimport mpfi_set_sage
from .real_mpfr cimport RealField_class, RealNumber, RealField
from .integer cimport Integer
from .real_double cimport RealDoubleElement
from .real_double import RDF
from .integer_ring import ZZ
from .rational_field import QQ
from sage.categories.morphism cimport Map

cimport sage.rings.real_mpfr as real_mpfr

import math  # for log
import sys
import operator

from sage.cpython.string cimport char_to_str, bytes_to_str

from sage.misc.superseded import deprecation
import sage.rings.infinity

#*****************************************************************************
#
#       Implementation
#
#*****************************************************************************

# Global settings
printing_style = 'question'
printing_error_digits = 0

#*****************************************************************************
#
#       Real Interval Field
#
#*****************************************************************************

cdef dict RealIntervalField_cache = {}
cpdef RealIntervalField_class RealIntervalField(prec=53, sci_not=False):
    r"""
    Construct a :class:`RealIntervalField_class`, with caching.

    INPUT:

    -  ``prec`` -- (integer) precision; default = 53:
       The number of bits used to represent the mantissa of a
       floating-point number. The precision can be any integer between
       :func:`mpfr_prec_min()` and :func:`mpfr_prec_max()`. In the current
       implementation, :func:`mpfr_prec_min()` is equal to 2.

    -  ``sci_not`` -- (default: ``False``) whether or not to display using
       scientific notation

    EXAMPLES::

        sage: RealIntervalField()
        Real Interval Field with 53 bits of precision
        sage: RealIntervalField(200, sci_not=True)
        Real Interval Field with 200 bits of precision
        sage: RealIntervalField(53) is RIF
        True
        sage: RealIntervalField(200) is RIF
        False
        sage: RealIntervalField(200) is RealIntervalField(200)
        True

    See the documentation for :class:`RealIntervalField_class
    <sage.rings.real_mpfi.RealIntervalField_class>` for many more
    examples.
    """
    try:
        return RealIntervalField_cache[prec, sci_not]
    except KeyError:
        RealIntervalField_cache[prec, sci_not] = R = RealIntervalField_class(prec, sci_not)
        return R


cdef class RealIntervalField_class(Field):
    """
    Class of the real interval field.

    INPUT:

    -  ``prec`` -- (integer) precision; default = 53 ``prec`` is
       the number of bits used to represent the mantissa of a
       floating-point number. The precision can be any integer between
       :func:`~sage.rings.real_mpfr.mpfr_prec_min()` and
       :func:`~sage.rings.real_mpfr.mpfr_prec_max()`. In the current
       implementation, :func:`~sage.rings.real_mpfr.mpfr_prec_min()`
       is equal to 2.

    -  ``sci_not`` -- (default: ``False``) whether or not to display using
       scientific notation

    EXAMPLES::

        sage: RealIntervalField(10)
        Real Interval Field with 10 bits of precision
        sage: RealIntervalField()
        Real Interval Field with 53 bits of precision
        sage: RealIntervalField(100000)
        Real Interval Field with 100000 bits of precision

    .. NOTE::

       The default precision is 53, since according to the GMP manual:
       'mpfr should be able to exactly reproduce all computations with
       double-precision machine floating-point numbers (double type in
       C), except the default exponent range is much wider and
       subnormal numbers are not implemented.'

    EXAMPLES:

    Creation of elements.

    First with default precision. First we coerce elements of various
    types, then we coerce intervals::

        sage: RIF = RealIntervalField(); RIF
        Real Interval Field with 53 bits of precision
        sage: RIF(3)
        3
        sage: RIF(RIF(3))
        3
        sage: RIF(pi)
        3.141592653589794?
        sage: RIF(RealField(53)('1.5'))
        1.5000000000000000?
        sage: RIF(-2/19)
        -0.1052631578947369?
        sage: RIF(-3939)
        -3939
        sage: RIF(-3939r)
        -3939
        sage: RIF('1.5')
        1.5000000000000000?
        sage: R200 = RealField(200)
        sage: RIF(R200.pi())
        3.141592653589794?
        sage: RIF(10^100)
        1.000000000000000?e100

    The base must be explicitly specified as a named parameter::

        sage: RIF('101101', base=2)
        45
        sage: RIF('+infinity')
        [+infinity .. +infinity]
        sage: RIF('[1..3]').str(style='brackets')
        '[1.0000000000000000 .. 3.0000000000000000]'

    All string-like types are accepted::

        sage: RIF(b"100", u"100")
        100

    Next we coerce some 2-tuples, which define intervals::

        sage: RIF((-1.5, -1.3))
        -1.4?
        sage: RIF((RDF('-1.5'), RDF('-1.3')))
        -1.4?
        sage: RIF((1/3,2/3)).str(style='brackets')
        '[0.33333333333333331 .. 0.66666666666666675]'

    The extra parentheses aren't needed::

        sage: RIF(1/3,2/3).str(style='brackets')
        '[0.33333333333333331 .. 0.66666666666666675]'
        sage: RIF((1,2)).str(style='brackets')
        '[1.0000000000000000 .. 2.0000000000000000]'
        sage: RIF((1r,2r)).str(style='brackets')
        '[1.0000000000000000 .. 2.0000000000000000]'
        sage: RIF((pi, e)).str(style='brackets')
        '[2.7182818284590450 .. 3.1415926535897936]'

    Values which can be represented as an exact floating-point number
    (of the precision of this ``RealIntervalField``) result in a precise
    interval, where the lower bound is equal to the upper bound (even
    if they print differently). Other values typically result in an
    interval where the lower and upper bounds are adjacent
    floating-point numbers.

    ::

        sage: def check(x):
        ....:     return (x, x.lower() == x.upper())
        sage: check(RIF(pi))
        (3.141592653589794?, False)
        sage: check(RIF(RR(pi)))
        (3.1415926535897932?, True)
        sage: check(RIF(1.5))
        (1.5000000000000000?, True)
        sage: check(RIF('1.5'))
        (1.5000000000000000?, True)
        sage: check(RIF(0.1))
        (0.10000000000000001?, True)
        sage: check(RIF(1/10))
        (0.10000000000000000?, False)
        sage: check(RIF('0.1'))
        (0.10000000000000000?, False)

    Similarly, when specifying both ends of an interval, the lower end
    is rounded down and the upper end is rounded up::

        sage: outward = RIF(1/10, 7/10); outward.str(style='brackets')
        '[0.099999999999999991 .. 0.70000000000000007]'
        sage: nearest = RIF(RR(1/10), RR(7/10)); nearest.str(style='brackets')
        '[0.10000000000000000 .. 0.69999999999999996]'
        sage: nearest.lower() - outward.lower()
        1.38777878078144e-17
        sage: outward.upper() - nearest.upper()
        1.11022302462516e-16

    Some examples with a real interval field of higher precision::

        sage: R = RealIntervalField(100)
        sage: R(3)
        3
        sage: R(R(3))
        3
        sage: R(pi)
        3.14159265358979323846264338328?
        sage: R(-2/19)
        -0.1052631578947368421052631578948?
        sage: R(e,pi).str(style='brackets')
        '[2.7182818284590452353602874713512 .. 3.1415926535897932384626433832825]'

    TESTS::

        sage: RIF(0, 10^200)
        1.?e200
        sage: RIF(10^100, 10^200)
        1.?e200
        sage: RIF.lower_field() is RealField(53, rnd='RNDD')
        True
        sage: RIF.upper_field() is RealField(53, rnd='RNDU')
        True
        sage: RIF.middle_field() is RR
        True
        sage: TestSuite(RIF).run()

        sage: RealIntervalField(10).is_finite()
        False
    """
    Element = RealIntervalFieldElement

    def __init__(self, mpfr_prec_t prec=53, int sci_not=0):
        """
        Initialize ``self``.

        EXAMPLES::

            sage: RealIntervalField()
            Real Interval Field with 53 bits of precision
            sage: RealIntervalField(200)
            Real Interval Field with 200 bits of precision
        """
        if prec < MPFR_PREC_MIN or prec > MPFR_PREC_MAX:
            raise ValueError("prec (=%s) must be >= %s and <= %s." % (
                prec, MPFR_PREC_MIN, MPFR_PREC_MAX))
        self.__prec = prec
        self.sci_not = sci_not
        self.__lower_field = RealField(prec, sci_not, "RNDD")
        self.__middle_field = RealField(prec, sci_not, "RNDN")
        self.__upper_field = RealField(prec, sci_not, "RNDU")
        from sage.categories.fields import Fields
        Field.__init__(self, self, category=Fields().Infinite())
        self._populate_coercion_lists_(convert_method_name="_real_mpfi_")

    def lower_field(self):
        """
        Return the :class:`RealField_class` with rounding mode ``'RNDD'``
        (rounding towards minus infinity).

        EXAMPLES::

            sage: RIF.lower_field()
            Real Field with 53 bits of precision and rounding RNDD
            sage: RealIntervalField(200).lower_field()
            Real Field with 200 bits of precision and rounding RNDD
        """
        return self.__lower_field

    def middle_field(self):
        """
        Return the :class:`RealField_class` with rounding mode ``'RNDN'``
        (rounding towards nearest).

        EXAMPLES::

            sage: RIF.middle_field()
            Real Field with 53 bits of precision
            sage: RealIntervalField(200).middle_field()
            Real Field with 200 bits of precision
        """
        return self.__middle_field

    def upper_field(self):
        """
        Return the :class:`RealField_class` with rounding mode ``'RNDU'``
        (rounding towards plus infinity).

        EXAMPLES::

            sage: RIF.upper_field()
            Real Field with 53 bits of precision and rounding RNDU
            sage: RealIntervalField(200).upper_field()
            Real Field with 200 bits of precision and rounding RNDU
        """
        return self.__upper_field

    def _real_field(self, rnd):
        """
        Return the :class:`RealField_class` with rounding mode ``rnd``.

        EXAMPLES::

            sage: RIF._real_field('RNDN')
            Real Field with 53 bits of precision
            sage: RIF._real_field('RNDZ')
            Real Field with 53 bits of precision and rounding RNDZ
            sage: RealIntervalField(200)._real_field('RNDD')
            Real Field with 200 bits of precision and rounding RNDD
        """
        if rnd == "RNDD":
            return self.lower_field()
        elif rnd == "RNDN":
            return self.middle_field()
        elif rnd == "RNDU":
            return self.upper_field()
        else:
            return RealField(self.__prec, self.sci_not, rnd)

    def _repr_(self):
        """
        Return a string representation of ``self``.

        EXAMPLES::

            sage: RealIntervalField() # indirect doctest
            Real Interval Field with 53 bits of precision
            sage: RealIntervalField(200) # indirect doctest
            Real Interval Field with 200 bits of precision
        """
        s = "Real Interval Field with %s bits of precision"%self.__prec
        return s

    def _latex_(self):
        r"""
        LaTeX representation for the real interval field.

        EXAMPLES::

            sage: latex(RIF) # indirect doctest
            \Bold{I} \Bold{R}
        """
        return "\\Bold{I} \\Bold{R}"

    def _sage_input_(self, sib, coerce):
        r"""
        Produce an expression which will reproduce this value when evaluated.

        EXAMPLES::

            sage: sage_input(RIF, verify=True)
            # Verified
            RIF
            sage: sage_input(RealIntervalField(25), verify=True)
            # Verified
            RealIntervalField(25)
            sage: k = (RIF, RealIntervalField(37), RealIntervalField(1024))
            sage: sage_input(k, verify=True)
            # Verified
            (RIF, RealIntervalField(37), RealIntervalField(1024))
            sage: sage_input((k, k), verify=True)
            # Verified
            RIF37 = RealIntervalField(37)
            RIF1024 = RealIntervalField(1024)
            ((RIF, RIF37, RIF1024), (RIF, RIF37, RIF1024))
            sage: from sage.misc.sage_input import SageInputBuilder
            sage: RealIntervalField(2)._sage_input_(SageInputBuilder(), False)
            {call: {atomic:RealIntervalField}({atomic:2})}
        """
        if self.prec() == 53:
            return sib.name('RIF')

        v = sib.name('RealIntervalField')(sib.int(self.prec()))
        name = 'RIF%d' % self.prec()
        sib.cache(self, v, name)
        return v

    cpdef bint is_exact(self) except -2:
        """
        Returns whether or not this field is exact, which is always ``False``.

        EXAMPLES::

            sage: RIF.is_exact()
            False
        """
        return False

    def __call__(self, x=None, y=None, **kwds):
        """
        Create an element in this real interval field.

        INPUT:

        - ``x`` -- a number, string, or 2-tuple

        - ``y`` -- (default: ``None``); if given ``x`` is set to ``(x,y)``;
          this is so you can write ``R(2,3)`` to make the interval from 2 to 3

        - ``base`` -- integer (default: 10) - only used if ``x`` is a string

        OUTPUT: an element of this real interval field.

        EXAMPLES::

            sage: R = RealIntervalField(20)
            sage: R('1.234')
            1.23400?
            sage: R('2', base=2)
            Traceback (most recent call last):
            ...
            TypeError: unable to convert '2' to real interval
            sage: a = R('1.1001', base=2); a
            1.5625000?
            sage: a.str(2)
            '1.1001000000000000000?'

        Type: RealIntervalField? for more information.
        """
        # Note: we override Parent.__call__ because we want to support
        # RIF(a, b) and that is hard to do using coerce maps.
        if y is not None:
            return self.element_class(self, [x, y], **kwds)
        if kwds:
            return self.element_class(self, x, **kwds)
        return Parent.__call__(self, x)

    def algebraic_closure(self):
        """
        Return the algebraic closure of this interval field, i.e., the
        complex interval field with the same precision.

        EXAMPLES::

            sage: RIF.algebraic_closure()
            Complex Interval Field with 53 bits of precision
            sage: RIF.algebraic_closure() is CIF
            True
            sage: RealIntervalField(100).algebraic_closure()
            Complex Interval Field with 100 bits of precision
        """
        return self.complex_field()

    def construction(self):
        r"""
        Returns the functorial construction of ``self``, namely, completion of
        the rational numbers with respect to the prime at `\infty`,
        and the note that this is an interval field.

        Also preserves other information that makes this field unique (e.g.
        precision, print mode).

        EXAMPLES::

            sage: R = RealIntervalField(123)
            sage: c, S = R.construction(); S
            Rational Field
            sage: R == c(S)
            True
        """
        from sage.categories.pushout import CompletionFunctor
        return (CompletionFunctor(sage.rings.infinity.Infinity,
                                  self.prec(),
                                  {'sci_not': self.scientific_notation(), 'type': 'Interval'}),
               sage.rings.rational_field.QQ)

    cpdef _coerce_map_from_(self, S):
        """
        Canonical coercion from ``S`` to this real interval field.

        The rings that canonically coerce to this mpfi real field are:

        - this mpfi field itself

        - any other mpfi real field with precision that is as large as
          this one

        - some exact or lazy parents representing subsets of the real
          numbers, such as ``ZZ``, ``QQ``, ``AA``, and ``RLF``.

        Values which can be exactly represented as a floating-point number
        are coerced to a precise interval, with upper and lower bounds
        equal; otherwise, the upper and lower bounds will typically be
        adjacent floating-point numbers that surround the given value.

        EXAMPLES::

            sage: phi = RIF.coerce_map_from(ZZ); phi
            Coercion map:
              From: Integer Ring
              To:   Real Interval Field with 53 bits of precision
            sage: phi(3^100)
            5.153775207320114?e47

        ::

            sage: phi = RIF.coerce_map_from(AA); phi
            Conversion via _real_mpfi_ method map:
              From: Algebraic Real Field
              To:   Real Interval Field with 53 bits of precision

        Coercion can decrease precision, but not increase it::

            sage: phi = RIF.coerce_map_from(RealIntervalField(100)); phi
            Coercion map:
              From: Real Interval Field with 100 bits of precision
              To:   Real Interval Field with 53 bits of precision
            sage: print(RIF.coerce_map_from(RealIntervalField(20)))
            None

        There are no coercions from plain floating-point numbers to intervals
        (otherwise the rounding errors resulting from floating-point operations
        could easily lead to incorrect interval results)::

            sage: RIF.has_coerce_map_from(RR)
            False
            sage: RIF.has_coerce_map_from(RDF)
            False
            sage: RIF.has_coerce_map_from(float)
            False
        """
        prec = self.__prec

        # Direct and efficient conversions
        if S is ZZ or S is QQ:
            return True
        if S is int or S is long:
            return True
        if isinstance(S, RealIntervalField_class):
            return (<RealIntervalField_class>S).__prec >= prec
        from .number_field.number_field import NumberField_quadratic
        if isinstance(S, NumberField_quadratic):
            return S.discriminant() > 0

        # If coercion to RR is possible and there is a _real_mpfi_
        # method, assume that it defines a coercion to RIF
        if self.__middle_field.has_coerce_map_from(S):
            return self._convert_method_map(S, "_real_mpfi_")
        return None

    def __richcmp__(self, other, int op):
        """
        Compare ``self`` to ``other``.

        EXAMPLES::

            sage: RealIntervalField(10) == RealIntervalField(11)
            False
            sage: RealIntervalField(10) == RealIntervalField(10)
            True
            sage: RealIntervalField(10,sci_not=True) == RealIntervalField(10,sci_not=False)
            True
            sage: RealIntervalField(10) == IntegerRing()
            False
        """
        if not isinstance(other, RealIntervalField_class):
            if op in [Py_EQ, Py_NE]:
                return (op == Py_NE)
            return NotImplemented

        cdef RealIntervalField_class left
        cdef RealIntervalField_class right
        left = self
        right = other  # to access C structure
        return richcmp(left.__prec, right.__prec, op)

    def __reduce__(self):
        """
        For pickling.

        EXAMPLES::

            sage: R = RealIntervalField(sci_not=1, prec=200)
            sage: loads(dumps(R)) == R
            True
        """
        return __create__RealIntervalField_version0, (self.__prec, self.sci_not)

    def random_element(self, *args, **kwds):
        """
        Return a random element of ``self``. Any arguments or keywords are
        passed onto the random element function in real field.

        By default, this is uniformly distributed in `[-1, 1]`.

        EXAMPLES::

            sage: RIF.random_element()
            0.15363619378561300?
            sage: RIF.random_element()
            -0.50298737524751780?
            sage: RIF.random_element(-100, 100)
            60.958996432224126?

        Passes extra positional or keyword arguments through::

            sage: RIF.random_element(min=0, max=100)
            2.5572702830891970?
            sage: RIF.random_element(min=-100, max=0)
            -1.5803457307118123?
        """
        return self(self.middle_field().random_element(*args, **kwds))

    def gen(self, i=0):
        """
        Return the ``i``-th generator of ``self``.

        EXAMPLES::

            sage: RIF.gen(0)
            1
            sage: RIF.gen(1)
            Traceback (most recent call last):
            ...
            IndexError: self has only one generator
        """
        if i == 0:
            return self(1)
        else:
            raise IndexError("self has only one generator")

    def complex_field(self):
        """
        Return complex field of the same precision.

        EXAMPLES::

            sage: RIF.complex_field()
            Complex Interval Field with 53 bits of precision
        """
        return sage.rings.complex_interval_field.ComplexIntervalField(self.prec())

    def ngens(self):
        """
        Return the number of generators of ``self``, which is 1.

        EXAMPLES::

            sage: RIF.ngens()
            1
        """
        return 1

    def gens(self):
        """
        Return a list of generators.

        EXAMPLES::

            sage: RIF.gens()
            [1]
        """
        return [self.gen()]

    def _is_valid_homomorphism_(self, codomain, im_gens, base_map=None):
        """
        Return ``True`` if the map from ``self`` to ``codomain`` sending
        ``self(1)`` to the unique element of ``im_gens`` is a valid field
        homomorphism. Otherwise, return ``False``.

        EXAMPLES::

            sage: RIF._is_valid_homomorphism_(RDF,[RDF(1)])
            False
            sage: RIF._is_valid_homomorphism_(CIF,[CIF(1)])
            True
            sage: RIF._is_valid_homomorphism_(CIF,[CIF(-1)])
            False
            sage: R=RealIntervalField(100)
            sage: RIF._is_valid_homomorphism_(R,[R(1)])
            False
            sage: RIF._is_valid_homomorphism_(CC,[CC(1)])
            False
            sage: RIF._is_valid_homomorphism_(GF(2),GF(2)(1))
            False
        """
        try:
            s = codomain._coerce_(self(1))
        except TypeError:
            return False
        return s == im_gens[0]

    def _repr_option(self, key):
        """
        Metadata about the :meth:`_repr_` output.

        See :meth:`sage.structure.parent._repr_option` for details.

        EXAMPLES::

            sage: RealIntervalField(10)._repr_option('element_is_atomic')
            True
        """
        if key == 'element_is_atomic':
            return True
        return super(RealIntervalField_class, self)._repr_option(key)

    def characteristic(self):
        """
        Returns 0, since the field of real numbers has characteristic 0.

        EXAMPLES::

            sage: RealIntervalField(10).characteristic()
            0
        """
        return Integer(0)

    def name(self):
        """
        Return the name of ``self``.

        EXAMPLES::

            sage: RIF.name()
            'IntervalRealIntervalField53'
            sage: RealIntervalField(200).name()
            'IntervalRealIntervalField200'
        """
        return "IntervalRealIntervalField%s"%(self.__prec)

    def __hash__(self):
        """
        Return the hash value of ``self``.

        EXAMPLES::

            sage: hash(RIF) == hash(RealIntervalField(53)) # indirect doctest
            True
            sage: hash(RealIntervalField(200)) == hash(RealIntervalField(200))
            True
        """
        return hash(self.name())

    def precision(self):
        """
        Return the precision of this field (in bits).

        EXAMPLES::

            sage: RIF.precision()
            53
            sage: RealIntervalField(200).precision()
            200
        """
        return self.__prec

    prec = precision

    def to_prec(self, prec):
        """
        Returns a real interval field to the given precision.

        EXAMPLES::

            sage: RIF.to_prec(200)
            Real Interval Field with 200 bits of precision
            sage: RIF.to_prec(20)
            Real Interval Field with 20 bits of precision
            sage: RIF.to_prec(53) is RIF
            True
        """
        return RealIntervalField(prec)

    def _magma_init_(self, magma):
        r"""
        Return a string representation of ``self`` in the Magma language.

        EXAMPLES::

            sage: magma(RealIntervalField(80)) # optional - magma # indirect doctest
            Real field of precision 24
            sage: floor(RR(log(2**80, 10)))
            24
        """
        return "RealField(%s : Bits := true)" % self.prec()

    def pi(self):
        r"""
        Returns `\pi` to the precision of this field.

        EXAMPLES::

            sage: R = RealIntervalField(100)
            sage: R.pi()
            3.14159265358979323846264338328?
            sage: R.pi().sqrt()/2
            0.88622692545275801364908374167?
            sage: R = RealIntervalField(150)
            sage: R.pi().sqrt()/2
            0.886226925452758013649083741670572591398774728?
        """
        x = self._new()
        mpfi_const_pi(x.value)
        return x

    def euler_constant(self):
        """
        Returns Euler's gamma constant to the precision of this field.

        EXAMPLES::

            sage: RealIntervalField(100).euler_constant()
            0.577215664901532860606512090083?
        """
        x = self._new()
        mpfi_const_euler(x.value)
        return x

    def log2(self):
        r"""
        Returns `\log(2)` to the precision of this field.

        EXAMPLES::

            sage: R=RealIntervalField(100)
            sage: R.log2()
            0.693147180559945309417232121458?
            sage: R(2).log()
            0.693147180559945309417232121458?
        """
        x = self._new()
        mpfi_const_log2(x.value)
        return x

    def scientific_notation(self, status=None):
        """
        Set or return the scientific notation printing flag.

        If this flag is ``True`` then real numbers with this space as parent
        print using scientific notation.

        INPUT:

        -  ``status`` -- boolean optional flag

        EXAMPLES::

            sage: RIF(0.025)
            0.025000000000000002?
            sage: RIF.scientific_notation(True)
            sage: RIF(0.025)
            2.5000000000000002?e-2
            sage: RIF.scientific_notation(False)
            sage: RIF(0.025)
            0.025000000000000002?
        """
        if status is None:
            return self.sci_not
        else:
            self.sci_not = status

    def zeta(self, n=2):
        """
        Return an `n`-th root of unity in the real field, if one
        exists, or raise a ``ValueError`` otherwise.

        EXAMPLES::

            sage: R = RealIntervalField()
            sage: R.zeta()
            -1
            sage: R.zeta(1)
            1
            sage: R.zeta(5)
            Traceback (most recent call last):
            ...
            ValueError: No 5th root of unity in self
        """
        if n == 1:
            return self(1)
        elif n == 2:
            return self(-1)
        raise ValueError("No %sth root of unity in self" % n)


#*****************************************************************************
#
#     RealIntervalFieldElement -- element of Real Interval Field
#
#*****************************************************************************
cdef class RealIntervalFieldElement(RingElement):
    """
    A real number interval.
    """
    def __cinit__(self, parent, *args, **kwds):
        """
        Initialize the parent of this element and allocate memory

        TESTS::

            sage: from sage.rings.real_mpfi import RealIntervalFieldElement
            sage: RealIntervalFieldElement.__new__(RealIntervalFieldElement, None)
            Traceback (most recent call last):
            ...
            TypeError: Cannot convert NoneType to sage.rings.real_mpfi.RealIntervalField_class
            sage: RealIntervalFieldElement.__new__(RealIntervalFieldElement, ZZ)
            Traceback (most recent call last):
            ...
            TypeError: Cannot convert sage.rings.integer_ring.IntegerRing_class to sage.rings.real_mpfi.RealIntervalField_class
            sage: RealIntervalFieldElement.__new__(RealIntervalFieldElement, RIF)
            [.. NaN ..]

        Equality ``x == x`` does not hold unless ``x`` is exact::

            sage: x = RIF(4.5, 4.6)
            sage: TestSuite(x).run(skip=["_test_eq", "_test_pickling"])
        """
        cdef RealIntervalField_class p = <RealIntervalField_class?>parent
        mpfi_init2(self.value, p.__prec)
        self._parent = p

    def __init__(self, parent, x, int base=10):
        """
        Initialize a real interval element. Should be called by first
        creating a :class:`RealIntervalField`, as illustrated in the
        examples.

        INPUT:

        - ``x`` -- a number, string, or 2-tuple

        - ``base`` -- integer (default: 10) - only used if ``x`` is a string

        EXAMPLES::

            sage: R = RealIntervalField()
            sage: R('1.2456')
            1.245600000000000?
            sage: R = RealIntervalField(3)
            sage: R('1.2456').str(style='brackets')
            '[1.0 .. 1.3]'

        ::

            sage: RIF = RealIntervalField(53)
            sage: RIF(RR.pi())
            3.1415926535897932?
            sage: RIF(RDF.pi())
            3.1415926535897932?
            sage: RIF(math.pi)
            3.1415926535897932?
            sage: RIF.pi()
            3.141592653589794?

        Rounding::

            sage: w = RealIntervalField(3)(5/2)
            sage: RealIntervalField(2)(w).str(2, style='brackets')
            '[10. .. 11.]'

        TESTS::

            sage: a = RealIntervalField(428)(factorial(100)/exp(2)); a
            1.26303298005073195998439505058085204028142920134742241494671502106333548593576383141666758300089860337889002385197008191910406895?e157
            sage: a.diameter()
            4.7046373946079775711568954992429894854882556641460240333441655212438503516287848720594584761250430179569094634219773739322602945e-129

        Type: ``RealIntervalField?`` for many more examples.
        """
        if x is None:
            mpfi_set_ui(self.value, 0)
        else:
            mpfi_set_sage(self.value, NULL, x, parent, base)

    def __reduce__(self):
        """
        Pickling support.

        EXAMPLES::

            sage: a = RIF(5,5.5)
            sage: loads(dumps(a)).lexico_cmp(a)
            0
            sage: R = RealIntervalField(sci_not=1, prec=200)
            sage: b = R('393.39203845902384098234098230948209384028340')
            sage: loads(dumps(b)).lexico_cmp(b)
            0
            sage: b = R(1)/R(0); b # R(0) has no particular sign, thus 1/R(0) covers the whole reals
            [-infinity .. +infinity]
            sage: c = loads(dumps(b))
            sage: (c.lower(), c.upper()) == (b.lower(), b.upper())
            True
            sage: b = R(-1)/R(0); b # same as above
            [-infinity .. +infinity]
            sage: c = loads(dumps(b))
            sage: (c.lower(), c.upper()) == (b.lower(), b.upper())
            True
            sage: b = R('[2 .. 3]'); b.str(error_digits=1)
            '2.5?5e0'
            sage: loads(dumps(b)).lexico_cmp(b)
            0
            sage: R = RealIntervalField(4000)
            sage: s = 1/R(3)
            sage: t = loads(dumps(s))
            sage: (t.upper(), t.lower()) == (s.upper(), s.lower())
            True
            sage: loads(dumps(1/RIF(0,1)))
            [1.0000000000000000 .. +infinity]
        """
        return (__create__RealIntervalFieldElement_version1, (self._parent, self.upper(), self.lower()))

    def  __dealloc__(self):
        """
        Deallocate ``self``.

        EXAMPLES::

            sage: R = RealIntervalField()
            sage: del R # indirect doctest
        """
        if self._parent is not None:
            mpfi_clear(self.value)

    def __repr__(self):
        """
        Return a string representation of ``self``.

        EXAMPLES::

            sage: R = RealIntervalField()
            sage: R(1.2456) # indirect doctest
            1.2456000000000001?
        """
        return self.str(10)

    def _latex_(self):
        """
        Return a latex representation of ``self``.

        EXAMPLES::

            sage: latex(RIF(1.5)) # indirect doctest
            1.5000000000000000?
            sage: latex(RIF(3e200)) # indirect doctest
            3.0000000000000000? \times 10^{200}
        """
        import re
        return re.sub(r"e(-?\d+)", r" \\times 10^{\1}", str(self))

    def _magma_init_(self, magma):
        r"""
        Return a string representation of ``self`` in the Magma language.

        EXAMPLES::

            sage: t = RIF(10, 10.5); t
            11.?
            sage: magma(t) # optional - magma # indirect doctest
            10.2500000000000
        """
        return "%s!%s" % (self.parent()._magma_init_(magma), self.center())

    def _interface_init_(self, I=None):
        """
        Raise a ``TypeError``.

        This function would return the string representation of ``self`` that
        makes sense as a default representation of a real interval in other
        computer algebra systems. But, most other computer algebra systems
        do not support interval arithmetic, so instead we just raise a
        ``TypeError``.

        Define the appropriate ``_cas_init_`` function if there is a
        computer algebra system you would like to support.

        EXAMPLES::

            sage: n = RIF(1.3939494594)
            sage: n._interface_init_()
            Traceback (most recent call last):
            ...
            TypeError

        Here's a conversion to Maxima happens, which results in a type
        error::

            sage: a = RealInterval('2.3')
            sage: maxima(a)
            Traceback (most recent call last):
            ...
            TypeError
        """
        raise TypeError


    def _sage_input_(self, sib, coerce):
        r"""
        Produce an expression which will reproduce this value when evaluated.

        EXAMPLES::

            sage: sage_input(RIF(e, pi), verify=True)
            # Verified
            RIF(RR(2.7182818284590451), RR(3.1415926535897936))
            sage: sage_input(RealIntervalField(64)(sqrt(2)), preparse=False, verify=True)
            # Verified
            RR64 = RealField(64)
            RealIntervalField(64)(RR64('1.41421356237309504876'), RR64('1.41421356237309504887'))
            sage: sage_input(RealIntervalField(2)(12), verify=True)
            # Verified
            RealIntervalField(2)(RealField(2)(12.))
            sage: sage_input(RealIntervalField(2)(13), verify=True)
            # Verified
            RR2 = RealField(2)
            RealIntervalField(2)(RR2(12.), RR2(16.))
            sage: from sage.misc.sage_input import SageInputBuilder
            sage: sib = SageInputBuilder()
            sage: RIF(-sqrt(3), -sqrt(2))._sage_input_(sib, False)
            {call: {atomic:RIF}({unop:- {call: {atomic:RR}({atomic:1.7320508075688774})}}, {unop:- {call: {atomic:RR}({atomic:1.4142135623730949})}})}
        """
        # Interval printing could often be much prettier,
        # but I'm feeling lazy :)
        if self.is_exact():
            return sib(self.parent())(sib(self.lower(rnd='RNDN')))
        else:
            # The following line would also be correct, but even though it
            # uses coerced=2, that doesn't help because RealNumber doesn't
            # print pretty for directed-rounding fields.
            #return sib(self.parent())(sib(self.lower(), 2), sib(self.upper(), 2))
            return sib(self.parent())(sib(self.lower(rnd='RNDN')), sib(self.upper(rnd='RNDN')))

    def __hash__(self):
        """
        Return a hash value of ``self``.

        EXAMPLES::

            sage: hash(RIF(e)) == hash(RIF(e)) # indirect doctest
            True
        """
        return hash(self.str(16))

    def _im_gens_(self, codomain, im_gens, base_map=None):
        """
        Return the image of ``self`` under the homomorphism from the rational
        field to ``codomain``.

        This always just returns ``self`` coerced into the ``codomain``.

        EXAMPLES::

            sage: RIF(2.1)._im_gens_(CIF, [CIF(1)])
            2.1000000000000001?
            sage: R = RealIntervalField(20)
            sage: RIF(2.1)._im_gens_(R, [R(1)])
            2.10000?
        """
        return codomain(self) # since 1 |--> 1

    def real(self):
        """
        Return the real part of this real interval.

        (Since this interval is real, this simply returns itself.)

        .. SEEALSO::

            :meth:`imag`

        EXAMPLES::

            sage: RIF(1.2465).real() == RIF(1.2465)
            True
        """
        return self

    def imag(self):
        r"""
        Return the imaginary part of this real interval.

        (Since this is interval is real, this simply returns the zero interval.)

        .. SEEALSO::

            :meth:`real`

        EXAMPLES::

            sage: RIF(2,3).imag()
            0
        """
        return self._parent.zero()

    # MPFR had an elaborate "truncation" scheme to avoid printing
    # inaccurate-looking results; this has been removed for MPFI,
    # because I think it's less confusing to get such results than to
    # see [0.333 .. 0.333] for an interval with unequal left and right
    # sides.
    def str(self, int base=10, style=None, no_sci=None, e=None, error_digits=None):
        r"""
        Return a string representation of ``self``.

        INPUT:

        -  ``base`` -- base for output

        -  ``style`` -- The printing style; either ``'brackets'`` or
           ``'question'`` (or ``None``, to use the current default).

        -  ``no_sci`` -- if ``True`` do not print using scientific
           notation; if ``False`` print with scientific notation; if ``None``
           (the default), print how the parent prints.

        -  ``e`` -- symbol used in scientific notation

        -  ``error_digits`` -- The number of digits of error to
           print, in ``'question'`` style.

        We support two different styles of printing; ``'question'`` style and
        ``'brackets'`` style. In question style (the default), we print the
        "known correct" part of the number, followed by a question mark::

            sage: RIF(pi).str()
            '3.141592653589794?'
            sage: RIF(pi, 22/7).str()
            '3.142?'
            sage: RIF(pi, 22/7).str(style='question')
            '3.142?'

        However, if the interval is precisely equal to some integer that's
        not too large, we just return that integer::

            sage: RIF(-42).str()
            '-42'
            sage: RIF(0).str()
            '0'
            sage: RIF(12^5).str(base=3)
            '110122100000'

        Very large integers, however, revert to the normal question-style
        printing::

            sage: RIF(3^7).str()
            '2187'
            sage: RIF(3^7 * 2^256).str()
            '2.5323729916201052?e80'

        In brackets style, we print the lower and upper bounds of the
        interval within brackets::

            sage: RIF(237/16).str(style='brackets')
            '[14.812500000000000 .. 14.812500000000000]'

        Note that the lower bound is rounded down, and the upper bound is
        rounded up. So even if the lower and upper bounds are equal, they
        may print differently. (This is done so that the printed
        representation of the interval contains all the numbers in the
        internal binary interval.)

        For instance, we find the best 10-bit floating point representation
        of ``1/3``::

            sage: RR10 = RealField(10)
            sage: RR(RR10(1/3))
            0.333496093750000

        And we see that the point interval containing only this
        floating-point number prints as a wider decimal interval, that does
        contain the number::

            sage: RIF10 = RealIntervalField(10)
            sage: RIF10(RR10(1/3)).str(style='brackets')
            '[0.33349 .. 0.33350]'

        We always use brackets style for ``NaN`` and infinities::

            sage: RIF(pi, infinity)
            [3.1415926535897931 .. +infinity]
            sage: RIF(NaN)
            [.. NaN ..]

        Let's take a closer, formal look at the question style. In its full
        generality, a number printed in the question style looks like:

        MANTISSA ?ERROR eEXPONENT

        (without the spaces). The "eEXPONENT" part is optional; if it is
        missing, then the exponent is 0. (If the base is greater than 10,
        then the exponent separator is "@" instead of "e".)

        The "ERROR" is optional; if it is missing, then the error is 1.

        The mantissa is printed in base `b`, and always contains a
        decimal point (also known as a radix point, in bases other than
        10). (The error and exponent are always printed in base 10.)

        We define the "precision" of a floating-point printed
        representation to be the positional value of the last digit of the
        mantissa. For instance, in ``2.7?e5``, the precision is `10^4`;
        in ``8.?``, the precision is `10^0`; and in ``9.35?`` the precision
        is `10^{-2}`. This precision will always be `10^k`
        for some `k` (or, for an arbitrary base `b`, `b^k`).

        Then the interval is contained in the interval:

        .. MATH::

            \text{mantissa} \cdot b^{\text{exponent}} - \text{error} \cdot b^k
            .. \text{mantissa} \cdot b^{\text{exponent}} + \text{error} \cdot
            b^k

        To control the printing, we can specify a maximum number of error
        digits. The default is 0, which means that we do not print an error
        at all (so that the error is always the default, 1).

        Now, consider the precisions needed to represent the endpoints
        (this is the precision that would be produced by
        ``v.lower().str(no_sci=False)``). Our
        result is no more precise than the less precise endpoint, and is
        sufficiently imprecise that the error can be represented with the
        given number of decimal digits. Our result is the most precise
        possible result, given these restrictions. When there are two
        possible results of equal precision and with the same error width,
        then we pick the one which is farther from zero. (For instance,
        ``RIF(0, 123)`` with two error digits could print as ``61.?62`` or
        ``62.?62``. We prefer the latter because it makes it clear that the
        interval is known not to be negative.)

        EXAMPLES::

            sage: a = RIF(59/27); a
            2.185185185185186?
            sage: a.str()
            '2.185185185185186?'
            sage: a.str(style='brackets')
            '[2.1851851851851851 .. 2.1851851851851856]'
            sage: a.str(16)
            '2.2f684bda12f69?'
            sage: a.str(no_sci=False)
            '2.185185185185186?e0'
            sage: pi_appr = RIF(pi, 22/7)
            sage: pi_appr.str(style='brackets')
            '[3.1415926535897931 .. 3.1428571428571433]'
            sage: pi_appr.str()
            '3.142?'
            sage: pi_appr.str(error_digits=1)
            '3.1422?7'
            sage: pi_appr.str(error_digits=2)
            '3.14223?64'
            sage: pi_appr.str(base=36)
            '3.6?'
            sage: RIF(NaN)
            [.. NaN ..]
            sage: RIF(pi, infinity)
            [3.1415926535897931 .. +infinity]
            sage: RIF(-infinity, pi)
            [-infinity .. 3.1415926535897936]
            sage: RealIntervalField(210)(3).sqrt()
            1.732050807568877293527446341505872366942805253810380628055806980?
            sage: RealIntervalField(210)(RIF(3).sqrt())
            1.732050807568878?
            sage: RIF(3).sqrt()
            1.732050807568878?
            sage: RIF(0, 3^-150)
            1.?e-71

        TESTS:

        Check that :trac:`13634` is fixed::

            sage: RIF(0.025)
            0.025000000000000002?
            sage: RIF.scientific_notation(True)
            sage: RIF(0.025)
            2.5000000000000002?e-2
            sage: RIF.scientific_notation(False)
            sage: RIF(0.025)
            0.025000000000000002?
        """
        if base < 2 or base > 36:
            raise ValueError("the base (=%s) must be between 2 and 36" % base)

        # If self is a NaN, always use brackets style.
        if mpfi_nan_p(self.value):
            if base >= 24:
                return "[.. @NaN@ ..]"
            else:
                return "[.. NaN ..]"

        if e is None:
            if base > 10:
                e = '@'
            else:
                e = 'e'

        if style is None:
            style = printing_style
        if error_digits is None:
            error_digits = printing_error_digits

        if mpfr_inf_p(&self.value.left) or mpfr_inf_p(&self.value.right):
            style = 'brackets'

        if style == 'brackets':
            t1 = self.lower().str(base=base, no_sci=no_sci, e=e)
            t2 = self.upper().str(base=base, no_sci=no_sci, e=e)

            return "[%s .. %s]"%(t1, t2)

        elif style == 'question':
            if no_sci is None:
                prefer_sci = self.parent().scientific_notation()
            elif not no_sci:
                prefer_sci = True
            else:
                prefer_sci = False
            return self._str_question_style(base, error_digits, e, prefer_sci)

        else:
            raise ValueError('Illegal interval printing style %s' % printing_style)

    cpdef _str_question_style(self, int base, int error_digits, e, bint prefer_sci):
        r"""
        Compute the "question-style print representation" of this value,
        with the given base and error_digits. See the documentation for
        the str method for the definition of the question style.

        INPUT:

          - ``base`` - base for output

          - ``error_digits`` - maximum number of decimal digits for error

          - ``e`` - symbol for exponent (typically ``'e'`` for base
            less than or equal to 10, ``'@'`` for larger base)

          - ``prefer_sci`` - ``True`` to always print in scientific notation;
            ``False`` to prefer non-scientific notation when
            possible

        EXAMPLES::

            sage: v = RIF(e, pi)
            sage: v.str(2, style='brackets')
            '[10.101101111110000101010001011000101000101011101101001 .. 11.001001000011111101101010100010001000010110100011001]'
            sage: v._str_question_style(2, 0, 'e', False)
            '11.0?'
            sage: v._str_question_style(2, 3, '@', False)
            '10.111011100001?867'
            sage: v._str_question_style(2, 30, 'e', False)
            '10.111011100001000001011101111101011000100001001000001?476605618580184'
            sage: v.str(5, style='brackets')
            '[2.32434303404423034041024 .. 3.03232214303343241124132]'
            sage: v._str_question_style(5, 3, '@', False)
            '2.43111?662'
            sage: (Integer('232434', 5) + 2*662).str(5)
            '303233'
            sage: v.str(style='brackets')
            '[2.7182818284590450 .. 3.1415926535897936]'
            sage: v._str_question_style(10, 3, '@', False)
            '2.930?212'
            sage: v._str_question_style(10, 3, '@', True)
            '2.930?212@0'
            sage: v.str(16, style='brackets')
            '[2.b7e151628aed2 .. 3.243f6a8885a32]'
            sage: v._str_question_style(16, 3, '@', False)
            '2.ee1?867'
            sage: (Integer('2b7e', 16) + 2*867).str(16)
            '3244'
            sage: v.str(36, style='brackets')
            '[2.puw5nggjf8f .. 3.53i5ab8p5gz]'
            sage: v._str_question_style(36, 3, '@', False)
            '2.xh?275'
            sage: (Integer('2pu', 36) + 2*275).str(36)
            '354'

        TESTS::

            sage: RIF(0, infinity)._str_question_style(10, 0, 'e', False)
            Traceback (most recent call last):
            ...
            ValueError: _str_question_style on NaN or infinity
            sage: for i in range(1, 9):
            ....:     print(RIF(-10^i, 12345).str(style='brackets'))
            ....:     print(RIF(-10^i, 12345)._str_question_style(10, 0, 'e', False))
            ....:     print(RIF(-10^i, 12345)._str_question_style(10, 3, 'e', False))
            [-10.000000000000000 .. 12345.000000000000]
            0.?e5
            6.17?618e3
            [-100.00000000000000 .. 12345.000000000000]
            0.?e5
            6.13?623e3
            [-1000.0000000000000 .. 12345.000000000000]
            0.?e5
            5.68?668e3
            [-10000.000000000000 .. 12345.000000000000]
            0.?e5
            1.2?112e3
            [-100000.00000000000 .. 12345.000000000000]
            0.?e5
            -4.38?562e4
            [-1.0000000000000000e6 .. 12345.000000000000]
            0.?e6
            -4.94?507e5
            [-1.0000000000000000e7 .. 12345.000000000000]
            0.?e7
            -4.99?501e6
            [-1.0000000000000000e8 .. 12345.000000000000]
            0.?e8
            -5.00?501e7
            sage: RIF(10^-3, 12345)._str_question_style(10, 3, 'e', False)
            '6.18?618e3'
            sage: RIF(-golden_ratio, -10^-6)._str_question_style(10, 3, 'e', False)
            '-0.810?810'
            sage: RIF(-0.85, 0.85)._str_question_style(10, 0, 'e', False)
            '0.?'
            sage: RIF(-0.85, 0.85)._str_question_style(10, 1, 'e', False)
            '0.0?9'
            sage: RIF(-0.85, 0.85)._str_question_style(10, 2, 'e', False)
            '0.00?85'
            sage: RIF(-8.5, 8.5)._str_question_style(10, 0, 'e', False)
            '0.?e1'
            sage: RIF(-85, 85)._str_question_style(10, 0, 'e', False)
            '0.?e2'
            sage: for i in range(-6, 7):
            ....:     v = RIF(2).sqrt() * 10^i
            ....:     print(v._str_question_style(10, 0, 'e', False))
            1.414213562373095?e-6
            0.00001414213562373095?
            0.0001414213562373095?
            0.001414213562373095?
            0.01414213562373095?
            0.1414213562373095?
            1.414213562373095?
            14.14213562373095?
            141.4213562373095?
            1414.213562373095?
            14142.13562373095?
            141421.3562373095?
            1.414213562373095?e6
            sage: RIF(3^33)
            5559060566555523
            sage: RIF(3^33 * 2)
            1.1118121133111046?e16
            sage: RIF(-pi^-512, 0)
            -1.?e-254
            sage: RealIntervalField(2)(3 * 2^18)
            786432
            sage: RealIntervalField(2)(3 * 2^19)
            1.6?e6
            sage: v = RIF(AA(2-sqrt(3)))
            sage: v
            0.2679491924311227?
            sage: v.str(error_digits=1)
            '0.26794919243112273?4'
            sage: v.str(style='brackets')
            '[0.26794919243112269 .. 0.26794919243112276]'
            sage: -v
            -0.2679491924311227?

        Check that :trac:`15166` is fixed::

            sage: RIF(1.84e13).exp()
            [2.0985787164673874e323228496 .. +infinity] # 32-bit
            6.817557048799520?e7991018467019 # 64-bit
            sage: from sage.rings.real_mpfr import mpfr_get_exp_min, mpfr_get_exp_max
            sage: v = RIF(1.0 << (mpfr_get_exp_max() - 1)); v
            1.0492893582336939?e323228496 # 32-bit
            2.9378268945557938?e1388255822130839282 # 64-bit
            sage: -v
            -1.0492893582336939?e323228496 # 32-bit
            -2.9378268945557938?e1388255822130839282 # 64-bit
            sage: v = RIF(1.0 >> -mpfr_get_exp_min()+1); v
            2.3825649048879511?e-323228497 # 32-bit
            8.5096913117408362?e-1388255822130839284 # 64-bit

        """
        if not(mpfr_number_p(&self.value.left) and mpfr_number_p(&self.value.right)):
            raise ValueError("_str_question_style on NaN or infinity")
        if base < 2 or base > 36:
            raise ValueError("the base (=%s) must be between 2 and 36" % base)
        if error_digits < 0 or error_digits > 1000:
            # The restriction to 1000 is not essential.  The reason to have
            # a restriction is that this code is not efficient for
            # large error_digits values (for instance, we always construct
            # a number with that many digits); a very large error_digits
            # could run out of memory, etc.
            # I think that 1000 is a pretty "safe" limit.  The whole
            # purpose of question_style is to be human-readable, and
            # the human-readability will go way down after about 6
            # error digits; 1000 error digits is just silly.
            raise ValueError("error_digits (=%s) must be between 0 and 1000" % error_digits)

        cdef mp_exp_t self_exp
        cdef mpz_t self_zz
        cdef mpfr_prec_t prec = (<RealIntervalField_class>self._parent).__prec
        cdef char *zz_str
        cdef size_t zz_str_maxlen

        if mpfr_equal_p(&self.value.left, &self.value.right) \
                and mpfr_integer_p(&self.value.left):
            # This might be suitable for integer printing, but not if it's
            # too big.  (We can represent 2^3000000 exactly in RIF, but we
            # don't want to print this 903090 digit number; we'd rather
            # just print 9.7049196389007116?e903089 .)

            # Represent self as m*2^k, where m is an integer with
            # self.prec() bits and k is an integer.  (So RIF(1) would have
            # m = 2^52 and k=-52.)  Then, as a simple heuristic, we print
            # as an integer if k<=0.  (As a special dispensation for tiny
            # precisions, we also print as an integer if the number is
            # less than a million (actually, less than 2^20); this
            # will never affect "normal" uses, but it makes tiny examples
            # with RealIntervalField(2) prettier.)

            self_exp = mpfr_get_exp(&self.value.left)
            if mpfr_zero_p(&self.value.left) or self_exp <= prec or self_exp <= 20:
                mpz_init(self_zz)
                mpfr_get_z(self_zz, &self.value.left, MPFR_RNDN)
                zz_str_maxlen = mpz_sizeinbase(self_zz, base) + 2
                zz_str = <char *>PyMem_Malloc(zz_str_maxlen)
                if zz_str == NULL:
                    mpz_clear(self_zz)
                    raise MemoryError("Unable to allocate memory for integer representation of interval")
                sig_on()
                mpz_get_str(zz_str, base, self_zz)
                sig_off()
                v = char_to_str(zz_str)
                PyMem_Free(zz_str)
                return v

        # We want the endpoints represented as an integer mantissa
        # and an exponent, using the given base.  MPFR will do that for
        # us in mpfr_get_str, so we end up converting from MPFR to strings
        # to MPZ to strings... ouch.  We could avoid this overhead by
        # copying most of the guts of mpfr_get_str to give something like
        # mpfr_get_mpz_exp (to give the mantissa as an mpz and the exponent);
        # we could also write the body of this method using the string
        # values, so that the second and third conversions are always
        # on small values (of around the size of error_digits).
        # We don't do any of that.

        cdef char *lower_s
        cdef char *upper_s
        cdef mp_exp_t lower_expo
        cdef mp_exp_t upper_expo
        cdef mpz_t lower_mpz
        cdef mpz_t upper_mpz

        sig_on()
        lower_s = mpfr_get_str(<char*>0, &lower_expo, base, 0,
                                &self.value.left, MPFR_RNDD)
        upper_s = mpfr_get_str(<char*>0, &upper_expo, base, 0,
                                &self.value.right, MPFR_RNDU)
        sig_off()

        if lower_s == <char*> 0:
            raise RuntimeError("unable to convert interval lower bound to a string")
        if upper_s == <char*> 0:
            raise RuntimeError("unable to convert interval upper bound to a string")

        # MPFR returns an exponent assuming that the implicit radix point
        # is to the left of the first mantissa digit.  We'll be doing
        # arithmetic on mantissas that might not preserve the number of
        # digits; we adjust the exponent so that the radix point is to
        # the right of the last mantissa digit (that is, so the number
        # is mantissa*base^exponent, if you interpret mantissa as an integer).

        cdef long digits
        digits = strlen(lower_s)
        if lower_s[0] == '-':
            digits -= 1
        lower_expo -= digits

        digits = strlen(upper_s)
        if upper_s[0] == '-':
            digits -= 1
        upper_expo -= digits

        sig_on()
        mpz_init_set_str(lower_mpz, lower_s, base)
        mpz_init_set_str(upper_mpz, upper_s, base)
        mpfr_free_str(lower_s)
        mpfr_free_str(upper_s)
        sig_off()

        cdef mpz_t tmp
        mpz_init(tmp)

        # At several places in the function, we divide by a power of
        # base.  This could be sped up by shifting instead, when base
        # is a power of 2.  (I'm not bothering right now because I
        # expect the not-base-10 case to be quite rare, especially
        # when combined with high precision and question style.)

        # First we normalize so that both mantissas are at the same
        # precision.  This just involves dividing the more-precise
        # endpoint by the appropriate power of base.  However, there's
        # one potentially very slow case we want to avoid: if the two
        # exponents are sufficiently different, the simple code would
        # involve computing a huge power of base, and then dividing
        # by it to get -1, 0, or 1 (depending on the rounding).

        # There's one complication first: if one of the endpoints is zero,
        # we want to treat it as infinitely precise (otherwise, it defaults
        # to a precision of 2^-self.prec(), so that RIF(0, 2^-1000)
        # would print as 1.?e-17).  (If both endpoints are zero, then
        # we can't get here; we already returned '0' in the integer
        # case above.)

        if mpfr_zero_p(&self.value.left):
            lower_expo = upper_expo
        if mpfr_zero_p(&self.value.right):
            upper_expo = lower_expo

        cdef mp_exp_t expo_delta

        if lower_expo < upper_expo:
            expo_delta = upper_expo - lower_expo
            if mpz_sizeinbase(lower_mpz, base) < expo_delta:
                # abs(lower) < base^expo_delta, so
                # floor(lower/base^expo_delta) is either -1 or 0
                # (depending on the sign of lower).
                if mpz_sgn(lower_mpz) < 0:
                    mpz_set_si(lower_mpz, -1)
                else:
                    mpz_set_ui(lower_mpz, 0)
            else:
                mpz_ui_pow_ui(tmp, base, expo_delta)
                mpz_fdiv_q(lower_mpz, lower_mpz, tmp)
            lower_expo = upper_expo
        elif upper_expo < lower_expo:
            expo_delta = lower_expo - upper_expo
            if mpz_sizeinbase(upper_mpz, base) < expo_delta:
                # abs(upper) < base^expo_delta, so
                # ceiling(upper/base^expo_delta) is either 0 or 1
                # (depending on the sign of upper).
                if mpz_sgn(upper_mpz) > 0:
                    mpz_set_ui(upper_mpz, 1)
                else:
                    mpz_set_ui(upper_mpz, 0)
            else:
                mpz_ui_pow_ui(tmp, base, expo_delta)
                mpz_cdiv_q(upper_mpz, upper_mpz, tmp)
            upper_expo = lower_expo

        cdef mp_exp_t expo = lower_expo

        # Now the basic plan is to repeat
        # lower = floor(lower/base); upper = ceiling(upper/base)
        # until the error upper-lower is sufficiently small.  However,
        # if this loop executes many times, that's pretty inefficient
        # (quadratic).  We do a single pre-check to see approximately
        # how many times we would have to go through that loop,
        # and do most of them with a single division.

        cdef mpz_t cur_error
        mpz_init(cur_error)

        mpz_sub(cur_error, upper_mpz, lower_mpz)

        cdef mpz_t max_error
        mpz_init(max_error)
        if error_digits == 0:
            mpz_set_ui(max_error, 2)
        else:
            mpz_ui_pow_ui(max_error, 10, error_digits)
            mpz_sub_ui(max_error, max_error, 1)
            mpz_mul_2exp(max_error, max_error, 1)

        # Now we want to compute k as large as possible such that
        # ceiling(upper/base^(k-1)) - floor(lower/base^(k-1)) > max_error.
        # We start by noting that
        # ceiling(upper/base^(k-1)) - floor(lower/base^(k-1)) >=
        #    cur_error/base^(k-1),
        # so it suffices if
        # cur_error/base^(k-1) > max_error, or
        # cur_error/max_error > base^(k-1).

        # We would like to take logarithms and subtract, but taking
        # logarithms is expensive.  Instead we use mpz_sizeinbase
        # as an approximate logarithm.  (This could probably be
        # improved, either by assuming undocumented knowledge of
        # the internals of mpz_sizeinbase, or by writing our own
        # approximate logarithm.)

        cdef long cur_error_digits = mpz_sizeinbase(cur_error, base)
        cdef long max_error_digits = mpz_sizeinbase(max_error, base)

        # The GMP documentation claims that mpz_sizeinbase will be either
        # the true number of digits, or one too high.  So
        # cur_error might have as few as cur_error_digits-1 digits,
        # so it might be as small as base^(cur_error_digits-2).
        # max_error might have as many as max_error_digits digits, so it
        # might be almost (but not quite) as large as base^max_error_digits.
        # Then their quotient will be at least slightly larger than
        # base^(cur_error_digits-2-max_error_digits).  So we can take
        # k-1 = cur_error_digits-2-max_error_digits, and
        # k = cur_error_digits-1-max_error_digits.

        cdef long k = cur_error_digits - 1 - max_error_digits

        if k > 0:
            mpz_ui_pow_ui(tmp, base, k)
            mpz_fdiv_q(lower_mpz, lower_mpz, tmp)
            mpz_cdiv_q(upper_mpz, upper_mpz, tmp)
            expo += k
            mpz_sub(cur_error, upper_mpz, lower_mpz)

        # OK, we've almost divided enough times to fit within max_error.
        # (In fact, maybe we already have.)  Now we just loop a few more
        # times until we're done.

        while mpz_cmp(cur_error, max_error) > 0:
            mpz_fdiv_q_ui(lower_mpz, lower_mpz, base)
            mpz_cdiv_q_ui(upper_mpz, upper_mpz, base)
            expo += 1
            mpz_sub(cur_error, upper_mpz, lower_mpz)

        # Almost done.  Now we need to print out a floating-point number
        # with a mantissa halfway between lower_mpz and upper_mpz,
        # an error of half of cur_error (rounded up), and an exponent
        # based on expo (shifted by the location of the decimal point
        # within the mantissa).

        # We briefly re-purpose lower_mpz to hold the final mantissa:
        mpz_add(lower_mpz, lower_mpz, upper_mpz)
        # According to our spec, we're supposed to divide lower_mpz
        # by 2, rounding away from 0.
        if mpz_sgn(lower_mpz) >= 0:
            mpz_cdiv_q_2exp(lower_mpz, lower_mpz, 1)
        else:
            mpz_fdiv_q_2exp(lower_mpz, lower_mpz, 1)

        # and cur_error to hold the error:
        mpz_cdiv_q_2exp(cur_error, cur_error, 1)

        cdef char *tmp_cstr

        tmp_cstr = <char *>PyMem_Malloc(mpz_sizeinbase(lower_mpz, base) + 2)
        if tmp_cstr == NULL:
            raise MemoryError("Unable to allocate memory for the mantissa of an interval")
        mpz_get_str(tmp_cstr, base, lower_mpz)
        digits = strlen(tmp_cstr)
        if tmp_cstr[0] == '-':
            digits -= 1
            mant_string = bytes_to_str(tmp_cstr+1)
            sign_string = bytes_to_str(b'-')
        else:
            mant_string = bytes_to_str(tmp_cstr)
            sign_string = bytes_to_str(b'')
        PyMem_Free(tmp_cstr)

        if error_digits == 0:
            error_string = bytes_to_str(b'')
        else:
            tmp_cstr = <char *>PyMem_Malloc(mpz_sizeinbase(cur_error, 10) + 2)
            if tmp_cstr == NULL:
                raise MemoryError("Unable to allocate memory for the error of an interval")
            mpz_get_str(tmp_cstr, 10, cur_error)
            error_string = char_to_str(tmp_cstr)
            PyMem_Free(tmp_cstr)

        mpz_clear(lower_mpz)
        mpz_clear(upper_mpz)
        mpz_clear(tmp)
        mpz_clear(cur_error)
        mpz_clear(max_error)

        cdef bint scientific = prefer_sci

        # If the exponent is >0, we must use scientific notation.  For
        # instance, RIF(10, 30) gives 2.?e1; we couldn't write that
        # number in the question syntax (with no error digits) without
        # scientific notation.
        if expo > 0:
            scientific = True

        # If we use scientific notation, we put the radix point to the
        # right of the first digit; that would give us an exponent of:
        cdef mp_exp_t sci_expo = expo + digits - 1
        if abs(sci_expo) >= 6:
            scientific = True

        if scientific:
            return '%s%s.%s?%s%s%s'%(sign_string,
                                     mant_string[0], mant_string[1:],
                                     error_string, e, sci_expo)

        if expo + digits <= 0:
            return '%s0.%s%s?%s'%(sign_string,
                                  '0' * -(expo + digits), mant_string,
                                  error_string)

        return '%s%s.%s?%s'%(sign_string,
                             mant_string[:expo+digits],
                             mant_string[expo+digits:],
                             error_string)

    def __copy__(self):
        """
        Return copy of ``self`` - since ``self`` is immutable, we just return
        ``self`` again.

        EXAMPLES::

            sage: a = RIF(3.5)
            sage: copy(a) is  a
            True
        """
        return self

    # Interval-specific functions
    def lower(self, rnd=None):
        """
        Return the lower bound of this interval

        INPUT:

        - ``rnd`` -- the rounding mode (default: towards minus infinity,
          see :class:`sage.rings.real_mpfr.RealField` for possible values)

        The rounding mode does not affect the value returned as a
        floating-point number, but it does control which variety of
        ``RealField`` the returned number is in, which affects printing and
        subsequent operations.

        EXAMPLES::

            sage: R = RealIntervalField(13)
            sage: R.pi().lower().str()
            '3.1411'

        ::

            sage: x = R(1.2,1.3); x.str(style='brackets')
            '[1.1999 .. 1.3001]'
            sage: x.lower()
            1.19
            sage: x.lower('RNDU')
            1.20
            sage: x.lower('RNDN')
            1.20
            sage: x.lower('RNDZ')
            1.19
            sage: x.lower('RNDA')
            1.20
            sage: x.lower().parent()
            Real Field with 13 bits of precision and rounding RNDD
            sage: x.lower('RNDU').parent()
            Real Field with 13 bits of precision and rounding RNDU
            sage: x.lower('RNDA').parent()
            Real Field with 13 bits of precision and rounding RNDA
            sage: x.lower() == x.lower('RNDU')
            True
        """
        cdef RealNumber x
        if rnd is None:
            x = (<RealIntervalField_class>self._parent).__lower_field._new()
        else:
            x = (<RealField_class>(self._parent._real_field(rnd)))._new()
        mpfi_get_left(x.value, self.value)
        return x

    def upper(self, rnd=None):
        """
        Return the upper bound of ``self``

        INPUT:

        - ``rnd`` -- the rounding mode (default: towards plus infinity,
          see :class:`sage.rings.real_mpfr.RealField` for possible values)

        The rounding mode does not affect the value returned as a
        floating-point number, but it does control which variety of
        ``RealField`` the returned number is in, which affects printing and
        subsequent operations.

        EXAMPLES::

            sage: R = RealIntervalField(13)
            sage: R.pi().upper().str()
            '3.1417'

        ::

            sage: R = RealIntervalField(13)
            sage: x = R(1.2,1.3); x.str(style='brackets')
            '[1.1999 .. 1.3001]'
            sage: x.upper()
            1.31
            sage: x.upper('RNDU')
            1.31
            sage: x.upper('RNDN')
            1.30
            sage: x.upper('RNDD')
            1.30
            sage: x.upper('RNDZ')
            1.30
            sage: x.upper('RNDA')
            1.31
            sage: x.upper().parent()
            Real Field with 13 bits of precision and rounding RNDU
            sage: x.upper('RNDD').parent()
            Real Field with 13 bits of precision and rounding RNDD
            sage: x.upper() == x.upper('RNDD')
            True
        """
        cdef RealNumber x
        if rnd is None:
            x = (<RealIntervalField_class>self._parent).__upper_field._new()
        else:
            x = ((<RealField_class>self._parent._real_field(rnd)))._new()
        mpfi_get_right(x.value, self.value)
        return x

    def endpoints(self, rnd=None):
        """
        Return the lower and upper endpoints of this interval.

        OUTPUT: a 2-tuple of real numbers
        (lower endpoint, upper endpoint)

        .. SEEALSO::

            :meth:`edges` which returns the endpoints as exact
            intervals instead of real numbers.

        EXAMPLES::

            sage: RIF(1,2).endpoints()
            (1.00000000000000, 2.00000000000000)
            sage: RIF(pi).endpoints()
            (3.14159265358979, 3.14159265358980)
            sage: a = CIF(RIF(1,2), RIF(3,4))
            sage: a.real().endpoints()
            (1.00000000000000, 2.00000000000000)

        As with ``lower()`` and ``upper()``, a rounding mode is accepted::

            sage: RIF(1,2).endpoints('RNDD')[0].parent()
            Real Field with 53 bits of precision and rounding RNDD
        """
        return self.lower(rnd), self.upper(rnd)

    def edges(self):
        """
        Return the lower and upper endpoints of this interval as
        intervals.

        OUTPUT: a 2-tuple of real intervals
        (lower endpoint, upper endpoint)
        each containing just one point.

        .. SEEALSO::

            :meth:`endpoints` which returns the endpoints as real
            numbers instead of intervals.

        EXAMPLES::

            sage: RIF(1,2).edges()
            (1, 2)
            sage: RIF(pi).edges()
            (3.1415926535897932?, 3.1415926535897936?)
        """
        left = self._new()
        right = self._new()
        cdef mpfr_t x
        mpfr_init2(x, self.prec())
        mpfi_get_left(x, self.value)
        mpfi_set_fr(left.value, x)
        mpfi_get_right(x, self.value)
        mpfi_set_fr(right.value, x)
        mpfr_clear(x)
        return (left, right)

    def absolute_diameter(self):
        """
        The diameter of this interval (for `[a .. b]`, this is `b-a`), rounded
        upward, as a :class:`RealNumber`.

        EXAMPLES::

            sage: RIF(1, pi).absolute_diameter()
            2.14159265358979
        """
        cdef RealNumber x
        x = (<RealIntervalField_class>self._parent).__middle_field._new()
        mpfi_diam_abs(x.value, self.value)
        return x

    def relative_diameter(self):
        """
        The relative diameter of this interval (for `[a .. b]`, this is
        `(b-a)/((a+b)/2)`), rounded upward, as a :class:`RealNumber`.

        EXAMPLES::

            sage: RIF(1, pi).relative_diameter()
            1.03418797197910
        """
        cdef RealNumber x
        x = (<RealIntervalField_class>self._parent).__middle_field._new()
        mpfi_diam_rel(x.value, self.value)
        return x

    def diameter(self):
        """
        If 0 is in ``self``, then return :meth:`absolute_diameter()`,
        otherwise return :meth:`relative_diameter()`.

        EXAMPLES::

            sage: RIF(1, 2).diameter()
            0.666666666666667
            sage: RIF(1, 2).absolute_diameter()
            1.00000000000000
            sage: RIF(1, 2).relative_diameter()
            0.666666666666667
            sage: RIF(pi).diameter()
            1.41357985842823e-16
            sage: RIF(pi).absolute_diameter()
            4.44089209850063e-16
            sage: RIF(pi).relative_diameter()
            1.41357985842823e-16
            sage: (RIF(pi) - RIF(3, 22/7)).diameter()
            0.142857142857144
            sage: (RIF(pi) - RIF(3, 22/7)).absolute_diameter()
            0.142857142857144
            sage: (RIF(pi) - RIF(3, 22/7)).relative_diameter()
            2.03604377705518
        """
        cdef RealNumber x
        x = (<RealIntervalField_class>self._parent).__middle_field._new()
        mpfi_diam(x.value, self.value)
        return x

    def fp_rank_diameter(self):
        r"""
        Computes the diameter of this interval in terms of the
        "floating-point rank".

        The floating-point rank is the number of floating-point numbers (of
        the current precision) contained in the given interval, minus one. An
        ``fp_rank_diameter`` of 0 means that the interval is exact; an
        ``fp_rank_diameter`` of 1 means that the interval is
        as tight as possible, unless the number you're trying to represent
        is actually exactly representable as a floating-point number.

        EXAMPLES::

            sage: RIF(pi).fp_rank_diameter()
            1
            sage: RIF(12345).fp_rank_diameter()
            0
            sage: RIF(-sqrt(2)).fp_rank_diameter()
            1
            sage: RIF(5/8).fp_rank_diameter()
            0
            sage: RIF(5/7).fp_rank_diameter()
            1
            sage: a = RIF(pi)^12345; a
            2.06622879260?e6137
            sage: a.fp_rank_diameter()
            30524
            sage: (RIF(sqrt(2)) - RIF(sqrt(2))).fp_rank_diameter()
            9671406088542672151117826            # 32-bit
            41538374868278620559869609387229186  # 64-bit

        Just because we have the best possible interval, doesn't mean the
        interval is actually small::

            sage: a = RIF(pi)^12345678901234567890; a
            [2.0985787164673874e323228496 .. +infinity]            # 32-bit
            [5.8756537891115869e1388255822130839282 .. +infinity]  # 64-bit
            sage: a.fp_rank_diameter()
            1
        """
        return self.lower().fp_rank_delta(self.upper())

    def is_exact(self):
        """
        Return whether this real interval is exact (i.e. contains exactly
        one real value).

        EXAMPLES::

            sage: RIF(3).is_exact()
            True
            sage: RIF(2*pi).is_exact()
            False
        """
        return mpfr_equal_p(&self.value.left, &self.value.right)

    def magnitude(self):
        """
        The largest absolute value of the elements of the interval.

        OUTPUT: a real number with rounding mode ``RNDU``

        EXAMPLES::

            sage: RIF(-2, 1).magnitude()
            2.00000000000000
            sage: RIF(-1, 2).magnitude()
            2.00000000000000
            sage: parent(RIF(1).magnitude())
            Real Field with 53 bits of precision and rounding RNDU
        """
        cdef RealNumber x
        x = (<RealIntervalField_class>self._parent).__upper_field._new()
        mpfi_mag(x.value, self.value)
        return x

    def mignitude(self):
        """
        The smallest absolute value of the elements of the interval.

        OUTPUT: a real number with rounding mode ``RNDD``

        EXAMPLES::

            sage: RIF(-2, 1).mignitude()
            0.000000000000000
            sage: RIF(-2, -1).mignitude()
            1.00000000000000
            sage: RIF(3, 4).mignitude()
            3.00000000000000
            sage: parent(RIF(1).mignitude())
            Real Field with 53 bits of precision and rounding RNDD
        """
        cdef RealNumber x
        x = (<RealIntervalField_class>self._parent).__lower_field._new()
        mpfi_mig(x.value, self.value)
        return x

    def center(self):
        """
        Compute the center of the interval `[a .. b]` which is `(a+b) / 2`.

        EXAMPLES::

            sage: RIF(1, 2).center()
            1.50000000000000
        """
        cdef RealNumber x
        x = (<RealIntervalField_class>self._parent).__middle_field._new()
        mpfi_mid(x.value, self.value)
        return x

    def bisection(self):
        """
        Returns the bisection of ``self`` into two intervals of half the size
        whose union is ``self`` and intersection is :meth:`center()`.

        EXAMPLES::

            sage: a, b = RIF(1,2).bisection()
            sage: a.lower(), a.upper()
            (1.00000000000000, 1.50000000000000)
            sage: b.lower(), b.upper()
            (1.50000000000000, 2.00000000000000)

            sage: I = RIF(e, pi)
            sage: a, b = I.bisection()
            sage: a.intersection(b) == RIF(I.center())
            True
            sage: a.union(b).endpoints() == I.endpoints()
            True
        """
        left = self._new()
        right = self._new()
        mpfr_set(&left.value.left, &self.value.left, MPFR_RNDN)
        mpfi_mid(&left.value.right, self.value)
        mpfi_interv_fr(right.value, &left.value.right, &self.value.right)
        return left, right

    def alea(self):
        """
        Return a floating-point number picked at random from the interval.

        EXAMPLES::

            sage: RIF(1, 2).alea() # random
            1.34696133696137
        """
        cdef RealNumber x
        x = (<RealIntervalField_class>self._parent).__middle_field._new()
        mpfi_alea(x.value, self.value)
        return x

    ########################
    #   Basic Arithmetic
    ########################

    def __add__(left, right):
        r"""
        TESTS::

            sage: RIF(1) + RR(1)
            doctest:...:
            DeprecationWarning: automatic conversions from floating-point numbers to intervals are deprecated
            See http://trac.sagemath.org/15114 for details.
            2
            sage: import warnings; warnings.resetwarnings()
        """
        cdef RealIntervalFieldElement _left = (<RealIntervalFieldElement> left)
        if have_same_parent(left, right):
            return _left._add_(right)
        if (type(right) is RealNumber
                and _left._parent.prec() <= right.parent().prec()):
            deprecation(15114, "automatic conversions from floating-point "
                        "numbers to intervals are deprecated")
            return left + _left._parent(right)
        elif isinstance(left, RealIntervalFieldElement):
            return Element.__add__(left, right)
        else:
            return Element.__radd__(right, left)

    def __sub__(left, right):
        r"""
        TESTS::

            sage: RIF(2) - RR(1)
            doctest:...:
            DeprecationWarning: automatic conversions from floating-point numbers to intervals are deprecated
            See http://trac.sagemath.org/15114 for details.
            1
            sage: import warnings; warnings.resetwarnings()
        """
        cdef RealIntervalFieldElement _left = (<RealIntervalFieldElement> left)
        if have_same_parent(left, right):
            return _left._sub_(right)
        if (type(right) is RealNumber
                and _left._parent.prec() <= right.parent().prec()):
            deprecation(15114, "automatic conversions from floating-point "
                        "numbers to intervals are deprecated")
            return left - _left._parent(right)
        elif isinstance(left, RealIntervalFieldElement):
            return Element.__sub__(left, right)
        else:
            return Element.__rsub__(right, left)

    def __mul__(left, right):
        r"""
        TESTS::

            sage: RIF(1) * RR(1)
            doctest:...:
            DeprecationWarning: automatic conversions from floating-point numbers to intervals are deprecated
            See http://trac.sagemath.org/15114 for details.
            1
            sage: import warnings; warnings.resetwarnings()
        """
        cdef RealIntervalFieldElement _left = (<RealIntervalFieldElement> left)
        if have_same_parent(left, right):
            return _left._mul_(right)
        if (type(right) is RealNumber
                and _left._parent.prec() <= right.parent().prec()):
            deprecation(15114, "automatic conversions from floating-point "
                        "numbers to intervals are deprecated")
            return left * _left._parent(right)
        elif isinstance(left, RealIntervalFieldElement):
            return Element.__mul__(left, right)
        else:
            return Element.__rmul__(right, left)

    def __truediv__(left, right):
        r"""
        TESTS::

            sage: RIF(1) / RR(1/2)
            doctest:...:
            DeprecationWarning: automatic conversions from floating-point numbers to intervals are deprecated
            See http://trac.sagemath.org/15114 for details.
            2
            sage: import warnings; warnings.resetwarnings()
        """
        cdef RealIntervalFieldElement _left = (<RealIntervalFieldElement> left)
        if have_same_parent(left, right):
            return _left._div_(right)
        if (type(right) is RealNumber
                and _left._parent.prec() <= right.parent().prec()):
            deprecation(15114, "automatic conversions from floating-point "
                        "numbers to intervals are deprecated")
            return left / _left._parent(right)
        elif (type(left) is RealNumber
                and left.parent().prec() >= right.parent().prec()):
            deprecation(15114, "automatic conversions from floating-point "
                        "numbers to intervals are deprecated")
            return right.parent()(left)/right
        elif isinstance(left, RealIntervalFieldElement):
            return Element.__truediv__(left, right)
        else:
            return Element.__rtruediv__(right, left)

    cpdef _add_(self, other):
        """
        Add two real intervals with the same parent.

        EXAMPLES::

            sage: R = RealIntervalField()
            sage: R(-1.5) + R(2.5) # indirect doctest
            1
            sage: R('-1.3') + R('2.3')
            1.000000000000000?
            sage: (R(1, 2) + R(3, 4)).str(style='brackets')
            '[4.0000000000000000 .. 6.0000000000000000]'
        """
        x = self._new()
        mpfi_add(x.value, self.value, (<RealIntervalFieldElement>other).value)
        return x

    def __invert__(self):
        """
        Return the multiplicative "inverse" of this interval. (Technically,
        non-precise intervals don't have multiplicative inverses.)

        EXAMPLES::

            sage: v = RIF(2); v
            2
            sage: ~v
            0.50000000000000000?
            sage: v * ~v
            1
            sage: v = RIF(1.5, 2.5); v.str(style='brackets')
            '[1.5000000000000000 .. 2.5000000000000000]'
            sage: (~v).str(style='brackets')
            '[0.39999999999999996 .. 0.66666666666666675]'
            sage: (v * ~v).str(style='brackets')
            '[0.59999999999999986 .. 1.6666666666666670]'
            sage: ~RIF(-1, 1)
            [-infinity .. +infinity]
        """
        x = self._new()
        mpfi_inv(x.value, self.value)
        return x

    cpdef _sub_(self, right):
        """
        Subtract two real intervals with the same parent.

        EXAMPLES::

            sage: R = RealIntervalField()
            sage: R(-1.5) - R(2.5) # indirect doctest
            -4
            sage: R('-1.3') - R('2.7')
            -4.000000000000000?
            sage: (R(1, 2) - R(3, 4)).str(style='brackets')
            '[-3.0000000000000000 .. -1.0000000000000000]'
        """
        x = self._new()
        mpfi_sub(x.value, self.value, (<RealIntervalFieldElement>right).value)
        return x

    cpdef _mul_(self, right):
        """
        Multiply two real intervals with the same parent.

        EXAMPLES::

            sage: R = RealIntervalField()
            sage: R(-1.5) * R(2.5) # indirect doctest
            -3.7500000000000000?
            sage: R('-1.3') * R('2.3')
            -2.990000000000000?
            sage: (R(1, 2) * R(3, 4)).str(style='brackets')
            '[3.0000000000000000 .. 8.0000000000000000]'

        If two elements have different precision, arithmetic operations are
        performed after coercing to the lower precision::

            sage: R20 = RealIntervalField(20)
            sage: R100 = RealIntervalField(100)
            sage: a = R20('393.3902834028345')
            sage: b = R100('393.3902834028345')
            sage: a
            393.391?
            sage: b
            393.390283402834500000000000000?
            sage: a*b
            154756.?
            sage: b*a
            154756.?
            sage: parent(b*a)
            Real Interval Field with 20 bits of precision
        """
        x = self._new()
        mpfi_mul(x.value, self.value, (<RealIntervalFieldElement>right).value)
        return x


    cpdef _div_(self, right):
        """
        Divide ``self`` by ``right``, where both are real intervals with the
        same parent.

        EXAMPLES::

            sage: R = RealIntervalField()
            sage: R(1)/R(3) # indirect doctest
            0.3333333333333334?
            sage: R(1)/R(0) # since R(0) has no sign, gives the whole reals
            [-infinity .. +infinity]
            sage: R(1)/R(-1, 1)
            [-infinity .. +infinity]

        ::

            sage: R(-1.5) / R(2.5)
            -0.6000000000000000?
            sage: (R(1, 2) / R(3, 4)).str(style='brackets')
            '[0.25000000000000000 .. 0.66666666666666675]'
        """
        x = self._new()
        mpfi_div(x.value, self.value,
                 (<RealIntervalFieldElement>right).value)
        return x

    cpdef _neg_(self):
        """
        Return the additive "inverse" of this interval. (Technically,
        non-precise intervals don't have additive inverses.)

        EXAMPLES::

            sage: v = RIF(2); v
            2
            sage: -v # indirect doctest
            -2
            sage: v + -v
            0
            sage: v = RIF(1.5, 2.5); v.str(error_digits=3)
            '2.000?500'
            sage: (-v).str(style='brackets')
            '[-2.5000000000000000 .. -1.5000000000000000]'
            sage: (v + -v).str(style='brackets')
            '[-1.0000000000000000 .. 1.0000000000000000]'
        """
        x = self._new()
        mpfi_neg(x.value, self.value)
        return x

    def __abs__(self):
        """
        Return the absolute value of ``self``.

        EXAMPLES::

            sage: RIF(2).__abs__()
            2
            sage: RIF(2.1).__abs__()
            2.1000000000000001?
            sage: RIF(-2.1).__abs__()
            2.1000000000000001?
        """
        return self.abs()

    cdef RealIntervalFieldElement abs(self):
        """
        Return the absolute value of ``self``.

        EXAMPLES::

            sage: RIF(2).abs()
            2
            sage: RIF(2.1).abs()
            2.1000000000000001?
            sage: RIF(-2.1).abs()
            2.1000000000000001?
        """
        x = self._new()
        mpfi_abs(x.value, self.value)
        return x

    def square(self):
        """
        Return the square of ``self``.

        .. NOTE::

            Squaring an interval is different than multiplying it by itself,
            because the square can never be negative.

        EXAMPLES::

            sage: RIF(1, 2).square().str(style='brackets')
            '[1.0000000000000000 .. 4.0000000000000000]'
            sage: RIF(-1, 1).square().str(style='brackets')
            '[0.0000000000000000 .. 1.0000000000000000]'
            sage: (RIF(-1, 1) * RIF(-1, 1)).str(style='brackets')
            '[-1.0000000000000000 .. 1.0000000000000000]'
        """
        x = self._new()
        mpfi_sqr(x.value, self.value)
        return x

    # Bit shifting
    def _lshift_(self, n):
        """
        Return ``self*(2^n)`` for an integer ``n``.

        EXAMPLES::

            sage: RIF(1.0)._lshift_(32)
            4294967296
            sage: RIF(1.5)._lshift_(2)
            6
        """
        if n > sys.maxsize:
            raise OverflowError("n (=%s) must be <= %s" % (n, sys.maxsize))
        x = self._new()
        mpfi_mul_2exp(x.value, self.value, n)
        return x

    def __lshift__(x, y):
        """
        Returns `x * 2^y`, for `y` an integer. Much faster
        than an ordinary multiplication.

        EXAMPLES::

            sage: RIF(1.0) << 32
            4294967296
        """
        if isinstance(x, RealIntervalFieldElement) and isinstance(y, (int,long, Integer)):
            return x._lshift_(y)
        return sage.structure.element.bin_op(x, y, operator.lshift)

    def _rshift_(self, n):
        """
        Return ``self/(2^n)`` for an integer ``n``.

        EXAMPLES::

            sage: RIF(1.0)._rshift_(32)
            2.3283064365386963?e-10
            sage: RIF(1.5)._rshift_(2)
            0.37500000000000000?
        """
        if n > sys.maxsize:
            raise OverflowError("n (=%s) must be <= %s" % (n, sys.maxsize))
        x = self._new()
        mpfi_div_2exp(x.value, self.value, n)
        return x

    def __rshift__(x, y):
        """
        Returns `x / 2^y`, for `y` an integer. Much faster
        than an ordinary division.

        EXAMPLES::

            sage: RIF(1024.0) >> 14
            0.062500000000000000?
        """
        if isinstance(x, RealIntervalFieldElement) and \
               isinstance(y, (int,long,Integer)):
            return x._rshift_(y)
        return sage.structure.element.bin_op(x, y, operator.rshift)

    def multiplicative_order(self):
        r"""
        Return `n` such that ``self^n == 1``.

        Only `\pm 1` have finite multiplicative order.

        EXAMPLES::

            sage: RIF(1).multiplicative_order()
            1
            sage: RIF(-1).multiplicative_order()
            2
            sage: RIF(3).multiplicative_order()
            +Infinity
        """
        if self == 1:
            return 1
        elif self == -1:
            return 2
        return sage.rings.infinity.infinity

    def precision(self):
        """
        Returns the precision of ``self``.

        EXAMPLES::

            sage: RIF(2.1).precision()
            53
            sage: RealIntervalField(200)(2.1).precision()
            200
        """
        return (<RealIntervalField_class>self._parent).__prec

    prec = precision

    ###################
    # Rounding etc
    ###################

    def floor(self):
        """
        Return the floor of this interval as an interval

        The floor of a real number `x` is the largest integer smaller than or
        equal to `x`.

        .. SEEALSO::

            - :meth:`unique_floor` -- method which returns the floor as an integer
              if it is unique or raises a ``ValueError`` otherwise.
            - :meth:`ceil` -- truncation towards plus infinity
            - :meth:`round` -- rounding
            - :meth:`trunc` -- truncation towards zero

        EXAMPLES::

            sage: R = RealIntervalField()
            sage: (2.99).floor()
            2
            sage: (2.00).floor()
            2
            sage: floor(RR(-5/2))
            -3
            sage: R = RealIntervalField(100)
            sage: a = R(9.5, 11.3); a.str(style='brackets')
            '[9.5000000000000000000000000000000 .. 11.300000000000000710542735760101]'
            sage: floor(a).str(style='brackets')
            '[9.0000000000000000000000000000000 .. 11.000000000000000000000000000000]'
            sage: a.floor()
            10.?
            sage: ceil(a)
            11.?
            sage: a.ceil().str(style='brackets')
            '[10.000000000000000000000000000000 .. 12.000000000000000000000000000000]'
        """
        return self.parent()(self.lower().floor(), self.upper().floor())

    def ceil(self):
        """
        Return the ceiling of this interval as an interval

        The ceiling of a real number `x` is the smallest integer larger than or
        equal to `x`.

        .. SEEALSO::

            - :meth:`unique_ceil` -- return the ceil as an integer if it is
              unique and raises a ``ValueError`` otherwise
            - :meth:`floor` -- truncation towards minus infinity
            - :meth:`trunc` -- truncation towards zero
            - :meth:`round` -- rounding

        EXAMPLES::

            sage: (2.99).ceil()
            3
            sage: (2.00).ceil()
            2
            sage: (2.01).ceil()
            3
            sage: R = RealIntervalField(30)
            sage: a = R(-9.5, -11.3); a.str(style='brackets')
            '[-11.300000012 .. -9.5000000000]'
            sage: a.floor().str(style='brackets')
            '[-12.000000000 .. -10.000000000]'
            sage: a.ceil()
            -10.?
            sage: ceil(a).str(style='brackets')
            '[-11.000000000 .. -9.0000000000]'
        """
        return self.parent()(self.lower().ceil(), self.upper().ceil())

    ceiling = ceil

    def round(self):
        r"""
        Return the nearest integer of this interval as an interval

        .. SEEALSO::

            - :meth:`unique_round` -- return the round as an integer if it is
              unique and raises a ``ValueError`` otherwise
            - :meth:`floor` -- truncation towards `-\infty`
            - :meth:`ceil` -- truncation towards `+\infty`
            - :meth:`trunc` -- truncation towards `0`

        EXAMPLES::

            sage: RIF(7.2, 7.3).round()
            7
            sage: RIF(-3.2, -3.1).round()
            -3

        Be careful that the answer is not an integer but an interval::

            sage: RIF(2.2, 2.3).round().parent()
            Real Interval Field with 53 bits of precision

        And in some cases, the lower and upper bounds of this interval do not
        agree::

            sage: r = RIF(2.5, 3.5).round()
            sage: r
            4.?
            sage: r.lower()
            3.00000000000000
            sage: r.upper()
            4.00000000000000
        """
        return self.parent()(self.lower().round(), self.upper().round())

    def trunc(self):
        r"""
        Return the truncation of this interval as an interval

        The truncation of `x` is the floor of `x` if `x` is non-negative or the
        ceil of `x` if `x` is negative.

        .. SEEALSO::

            - :meth:`unique_trunc` -- return the trunc as an integer if it is
              unique and raises a ``ValueError`` otherwise
            - :meth:`floor` -- truncation towards `-\infty`
            - :meth:`ceil` -- truncation towards `+\infty`
            - :meth:`round` -- rounding

        EXAMPLES::

            sage: RIF(2.3, 2.7).trunc()
            2
            sage: parent(_)
            Real Interval Field with 53 bits of precision

            sage: RIF(-0.9, 0.9).trunc()
            0
            sage: RIF(-7.5, -7.3).trunc()
            -7

        In the above example, the obtained interval contains only one element.
        But on the following it is not the case anymore::

            sage: r = RIF(2.99, 3.01).trunc()
            sage: r.upper()
            3.00000000000000
            sage: r.lower()
            2.00000000000000
        """
        return self.parent()(self.lower().trunc(), self.upper().trunc())

    def frac(self):
        r"""
        Return the fractional part of this interval as an interval.

        The fractional part `y` of a real number `x` is the unique element in the
        interval `(-1,1)` that has the same sign as `x` and such that `x-y` is
        an integer. The integer `x-y` can be obtained through the method
        :meth:`trunc`.

        The output of this function is the smallest interval that contains all
        possible values of `frac(x)` for `x` in this interval. Note that if it
        contains an integer then the answer might not be very meaningful. More
        precisely, if the endpoints are `a` and `b` then:

        - if `floor(b) > \max(a,0)` then the interval obtained contains `[0,1]`,
        - if `ceil(a) < \min(b,0)` then the interval obtained contains `[-1,0]`.

        .. SEEALSO::

            :meth:`trunc` -- return the integer part complement to this
            fractional part

        EXAMPLES::

            sage: RIF(2.37123, 2.372).frac()
            0.372?
            sage: RIF(-23.12, -23.13).frac()
            -0.13?

            sage: RIF(.5, 1).frac().endpoints()
            (0.000000000000000, 1.00000000000000)
            sage: RIF(1, 1.5).frac().endpoints()
            (0.000000000000000, 0.500000000000000)

            sage: r = RIF(-22.47, -22.468)
            sage: r in (r.frac() + r.trunc())
            True

            sage: r = RIF(18.222, 18.223)
            sage: r in (r.frac() + r.trunc())
            True

            sage: RIF(1.99, 2.025).frac().endpoints()
            (0.000000000000000, 1.00000000000000)
            sage: RIF(1.99, 2.00).frac().endpoints()
            (0.000000000000000, 1.00000000000000)
            sage: RIF(2.00, 2.025).frac().endpoints()
            (0.000000000000000, 0.0250000000000000)

            sage: RIF(-2.1,-0.9).frac().endpoints()
            (-1.00000000000000, -0.000000000000000)
            sage: RIF(-0.5,0.5).frac().endpoints()
            (-0.500000000000000, 0.500000000000000)
        """
        a = self.lower()
        b = self.upper()
        P = self.parent()
        r = P(a.frac(), b.frac())
        if b.floor() > max(a,0):
            r = r.union(P(0, 1))
        if a.ceil() < min(b,0):
            r = r.union(P(-1, 0))
        return r

    ###########################################
    # Conversions
    ###########################################

    def _mpfr_(self, RealField_class field):
        """
        Convert to a real field, honoring the rounding mode of the
        real field.

        EXAMPLES::

            sage: a = RealIntervalField(30)("1.2")
            sage: RR(a)
            1.20000000018626
            sage: b = RIF(-1, 3)
            sage: RR(b)
            1.00000000000000

        With different rounding modes::

            sage: RealField(53, rnd="RNDU")(a)
            1.20000000111759
            sage: RealField(53, rnd="RNDD")(a)
            1.19999999925494
            sage: RealField(53, rnd="RNDZ")(a)
            1.19999999925494
            sage: RealField(53, rnd="RNDU")(b)
            3.00000000000000
            sage: RealField(53, rnd="RNDD")(b)
            -1.00000000000000
            sage: RealField(53, rnd="RNDZ")(b)
            0.000000000000000
        """
        cdef RealNumber x = field._new()
        if field.rnd == MPFR_RNDN:
            mpfi_mid(x.value, self.value)
        elif field.rnd == MPFR_RNDD:
            mpfi_get_left(x.value, self.value)
        elif field.rnd == MPFR_RNDU:
            mpfi_get_right(x.value, self.value)
        elif field.rnd == MPFR_RNDZ:
            if mpfi_is_strictly_pos(self.value):    # interval is > 0
                mpfi_get_left(x.value, self.value)
            elif mpfi_is_strictly_neg(self.value):  # interval is < 0
                mpfi_get_right(x.value, self.value)
            else:
                mpfr_set_zero(x.value, 1)                   # interval contains 0
        elif field.rnd == MPFR_RNDA:
            # return the endpoint which is furthest from 0
            lo, hi = self.endpoints()
            if hi.abs() >= lo.abs():
                mpfi_get_right(x.value, self.value)
            else:
                mpfi_get_left(x.value, self.value)
        else:
            raise AssertionError("%s has unknown rounding mode"%field)
        return x

    def __float__(self):
        """
        Convert ``self`` to a ``float``.

        EXAMPLES::

            sage: float(RIF(1))
            1.0
        """
        return float(self.n(self.prec()))

    def __complex__(self):
        """
        Convert ``self`` to a ``complex``.

        EXAMPLES::

            sage: complex(RIF(1))
            (1+0j)
        """
        return complex(self.n(self.prec()))

    def unique_sign(self):
        r"""
        Return the sign of this element if it is well defined.

        This method returns `+1` if all elements in this interval are positive,
        `-1` if all of them are negative and `0` if it contains only zero.
        Otherwise it raises a ``ValueError``.

        EXAMPLES::

            sage: RIF(1.2,5.7).unique_sign()
            1
            sage: RIF(-3,-2).unique_sign()
            -1
            sage: RIF(0).unique_sign()
            0
            sage: RIF(0,1).unique_sign()
            Traceback (most recent call last):
            ...
            ValueError: interval does not have a unique sign
            sage: RIF(-1,0).unique_sign()
            Traceback (most recent call last):
            ...
            ValueError: interval does not have a unique sign
            sage: RIF(-0.1, 0.1).unique_sign()
            Traceback (most recent call last):
            ...
            ValueError: interval does not have a unique sign
        """
        if mpfi_is_zero(self.value):
            return 0
        elif mpfi_is_strictly_pos(self.value):
            return 1
        elif mpfi_is_strictly_neg(self.value):
            return -1
        else:
            raise ValueError("interval does not have a unique sign")

    def argument(self):
        r"""
        The argument of this interval, if it is well-defined, in the
        complex sense. Otherwise raises a ``ValueError``.

        OUTPUT:

        - an element of the parent of this interval (0 or pi)

        EXAMPLES::

            sage: RIF(1).argument()
            0
            sage: RIF(-1).argument()
            3.141592653589794?
            sage: RIF(0,1).argument()
            0
            sage: RIF(-1,0).argument()
            3.141592653589794?
            sage: RIF(0).argument()
            Traceback (most recent call last):
            ...
            ValueError: Can't take the argument of an exact zero
            sage: RIF(-1,1).argument()
            Traceback (most recent call last):
            ...
            ValueError: Can't take the argument of interval strictly containing zero

        """
        k=self.parent()
        if mpfi_is_zero(self.value):
            raise ValueError("Can't take the argument of an exact zero")
        if mpfi_is_nonneg(self.value):
            return k.zero()
        elif mpfi_is_nonpos(self.value):
            return k.pi()
        else:
            raise ValueError("Can't take the argument of interval strictly containing zero")

    def unique_floor(self):
        """
        Returns the unique floor of this interval, if it is well defined,
        otherwise raises a ``ValueError``.

        OUTPUT:

        - an integer.

        .. SEEALSO::

            :meth:`floor` -- return the floor as an interval (and never raise
            error)

        EXAMPLES::

            sage: RIF(pi).unique_floor()
            3
            sage: RIF(100*pi).unique_floor()
            314
            sage: RIF(100, 200).unique_floor()
            Traceback (most recent call last):
            ...
            ValueError: interval does not have a unique floor
        """
        a, b = self.lower().floor(), self.upper().floor()
        if a == b:
            return a
        else:
            raise ValueError("interval does not have a unique floor")

    def unique_ceil(self):
        """
        Returns the unique ceiling of this interval, if it is well defined,
        otherwise raises a ``ValueError``.

        OUTPUT:

        - an integer.

        .. SEEALSO::

            :meth:`ceil` -- return the ceil as an interval (and never raise
            error)

        EXAMPLES::

            sage: RIF(pi).unique_ceil()
            4
            sage: RIF(100*pi).unique_ceil()
            315
            sage: RIF(100, 200).unique_ceil()
            Traceback (most recent call last):
            ...
            ValueError: interval does not have a unique ceil
        """
        a, b = self.lower().ceil(), self.upper().ceil()
        if a == b:
            return a
        else:
            raise ValueError("interval does not have a unique ceil")

    def unique_round(self):
        """
        Returns the unique round (nearest integer) of this interval,
        if it is well defined, otherwise raises a ``ValueError``.

        OUTPUT:

        - an integer.

        .. SEEALSO::

            :meth:`round` -- return the round as an interval (and never raise
            error)

        EXAMPLES::

            sage: RIF(pi).unique_round()
            3
            sage: RIF(1000*pi).unique_round()
            3142
            sage: RIF(100, 200).unique_round()
            Traceback (most recent call last):
            ...
            ValueError: interval does not have a unique round (nearest integer)
            sage: RIF(1.2, 1.7).unique_round()
            Traceback (most recent call last):
            ...
            ValueError: interval does not have a unique round (nearest integer)
            sage: RIF(0.7, 1.2).unique_round()
            1
            sage: RIF(-pi).unique_round()
            -3
            sage: (RIF(4.5).unique_round(), RIF(-4.5).unique_round())
            (5, -5)

       TESTS::

            sage: RIF(-1/2, -1/3).unique_round()
            Traceback (most recent call last):
            ...
            ValueError: interval does not have a unique round (nearest integer)
            sage: RIF(-1/2, 1/3).unique_round()
            Traceback (most recent call last):
            ...
            ValueError: interval does not have a unique round (nearest integer)
            sage: RIF(-1/3, 1/3).unique_round()
            0
            sage: RIF(-1/2, 0).unique_round()
            Traceback (most recent call last):
            ...
            ValueError: interval does not have a unique round (nearest integer)
            sage: RIF(1/2).unique_round()
            1
            sage: RIF(-1/2).unique_round()
            -1
            sage: RIF(0).unique_round()
            0
        """
        a, b = self.lower().round(), self.upper().round()
        if a == b:
            return a
        else:
            raise ValueError("interval does not have a unique round (nearest integer)")

    def unique_trunc(self):
        r"""
        Return the nearest integer toward zero if it is unique, otherwise raise
        a ``ValueError``.

        .. SEEALSO::

            :meth:`trunc` -- return the truncation as an interval (and never
            raise error)

        EXAMPLES::

            sage: RIF(1.3,1.4).unique_trunc()
            1
            sage: RIF(-3.3, -3.2).unique_trunc()
            -3
            sage: RIF(2.9,3.2).unique_trunc()
            Traceback (most recent call last):
            ...
            ValueError: interval does not have a unique trunc (nearest integer toward zero)
            sage: RIF(-3.1,-2.9).unique_trunc()
            Traceback (most recent call last):
            ...
            ValueError: interval does not have a unique trunc (nearest integer toward zero)
        """
        a = self.lower().trunc()
        b = self.upper().trunc()
        if a == b:
            return a
        else:
            raise ValueError("interval does not have a unique trunc (nearest integer toward zero)")

    def unique_integer(self):
        """
        Return the unique integer in this interval, if there is exactly one,
        otherwise raises a ``ValueError``.

        EXAMPLES::

            sage: RIF(pi).unique_integer()
            Traceback (most recent call last):
            ...
            ValueError: interval contains no integer
            sage: RIF(pi, pi+1).unique_integer()
            4
            sage: RIF(pi, pi+2).unique_integer()
            Traceback (most recent call last):
            ...
            ValueError: interval contains more than one integer
            sage: RIF(100).unique_integer()
            100
        """
        a, b = self.lower().ceil(), self.upper().floor()
        if a == b:
            return a
        elif a < b:
            raise ValueError("interval contains more than one integer")
        else:
            raise ValueError("interval contains no integer")

    def _integer_(self, _):
        r"""
        Convert this interval to an integer.

        EXAMPLES::

            sage: ZZ(RIF(3))
            3
            sage: ZZ(RIF(1/2))
            Traceback (most recent call last):
            ...
            ValueError: unable to convert interval 0.50000000000000000? to an integer
            sage: ZZ(RIF(1/2,3/2))
            Traceback (most recent call last):
            ...
            ValueError: unable to convert interval 1.? to an integer
        """
        try:
            if self.is_exact():
                return self.unique_integer()
        except ValueError:
            pass
        raise ValueError("unable to convert interval {!r} to an integer".format(self))

    def simplest_rational(self, low_open=False, high_open=False):
        """
        Return the simplest rational in this interval. Given rationals
        `a / b` and `c / d` (both in lowest terms), the former is simpler if
        `b<d` or if `b = d` and `|a| < |c|`.

        If optional parameters ``low_open`` or ``high_open`` are ``True``,
        then treat this as an open interval on that end.

        EXAMPLES::

            sage: RealIntervalField(10)(pi).simplest_rational()
            22/7
            sage: RealIntervalField(20)(pi).simplest_rational()
            355/113
            sage: RIF(0.123, 0.567).simplest_rational()
            1/2
            sage: RIF(RR(1/3).nextabove(), RR(3/7)).simplest_rational()
            2/5
            sage: RIF(1234/567).simplest_rational()
            1234/567
            sage: RIF(-8765/432).simplest_rational()
            -8765/432
            sage: RIF(-1.234, 0.003).simplest_rational()
            0
            sage: RIF(RR(1/3)).simplest_rational()
            6004799503160661/18014398509481984
            sage: RIF(RR(1/3)).simplest_rational(high_open=True)
            Traceback (most recent call last):
            ...
            ValueError: simplest_rational() on open, empty interval
            sage: RIF(1/3, 1/2).simplest_rational()
            1/2
            sage: RIF(1/3, 1/2).simplest_rational(high_open=True)
            1/3
            sage: phi = ((RealIntervalField(500)(5).sqrt() + 1)/2)
            sage: phi.simplest_rational() == fibonacci(362)/fibonacci(361)
            True
        """
        if mpfr_equal_p(&self.value.left, &self.value.right):
            if low_open or high_open:
                raise ValueError('simplest_rational() on open, empty interval')
            return self.lower().exact_rational()

        if mpfi_has_zero(self.value):
            return Rational(0)

        if mpfi_is_neg(self.value):
            return -(self._neg_().simplest_rational(low_open=high_open, high_open=low_open))

        low = self.lower()
        high = self.upper()

        # First, we try using approximate arithmetic of slightly higher
        # precision.
        cdef RealIntervalFieldElement highprec
        highprec = RealIntervalField(int(self.prec() * 1.2))(self)

        cdef Rational try1 = highprec._simplest_rational_helper()

        # Note that to compute "try1 >= low", Sage converts try1 to a
        # floating-point number rounding down, and "try1 <= high"
        # rounds up (since "low" and "high" are in downward-rounding
        # and upward-rounding fields, respectively).
        if try1 >= low and try1 <= high:
            ok = True
            if low_open and (try1 == low.exact_rational()):
                ok = False
            if high_open and (try1 == high.exact_rational()):
                ok = False
            if ok:
                return try1

        # We could try again with higher precision; instead, we
        # go directly to using exact arithmetic.
        return _simplest_rational_exact(low.exact_rational(),
                                        high.exact_rational(),
                                        low_open,
                                        high_open)

    cdef Rational _simplest_rational_helper(self):
        """
        Returns the simplest rational in an interval which is either equal
        to or slightly larger than ``self``. We assume that both endpoints of
        ``self`` are nonnegative.
        """

        low = self.lower()

        cdef RealIntervalFieldElement new_elt

        if low <= 1:
            if low == 0:
                return Rational(0)
            if self.upper() >= 1:
                return Rational(1)
            new_elt = ~self
            return ~(new_elt._simplest_rational_helper())

        fl = low.floor()
        new_elt = self - fl
        return fl + new_elt._simplest_rational_helper()

    ###########################################
    # Comparisons: ==, !=, <, <=, >, >=
    ###########################################

    def is_NaN(self):
        """
        Check to see if ``self`` is Not-a-Number ``NaN``.

        EXAMPLES::

            sage: a = RIF(0) / RIF(0.0,0.00); a
            [.. NaN ..]
            sage: a.is_NaN()
            True
        """
        return mpfi_nan_p(self.value)

    cpdef _richcmp_(left, right, int op):
        """
        Implement comparisons between intervals.

        See the file header comment for more information on interval
        comparison.

        EXAMPLES::

            sage: RIF(0) < RIF(2)
            True
            sage: RIF(0, 1) < RIF(2, 3)
            True

        Because these are possible ranges, they are only equal if they
        are exact and follow inequality if the intervals are disjoint::

            sage: RIF(2) == RIF(2)
            True
            sage: RIF(0, 1) == RIF(0, 1)
            False
            sage: RIF(0, 2) < RIF(2, 3)
            False
            sage: RIF(0, 2) > RIF(2, 3)
            False

        EXAMPLES::

            sage: 0 < RIF(1, 3)
            True
            sage: 1 < RIF(1, 3)
            False
            sage: 2 < RIF(1, 3)
            False
            sage: 4 < RIF(1, 3)
            False
            sage: RIF(0, 1/2) < RIF(1, 3)
            True
            sage: RIF(0, 1) < RIF(1, 3)
            False
            sage: RIF(0, 2) < RIF(1, 3)
            False
            sage: RIF(1, 2) < RIF(1, 3)
            False
            sage: RIF(1, 3) < 4
            True
            sage: RIF(1, 3) < 3
            False
            sage: RIF(1, 3) < 2
            False
            sage: RIF(1, 3) < 0
            False
            sage: 0 <= RIF(1, 3)
            True
            sage: 1 <= RIF(1, 3)
            True
            sage: 2 <= RIF(1, 3)
            False
            sage: 4 <= RIF(1, 3)
            False
            sage: RIF(0, 1/2) <= RIF(1, 3)
            True
            sage: RIF(0, 1) <= RIF(1, 3)
            True
            sage: RIF(0, 2) <= RIF(1, 3)
            False
            sage: RIF(1, 2) <= RIF(1, 3)
            False
            sage: RIF(1, 3) <= 4
            True
            sage: RIF(1, 3) <= 3
            True
            sage: RIF(1, 3) <= 2
            False
            sage: RIF(1, 3) <= 0
            False
            sage: RIF(1, 3) > 0
            True
            sage: RIF(1, 3) > 1
            False
            sage: RIF(1, 3) > 2
            False
            sage: RIF(1, 3) > 4
            False
            sage: RIF(1, 3) > RIF(0, 1/2)
            True
            sage: RIF(1, 3) > RIF(0, 1)
            False
            sage: RIF(1, 3) > RIF(0, 2)
            False
            sage: RIF(1, 3) > RIF(1, 2)
            False
            sage: 4 > RIF(1, 3)
            True
            sage: 3 > RIF(1, 3)
            False
            sage: 2 > RIF(1, 3)
            False
            sage: 0 > RIF(1, 3)
            False
            sage: RIF(1, 3) >= 0
            True
            sage: RIF(1, 3) >= 1
            True
            sage: RIF(1, 3) >= 2
            False
            sage: RIF(1, 3) >= 4
            False
            sage: RIF(1, 3) >= RIF(0, 1/2)
            True
            sage: RIF(1, 3) >= RIF(0, 1)
            True
            sage: RIF(1, 3) >= RIF(0, 2)
            False
            sage: RIF(1, 3) >= RIF(1, 2)
            False
            sage: 4 >= RIF(1, 3)
            True
            sage: 3 >= RIF(1, 3)
            True
            sage: 2 >= RIF(1, 3)
            False
            sage: 0 >= RIF(1, 3)
            False
            sage: 0 == RIF(0)
            True
            sage: 0 == RIF(1)
            False
            sage: 1 == RIF(0)
            False
            sage: 0 == RIF(0, 1)
            False
            sage: 1 == RIF(0, 1)
            False
            sage: RIF(0, 1) == RIF(0, 1)
            False
            sage: RIF(1) == 0
            False
            sage: RIF(1) == 1
            True
            sage: RIF(0) == RIF(0)
            True
            sage: RIF(pi) == RIF(pi)
            False
            sage: RIF(0, 1) == RIF(1, 2)
            False
            sage: RIF(1, 2) == RIF(0, 1)
            False
            sage: 0 != RIF(0)
            False
            sage: 0 != RIF(1)
            True
            sage: 1 != RIF(0)
            True
            sage: 0 != RIF(0, 1)
            False
            sage: 1 != RIF(0, 1)
            False
            sage: RIF(0, 1) != RIF(0, 1)
            False
            sage: RIF(1) != 0
            True
            sage: RIF(1) != 1
            False
            sage: RIF(0) != RIF(0)
            False
            sage: RIF(pi) != RIF(pi)
            False
            sage: RIF(0, 1) != RIF(1, 2)
            False
            sage: RIF(1, 2) != RIF(0, 1)
            False

        Check that ``_richcmp_`` is also working for intervals with different
        precisions (:trac:`29220`)::

            sage: from sage.structure.richcmp import op_LT, op_GT
            sage: R1 = RealIntervalField(2)
            sage: R2 = RealIntervalField(4)
            sage: r1 = R1(1, 3/2)
            sage: r2 = R2(7/4, 15/8)
            sage: r1._richcmp_(r2, op_GT)
            False
            sage: r1._richcmp_(r2, op_LT)
            True
            sage: r2._richcmp_(r1, op_GT)
            True
            sage: r2._richcmp_(r1, op_LT)
            False
        """
        cdef RealIntervalFieldElement lt, rt

        lt = left
        rt = right

        if op == Py_LT:  # <
            return mpfr_less_p(&lt.value.right, &rt.value.left)
        elif op == Py_EQ:  # ==
            # a == b iff a <= b and b <= a
            # (this gives a result with two comparisons, where the
            # obvious approach would use three)
            return mpfr_lessequal_p(&lt.value.right, &rt.value.left) \
                and mpfr_lessequal_p(&rt.value.right, &lt.value.left)
        elif op == Py_GT:  # >
            return mpfr_less_p(&rt.value.right, &lt.value.left)
        elif op == Py_LE:  # <=
            return mpfr_lessequal_p(&lt.value.right, &rt.value.left)
        elif op == Py_NE:  # !=
            return mpfr_less_p(&lt.value.right, &rt.value.left) \
                or mpfr_less_p(&rt.value.right, &lt.value.left)
        elif op == Py_GE:  # >=
            return mpfr_lessequal_p(&rt.value.right, &lt.value.left)

    def __nonzero__(self):
        """
        Return ``True`` if ``self`` is not known to be exactly zero.

        EXAMPLES::

            sage: bool(RIF(0))
            False
            sage: bool(RIF(1))
            True
            sage: bool(RIF(1, 2))
            True
            sage: bool(RIF(0, 1))
            True
            sage: bool(RIF(-1, 1))
            True
        """
        return not (mpfr_zero_p(&self.value.left) and mpfr_zero_p(&self.value.right))

    def lexico_cmp(left, right):
        """
        Compare two intervals lexicographically.

        This means that the left bounds are compared first and then
        the right bounds are compared if the left bounds coincide.

        Return 0 if they are the same interval, -1 if the second is larger,
        or 1 if the first is larger.

        EXAMPLES::

            sage: RIF(0).lexico_cmp(RIF(1))
            -1
            sage: RIF(0, 1).lexico_cmp(RIF(1))
            -1
            sage: RIF(0, 1).lexico_cmp(RIF(1, 2))
            -1
            sage: RIF(0, 0.99999).lexico_cmp(RIF(1, 2))
            -1
            sage: RIF(1, 2).lexico_cmp(RIF(0, 1))
            1
            sage: RIF(1, 2).lexico_cmp(RIF(0))
            1
            sage: RIF(0, 1).lexico_cmp(RIF(0, 2))
            -1
            sage: RIF(0, 1).lexico_cmp(RIF(0, 1))
            0
            sage: RIF(0, 1).lexico_cmp(RIF(0, 1/2))
            1
        """
        cdef RealIntervalFieldElement lt, rt

        lt = left
        rt = right

        cdef int i
        i = mpfr_cmp(&lt.value.left, &rt.value.left)
        if i < 0:
            return -1
        elif i > 0:
            return 1
        i = mpfr_cmp(&lt.value.right, &rt.value.right)
        if i < 0:
            return -1
        elif i > 0:
            return 1
        else:
            return 0

    def __contains__(self, other):
        """
        Test whether one interval (or real number) is totally contained in
        another.

        EXAMPLES::

            sage: RIF(0, 2) in RIF(1, 3)
            False
            sage: RIF(0, 2) in RIF(0, 2)
            True
            sage: RIF(1, 2) in RIF(0, 3)
            True
            sage: 1.0 in RIF(0, 2)
            True
            sage: pi in RIF(3.1415, 3.1416)
            True
            sage: 22/7 in RIF(3.1415, 3.1416)
            False
        """

        cdef RealIntervalFieldElement other_intv
        cdef RealNumber other_rn
        if isinstance(other, RealIntervalFieldElement):
            other_intv = other
            return mpfi_is_inside(other_intv.value, self.value)
        elif isinstance(other, RealNumber):
            other_rn = other
            return mpfi_is_inside_fr(other_rn.value, self.value)
        try:
            other_intv = self._parent(other)
            return mpfi_is_inside(other_intv.value, self.value)
        except TypeError as msg:
            return False

    def contains_zero(self):
        """
        Return ``True`` if ``self`` is an interval containing zero.

        EXAMPLES::

            sage: RIF(0).contains_zero()
            True
            sage: RIF(1, 2).contains_zero()
            False
            sage: RIF(-1, 1).contains_zero()
            True
            sage: RIF(-1, 0).contains_zero()
            True
        """
        return mpfi_has_zero(self.value)

    def overlaps(self, RealIntervalFieldElement other):
        """
        Return ``True`` if ``self`` and other are intervals with at least one
        value in common. For intervals ``a`` and ``b``, we have
        ``a.overlaps(b)`` iff ``not(a!=b)``.

        EXAMPLES::

            sage: RIF(0, 1).overlaps(RIF(1, 2))
            True
            sage: RIF(1, 2).overlaps(RIF(0, 1))
            True
            sage: RIF(0, 1).overlaps(RIF(2, 3))
            False
            sage: RIF(2, 3).overlaps(RIF(0, 1))
            False
            sage: RIF(0, 3).overlaps(RIF(1, 2))
            True
            sage: RIF(0, 2).overlaps(RIF(1, 3))
            True
        """
        return mpfr_greaterequal_p(&self.value.right, &other.value.left) \
           and mpfr_greaterequal_p(&other.value.right, &self.value.left)

    def intersection(self, other):
        """
        Return the intersection of two intervals. If the intervals do not
        overlap, raises a ``ValueError``.

        EXAMPLES::

            sage: RIF(1, 2).intersection(RIF(1.5, 3)).str(style='brackets')
            '[1.5000000000000000 .. 2.0000000000000000]'
            sage: RIF(1, 2).intersection(RIF(4/3, 5/3)).str(style='brackets')
            '[1.3333333333333332 .. 1.6666666666666668]'
            sage: RIF(1, 2).intersection(RIF(3, 4))
            Traceback (most recent call last):
            ...
            ValueError: intersection of non-overlapping intervals
        """
        x = self._new()
        cdef RealIntervalFieldElement other_intv
        if isinstance(other, RealIntervalFieldElement):
            other_intv = other
        else:
            # Let type errors from _coerce_ propagate...
            other_intv = self._parent(other)

        mpfi_intersect(x.value, self.value, other_intv.value)
        if mpfr_less_p(&x.value.right, &x.value.left):
            raise ValueError("intersection of non-overlapping intervals")
        return x

    def union(self, other):
        """
        Return the union of two intervals, or of an interval and a real
        number (more precisely, the convex hull).

        EXAMPLES::

            sage: RIF(1, 2).union(RIF(pi, 22/7)).str(style='brackets')
            '[1.0000000000000000 .. 3.1428571428571433]'
            sage: RIF(1, 2).union(pi).str(style='brackets')
            '[1.0000000000000000 .. 3.1415926535897936]'
            sage: RIF(1).union(RIF(0, 2)).str(style='brackets')
            '[0.0000000000000000 .. 2.0000000000000000]'
            sage: RIF(1).union(RIF(-1)).str(style='brackets')
            '[-1.0000000000000000 .. 1.0000000000000000]'
        """
        x = self._new()
        cdef RealIntervalFieldElement other_intv
        cdef RealNumber other_rn
        if isinstance(other, RealIntervalFieldElement):
            other_intv = other
            mpfi_union(x.value, self.value, other_intv.value)
        elif isinstance(other, RealNumber):
            other_rn = other
            mpfi_set(x.value, self.value)
            mpfi_put_fr(x.value, other_rn.value)
        else:
            # Let type errors from _coerce_ propagate...
            other_intv = self._parent(other)
            mpfi_union(x.value, self.value, other_intv.value)
        return x

    def min(self, *_others):
        """
        Return an interval containing the minimum of ``self`` and the
        arguments.

        EXAMPLES::

            sage: a = RIF(-1, 1).min(0).endpoints()
            sage: a[0] == -1.0 and a[1].abs() == 0.0 # in MPFI, the sign of 0.0 is not specified
            True
            sage: RIF(-1, 1).min(pi).endpoints()
            (-1.00000000000000, 1.00000000000000)
            sage: RIF(-1, 1).min(RIF(-100, 100)).endpoints()
            (-100.000000000000, 1.00000000000000)
            sage: RIF(-1, 1).min(RIF(-100, 0)).endpoints()
            (-100.000000000000, 0.000000000000000)
            sage: RIF(-1, 1).min(RIF(-100, 2), RIF(-200, -3)).endpoints()
            (-200.000000000000, -3.00000000000000)

        Note that if the minimum is one of the given elements,
        that element will be returned. ::

            sage: a = RIF(-1, 1)
            sage: b = RIF(2, 3)
            sage: c = RIF(3, 4)
            sage: c.min(a, b) is a
            True
            sage: b.min(a, c) is a
            True
            sage: a.min(b, c) is a
            True

        It might also be convenient to call the method as a function::

            sage: from sage.rings.real_mpfi import RealIntervalFieldElement
            sage: RealIntervalFieldElement.min(a, b, c) is a
            True
            sage: elements = [a, b, c]
            sage: RealIntervalFieldElement.min(*elements) is a
            True

        The generic min does not always do the right thing::

            sage: min(0, RIF(-1, 1))
            0
            sage: min(RIF(-1, 1), RIF(-100, 100)).endpoints()
            (-1.00000000000000, 1.00000000000000)

        Note that calls involving NaNs try to return a number when possible.
        This is consistent with IEEE-754-2008 but may be surprising. ::

            sage: RIF('nan').min(2, 1)
            1
            sage: RIF(-1/3).min(RIF('nan'))
            -0.3333333333333334?
            sage: RIF('nan').min(RIF('nan'))
            [.. NaN ..]

        .. SEEALSO::

            :meth:`~sage.rings.real_mpfi.RealIntervalFieldElement.max`

        TESTS::

            sage: a.min('x')
            Traceback (most recent call last):
            ...
            TypeError: unable to convert 'x' to real interval
        """
        cdef RealIntervalFieldElement constructed
        cdef RealIntervalFieldElement result
        cdef RealIntervalFieldElement other
        cdef bint initialized

        initialized = False
        result = self

        for _other in _others:
            if isinstance(_other, RealIntervalFieldElement):
                other = <RealIntervalFieldElement>_other
            else:
                other = self._parent(_other)

            if result.is_NaN():
                result = other
            elif other.is_NaN():
                pass
            elif mpfr_cmp(&result.value.right, &other.value.left) <= 0:
                pass
            elif mpfr_cmp(&other.value.right, &result.value.left) <= 0:
                result = other
            else:
                if not initialized:
                    constructed = self._new()
                    initialized = True
                mpfr_min(&constructed.value.left,
                         &result.value.left,
                         &other.value.left,
                         MPFR_RNDD)
                mpfr_min(&constructed.value.right,
                         &result.value.right,
                         &other.value.right,
                         MPFR_RNDU)
                result = constructed

        return result

    def max(self, *_others):
        """
        Return an interval containing the maximum of ``self`` and the
        arguments.

        EXAMPLES::

            sage: RIF(-1, 1).max(0).endpoints()
            (0.000000000000000, 1.00000000000000)
            sage: RIF(-1, 1).max(RIF(2, 3)).endpoints()
            (2.00000000000000, 3.00000000000000)
            sage: RIF(-1, 1).max(RIF(-100, 100)).endpoints()
            (-1.00000000000000, 100.000000000000)
            sage: RIF(-1, 1).max(RIF(-100, 100), RIF(5, 10)).endpoints()
            (5.00000000000000, 100.000000000000)

        Note that if the maximum is one of the given elements,
        that element will be returned. ::

            sage: a = RIF(-1, 1)
            sage: b = RIF(2, 3)
            sage: c = RIF(3, 4)
            sage: c.max(a, b) is c
            True
            sage: b.max(a, c) is c
            True
            sage: a.max(b, c) is c
            True

        It might also be convenient to call the method as a function::

            sage: from sage.rings.real_mpfi import RealIntervalFieldElement
            sage: RealIntervalFieldElement.max(a, b, c) is c
            True
            sage: elements = [a, b, c]
            sage: RealIntervalFieldElement.max(*elements) is c
            True

        The generic max does not always do the right thing::

            sage: max(0, RIF(-1, 1))
            0
            sage: max(RIF(-1, 1), RIF(-100, 100)).endpoints()
            (-1.00000000000000, 1.00000000000000)

        Note that calls involving NaNs try to return a number when possible.
        This is consistent with IEEE-754-2008 but may be surprising. ::

            sage: RIF('nan').max(1, 2)
            2
            sage: RIF(-1/3).max(RIF('nan'))
            -0.3333333333333334?
            sage: RIF('nan').max(RIF('nan'))
            [.. NaN ..]

        .. SEEALSO::

            :meth:`~sage.rings.real_mpfi.RealIntervalFieldElement.min`

        TESTS::

            sage: a.max('x')
            Traceback (most recent call last):
            ...
            TypeError: unable to convert 'x' to real interval
        """
        cdef RealIntervalFieldElement constructed
        cdef RealIntervalFieldElement result
        cdef RealIntervalFieldElement other
        cdef bint initialized

        initialized = False
        result = self

        for _other in _others:
            if isinstance(_other, RealIntervalFieldElement):
                other = <RealIntervalFieldElement>_other
            else:
                other = self._parent(_other)

            if result.is_NaN():
                result = other
            elif other.is_NaN():
                pass
            elif mpfr_cmp(&result.value.right, &other.value.left) <= 0:
                result = other
            elif mpfr_cmp(&other.value.right, &result.value.left) <= 0:
                pass
            else:
                if not initialized:
                    constructed = self._new()
                    initialized = True

                mpfr_max(&constructed.value.left,
                         &result.value.left,
                         &other.value.left,
                         MPFR_RNDD)
                mpfr_max(&constructed.value.right,
                         &result.value.right,
                         &other.value.right,
                         MPFR_RNDU)
                result = constructed

        return result

    ############################
    # Special Functions
    ############################


    def sqrt(self):
        """
            Return a square root of ``self``. Raises an error if ``self`` is
            nonpositive.

            If you use :meth:`square_root()` then an interval will always be
            returned (though it will be ``NaN`` if self is nonpositive).

            EXAMPLES::

                sage: r = RIF(4.0)
                sage: r.sqrt()
                2
                sage: r.sqrt()^2 == r
                True

            ::

                sage: r = RIF(4344)
                sage: r.sqrt()
                65.90902821313633?
                sage: r.sqrt()^2 == r
                False
                sage: r in r.sqrt()^2
                True
                sage: r.sqrt()^2 - r
                0.?e-11
                sage: (r.sqrt()^2 - r).str(style='brackets')
                '[-9.0949470177292824e-13 .. 1.8189894035458565e-12]'

            ::

                sage: r = RIF(-2.0)
                sage: r.sqrt()
                Traceback (most recent call last):
                ...
                ValueError: self (=-2) is not >= 0

            ::

                sage: r = RIF(-2, 2)
                sage: r.sqrt()
                Traceback (most recent call last):
                ...
                ValueError: self (=0.?e1) is not >= 0
            """
        if self.lower() < 0:
            raise ValueError("self (=%s) is not >= 0" % self)
        return self.square_root()


    def square_root(self):
        """
        Return a square root of ``self``. An interval will always be returned
        (though it will be ``NaN`` if self is nonpositive).

        EXAMPLES::

            sage: r = RIF(-2.0)
            sage: r.square_root()
            [.. NaN ..]
            sage: r.sqrt()
            Traceback (most recent call last):
            ...
            ValueError: self (=-2) is not >= 0
        """
        x = self._new()
        sig_on()
        mpfi_sqrt(x.value, self.value)
        sig_off()
        return x

    def __pow__(self, exponent, modulus):
        """
        Raise ``self`` to ``exponent``.

        EXAMPLES::

            sage: R = RealIntervalField(17)
            sage: x = R((-e,pi))
            sage: x2 = x^2; x2.lower(), x2.upper()
            (0.0000, 9.870)
            sage: x3 = x^3; x3.lower(), x3.upper()
            (-26.83, 31.01)
        """
        if exponent == 2:
            return self.square()
        if isinstance(exponent, (int, long, Integer)):
            q, r = divmod (exponent, 2)
            if r == 0: # x^(2q) = (x^q)^2
               xq = RingElement.__pow__(self, q)
               return xq.abs().square()
            else:
               return RingElement.__pow__(self, exponent)
        return (self.log() * exponent).exp()

    def log(self, base='e'):
        """
        Return the logarithm of ``self`` to the given ``base``.

        EXAMPLES::

            sage: R = RealIntervalField()
            sage: r = R(2); r.log()
            0.6931471805599453?
            sage: r = R(-2); r.log()
            0.6931471805599453? + 3.141592653589794?*I
        """
        if self < 0:
            return self.parent().complex_field()(self).log(base)
        if base == 'e':
            x = self._new()
            sig_on()
            mpfi_log(x.value, self.value)
            sig_off()
            return x
        elif base == 10:
            return self.log10()
        elif base == 2:
            return self.log2()
        else:
            return self.log() / (self.parent()(base)).log()

    def log2(self):
        """
        Return ``log`` to the base 2 of ``self``.

        EXAMPLES::

            sage: r = RIF(16.0)
            sage: r.log2()
            4

        ::

            sage: r = RIF(31.9); r.log2()
            4.995484518877507?

        ::

            sage: r = RIF(0.0, 2.0)
            sage: r.log2()
            [-infinity .. 1.0000000000000000]
        """
        if self < 0:
            return self.parent().complex_field()(self).log(2)
        x = self._new()
        sig_on()
        mpfi_log2(x.value, self.value)
        sig_off()
        return x

    def log10(self):
        """
        Return log to the base 10 of ``self``.

        EXAMPLES::

            sage: r = RIF(16.0); r.log10()
            1.204119982655925?
            sage: r.log() / RIF(10).log()
            1.204119982655925?

        ::

            sage: r = RIF(39.9); r.log10()
            1.600972895686749?

        ::

            sage: r = RIF(0.0)
            sage: r.log10()
            [-infinity .. -infinity]

        ::

            sage: r = RIF(-1.0)
            sage: r.log10()
            1.364376353841841?*I
        """
        if self < 0:
            return self.parent().complex_field()(self).log(10)
        x = self._new()
        sig_on()
        mpfi_log10(x.value, self.value)
        sig_off()
        return x

    def exp(self):
        r"""
        Returns `e^\mathtt{self}`

        EXAMPLES::

            sage: r = RIF(0.0)
            sage: r.exp()
            1

        ::

            sage: r = RIF(32.3)
            sage: a = r.exp(); a
            1.065888472748645?e14
            sage: a.log()
            32.30000000000000?

        ::

            sage: r = RIF(-32.3)
            sage: r.exp()
            9.38184458849869?e-15
        """
        x = self._new()
        sig_on()
        mpfi_exp(x.value, self.value)
        sig_off()
        return x

    def exp2(self):
        """
        Returns `2^\mathtt{self}`

        EXAMPLES::

            sage: r = RIF(0.0)
            sage: r.exp2()
            1

        ::

            sage: r = RIF(32.0)
            sage: r.exp2()
            4294967296

        ::

            sage: r = RIF(-32.3)
            sage: r.exp2()
            1.891172482530207?e-10
        """
        x = self._new()
        sig_on()
        mpfi_exp2(x.value, self.value)
        sig_off()
        return x

    def is_int(self):
        r"""
        Checks to see whether this interval includes exactly one integer.

        OUTPUT:

        If this contains exactly one integer, it returns the tuple
        ``(True, n)``, where ``n`` is that integer; otherwise, this returns
        ``(False, None)``.

        EXAMPLES::

            sage: a = RIF(0.8,1.5)
            sage: a.is_int()
            (True, 1)
            sage: a = RIF(1.1,1.5)
            sage: a.is_int()
            (False, None)
            sage: a = RIF(1,2)
            sage: a.is_int()
            (False, None)
            sage: a = RIF(-1.1, -0.9)
            sage: a.is_int()
            (True, -1)
            sage: a = RIF(0.1, 1.9)
            sage: a.is_int()
            (True, 1)
            sage: RIF(+infinity,+infinity).is_int()
            (False, None)
        """
        a = self.lower()
        if a.is_NaN() or a.is_infinity():
            return False, None
        a = a.ceil()
        b = self.upper()
        if b.is_NaN() or b.is_infinity():
            return False, None
        b = b.floor()
        if a == b:
            return True, a
        else:
            return False, None

    def cos(self):
        """
        Return the cosine of ``self``.

        EXAMPLES::

            sage: t=RIF(pi)/2
            sage: t.cos()
            0.?e-15
            sage: t.cos().str(style='brackets')
            '[-1.6081226496766367e-16 .. 6.1232339957367661e-17]'
            sage: t.cos().cos()
            0.9999999999999999?

        TESTS:

        This looped forever with an earlier version of MPFI, but now
        it works::

            sage: RIF(-1, 1).cos().str(style='brackets')
            '[0.54030230586813965 .. 1.0000000000000000]'
        """
        x = self._new()
        sig_on()
        mpfi_cos(x.value, self.value)
        sig_off()
        return x

    def sin(self):
        """
        Return the sine of ``self``.

        EXAMPLES::

            sage: R = RealIntervalField(100)
            sage: R(2).sin()
            0.909297426825681695396019865912?
        """
        x = self._new()
        sig_on()
        mpfi_sin(x.value, self.value)
        sig_off()
        return x

    def tan(self):
        """
        Return the tangent of ``self``.

        EXAMPLES::

            sage: q = RIF.pi()/3
            sage: q.tan()
            1.732050807568877?
            sage: q = RIF.pi()/6
            sage: q.tan()
            0.577350269189626?
        """
        x = self._new()
        sig_on()
        mpfi_tan(x.value, self.value)
        sig_off()
        return x

    def arccos(self):
        """
        Return the inverse cosine of ``self``.

        EXAMPLES::

            sage: q = RIF.pi()/3; q
            1.047197551196598?
            sage: i = q.cos(); i
            0.500000000000000?
            sage: q2 = i.arccos(); q2
            1.047197551196598?
            sage: q == q2
            False
            sage: q != q2
            False
            sage: q2.lower() == q.lower()
            False
            sage: q - q2
            0.?e-15
            sage: q in q2
            True
        """
        x = self._new()
        sig_on()
        mpfi_acos(x.value, self.value)
        sig_off()
        return x

    def arcsin(self):
        """
        Return the inverse sine of ``self``.

        EXAMPLES::

            sage: q = RIF.pi()/5; q
            0.6283185307179587?
            sage: i = q.sin(); i
            0.587785252292474?
            sage: q2 = i.arcsin(); q2
            0.628318530717959?
            sage: q == q2
            False
            sage: q != q2
            False
            sage: q2.lower() == q.lower()
            False
            sage: q - q2
            0.?e-15
            sage: q in q2
            True
        """
        x = self._new()
        sig_on()
        mpfi_asin(x.value, self.value)
        sig_off()
        return x

    def arctan(self):
        """
        Return the inverse tangent of ``self``.

        EXAMPLES::

            sage: q = RIF.pi()/5; q
            0.6283185307179587?
            sage: i = q.tan(); i
            0.726542528005361?
            sage: q2 = i.arctan(); q2
            0.628318530717959?
            sage: q == q2
            False
            sage: q != q2
            False
            sage: q2.lower() == q.lower()
            False
            sage: q - q2
            0.?e-15
            sage: q in q2
            True
        """
        x = self._new()
        sig_on()
        mpfi_atan(x.value, self.value)
        sig_off()
        return x

    def cosh(self):
        """
        Return the hyperbolic cosine of ``self``.

        EXAMPLES::

            sage: q = RIF.pi()/12
            sage: q.cosh()
            1.034465640095511?
        """
        x = self._new()
        sig_on()
        mpfi_cosh(x.value, self.value)
        sig_off()
        return x

    def sinh(self):
        """
        Return the hyperbolic sine of ``self``.

        EXAMPLES::

            sage: q = RIF.pi()/12
            sage: q.sinh()
            0.2648002276022707?
        """
        x = self._new()
        sig_on()
        mpfi_sinh(x.value, self.value)
        sig_off()
        return x

    def tanh(self):
        """
        Return the hyperbolic tangent of ``self``.

        EXAMPLES::

            sage: q = RIF.pi()/11
            sage: q.tanh()
            0.2780794292958503?
        """
        x = self._new()
        sig_on()
        mpfi_tanh(x.value, self.value)
        sig_off()
        return x

    def arccosh(self):
        """
        Return the hyperbolic inverse cosine of ``self``.

        EXAMPLES::

            sage: q = RIF.pi()/2
            sage: i = q.arccosh() ; i
            1.023227478547551?
        """
        x = self._new()
        sig_on()
        mpfi_acosh(x.value, self.value)
        sig_off()
        return x

    def arcsinh(self):
        """
        Return the hyperbolic inverse sine of ``self``.

        EXAMPLES::

            sage: q = RIF.pi()/7
            sage: i = q.sinh() ; i
            0.464017630492991?
            sage: i.arcsinh() - q
            0.?e-15
        """
        x = self._new()
        sig_on()
        mpfi_asinh(x.value, self.value)
        sig_off()
        return x

    def arctanh(self):
        """
        Return the hyperbolic inverse tangent of ``self``.

        EXAMPLES::

            sage: q = RIF.pi()/7
            sage: i = q.tanh() ; i
            0.420911241048535?
            sage: i.arctanh() - q
            0.?e-15
        """
        x = self._new()
        sig_on()
        mpfi_atanh(x.value, self.value)
        sig_off()
        return x

    # We implement some inverses in the obvious way (so they will
    # usually not be perfectly rounded).  This gets us closer to the
    # API of RealField.

    def sec(self):
        r"""
        Return the secant of this number.

        EXAMPLES::

            sage: RealIntervalField(100)(2).sec()
            -2.40299796172238098975460040142?
        """
        return ~self.cos()

    def csc(self):
        r"""
        Return the cosecant of ``self``.

        EXAMPLES::

            sage: RealIntervalField(100)(2).csc()
            1.099750170294616466756697397026?
        """
        return ~self.sin()

    def cot(self):
        r"""
        Return the cotangent of ``self``.

        EXAMPLES::

            sage: RealIntervalField(100)(2).cot()
            -0.457657554360285763750277410432?
        """
        return ~self.tan()

    def sech(self):
        r"""
        Return the hyperbolic secant of ``self``.

        EXAMPLES::

            sage: RealIntervalField(100)(2).sech()
            0.265802228834079692120862739820?
        """
        return ~self.cosh()

    def csch(self):
        r"""
        Return the hyperbolic cosecant of ``self``.

        EXAMPLES::

            sage: RealIntervalField(100)(2).csch()
            0.275720564771783207758351482163?
        """
        return ~self.sinh()

    def coth(self):
        r"""
        Return the hyperbolic cotangent of ``self``.

        EXAMPLES::

            sage: RealIntervalField(100)(2).coth()
            1.03731472072754809587780976477?
        """
        return ~self.tanh()

    def arcsech(self):
        r"""
        Return the inverse hyperbolic secant of ``self``.

        EXAMPLES::

            sage: RealIntervalField(100)(0.5).arcsech()
            1.316957896924816708625046347308?
            sage: (0.5).arcsech()
            1.31695789692482
        """
        return (~self).arccosh()

    def arccsch(self):
        r"""
        Return the inverse hyperbolic cosecant of ``self``.

        EXAMPLES::

            sage: RealIntervalField(100)(2).arccsch()
            0.481211825059603447497758913425?
            sage: (2.0).arccsch()
            0.481211825059603
        """
        return (~self).arcsinh()

    def arccoth(self):
        r"""
        Return the inverse hyperbolic cotangent of ``self``.

        EXAMPLES::

            sage: RealIntervalField(100)(2).arccoth()
            0.549306144334054845697622618462?
            sage: (2.0).arccoth()
            0.549306144334055
        """
        return (~self).arctanh()

    def algdep(self, n):
        r"""
        Returns a polynomial of degree at most `n` which is
        approximately satisfied by ``self``.

        .. NOTE::

            The returned polynomial need not be irreducible, and indeed usually
            won't be if ``self`` is a good approximation to an algebraic number
            of degree less than `n`.

        Pari needs to know the number of "known good bits" in the number;
        we automatically get that from the interval width.

        ALGORITHM:

        Uses the PARI C-library ``algdep`` command.

        EXAMPLES::

            sage: r = sqrt(RIF(2)); r
            1.414213562373095?
            sage: r.algdep(5)
            x^2 - 2

        If we compute a wrong, but precise, interval, we get a wrong
        answer::

            sage: r = sqrt(RealIntervalField(200)(2)) + (1/2)^40; r
            1.414213562374004543503461652447613117632171875376948073176680?
            sage: r.algdep(5)
            7266488*x^5 + 22441629*x^4 - 90470501*x^3 + 23297703*x^2 + 45778664*x + 13681026

        But if we compute an interval that includes the number we mean,
        we're much more likely to get the right answer, even if the
        interval is very imprecise::

            sage: r = r.union(sqrt(2.0))
            sage: r.algdep(5)
            x^2 - 2

        Even on this extremely imprecise interval we get an answer which is
        technically correct::

            sage: RIF(-1, 1).algdep(5)
            x
        """

        # If 0 is in the interval, then we have no known bits!  But
        # fortunately, there's a perfectly valid answer we can
        # return anyway.
        if 0 in self:
            #import sage.rings.polynomial.polynomial_ring
            return sage.rings.polynomial.polynomial_ring.polygen(
                sage.rings.integer_ring.IntegerRing())

        known_bits = -self.relative_diameter().log2()

        return sage.arith.all.algdep(self.center(), n, known_bits=known_bits)

    def factorial(self):
        """
        Return the factorial evaluated on ``self``.

        EXAMPLES::

            sage: RIF(5).factorial()
            120
            sage: RIF(2.3,5.7).factorial()
            1.?e3
            sage: RIF(2.3).factorial()
            2.683437381955768?

        Recover the factorial as integer::

            sage: f = RealIntervalField(200)(50).factorial()
            sage: f
            3.0414093201713378043612608166064768844377641568960512000000000?e64
            sage: f.unique_integer()
            30414093201713378043612608166064768844377641568960512000000000000
            sage: 50.factorial()
            30414093201713378043612608166064768844377641568960512000000000000
        """
        return (self+1).gamma()

    def gamma(self):
        """
        Return the gamma function evaluated on ``self``.

        EXAMPLES::

            sage: RIF(1).gamma()
            1
            sage: RIF(5).gamma()
            24
            sage: a = RIF(3,4).gamma(); a
            1.?e1
            sage: a.lower(), a.upper()
            (2.00000000000000, 6.00000000000000)
            sage: RIF(-1/2).gamma()
            -3.54490770181104?
            sage: gamma(-1/2).n(100) in RIF(-1/2).gamma()
            True
            sage: RIF1000 = RealIntervalField(1000)
            sage: 0 in (RIF1000(RealField(2000)(-19/3).gamma()) - RIF1000(-19/3).gamma())
            True
            sage: gamma(RIF(100))
            9.33262154439442?e155
            sage: gamma(RIF(-10000/3))
            1.31280781451?e-10297

        Verify the result contains the local minima::

            sage: 0.88560319441088 in RIF(1, 2).gamma()
            True
            sage: 0.88560319441088 in RIF(0.25, 4).gamma()
            True
            sage: 0.88560319441088 in RIF(1.4616, 1.46164).gamma()
            True

            sage: (-0.99).gamma()
            -100.436954665809
            sage: (-0.01).gamma()
            -100.587197964411
            sage: RIF(-0.99, -0.01).gamma().upper()
            -1.60118039970055

        Correctly detects poles::

            sage: gamma(RIF(-3/2,-1/2))
            [-infinity .. +infinity]
        """
        x = self._new()
        if self.lower() > 1.462:
            # increasing
            mpfr_gamma(&x.value.left, &self.value.left, MPFR_RNDD)
            mpfr_gamma(&x.value.right, &self.value.right, MPFR_RNDU)
            return x
        elif self < 0:
            # Gamma(s) Gamma(1-s) = pi/sin(pi s)
            pi = self._parent.pi()
            return pi / ((self*pi).sin() * (1-self).gamma())
        elif self.contains_zero():
            # [-infinity, infinity]
            return ~self
        elif self.upper() < 1.461:
            # 0 < self as well, so decreasing
            mpfr_gamma(&x.value.left, &self.value.right, MPFR_RNDD)
            mpfr_gamma(&x.value.right, &self.value.left, MPFR_RNDU)
            return x
        else:
            # Worst case, this will recurse twice, as self is positive.
            return (1+self).gamma() / self

    def psi(self):
        """
        Return the digamma function evaluated on self.

        INPUT:

        None.

        OUTPUT:

        A :class:`RealIntervalFieldElement`.

        EXAMPLES::

            sage: psi_1 = RIF(1).psi()
            sage: psi_1
            -0.577215664901533?
            sage: psi_1.overlaps(-RIF.euler_constant())
            True
        """
        from sage.rings.real_arb import RealBallField
        return RealBallField(self.precision())(self).psi()._real_mpfi_(self._parent)

    def zeta(self, a=None):
        """
        Return the image of this interval by the Hurwitz zeta function.

        For ``a = 1`` (or ``a = None``), this computes the Riemann zeta function.

        EXAMPLES::

            sage: zeta(RIF(3))
            1.202056903159594?
            sage: _.parent()
            Real Interval Field with 53 bits of precision
            sage: RIF(3).zeta(1/2)
            8.41439832211716?
        """
        from sage.rings.real_arb import RealBallField
        return RealBallField(self.precision())(self).zeta(a).\
            _real_mpfi_(self._parent)

def _simplest_rational_test_helper(low, high, low_open=False, high_open=False):
    """
    Call ``_simplest_rational_exact()``. Only used to allow doctests on
    that function.

    EXAMPLES::

        sage: test = sage.rings.real_mpfi._simplest_rational_test_helper
        sage: test(1/4, 1/3, 0, 0)
        1/3
    """
    return _simplest_rational_exact(low, high, low_open, high_open)

cdef _simplest_rational_exact(Rational low, Rational high, int low_open, int high_open):
    """
    Return the simplest rational between ``low`` and ``high``. May return
    ``low`` or ``high`` unless ``low_open`` or ``high_open`` (respectively) are
    ``True`` (non-zero). We assume that ``low`` and ``high`` are both
    nonnegative, and that ``high > low``.

    This is a helper function for
    :meth:`simplest_rational() <RealIntervalFieldElement.simplest_rational>`
    on :class:`RealIntervalField_class`, and should not be called directly.

    EXAMPLES::

        sage: test = sage.rings.real_mpfi._simplest_rational_test_helper
        sage: test(1/4, 1/3, 0, 0)
        1/3
        sage: test(1/4, 1/3, 0, 1)
        1/4
        sage: test(1/4, 1/3, 1, 1)
        2/7
        sage: test(QQ(0), QQ(2), 0, 0)
        0
        sage: test(QQ(0), QQ(2), 1, 0)
        1
        sage: test(QQ(0), QQ(1), 1, 0)
        1
        sage: test(QQ(0), QQ(1), 1, 1)
        1/2
        sage: test(1233/1234, QQ(1), 0, 0)
        1
        sage: test(1233/1234, QQ(1), 0, 1)
        1233/1234
        sage: test(10000/32007, 10001/32007, 0, 0)
        289/925
        sage: test(QQ(0), 1/3, 1, 0)
        1/3
        sage: test(QQ(0), 1/3, 1, 1)
        1/4
        sage: test(QQ(0), 2/5, 1, 0)
        1/3
        sage: test(QQ(0), 2/5, 1, 1)
        1/3
    """
    cdef Rational r

    if low < 1:
        if low == 0:
            if low_open:
                if high > 1:
                    return Rational(1)
                inv_high = ~high
                if high_open:
                    return ~Rational(inv_high.floor() + 1)
                else:
                    return ~Rational(inv_high.ceil())
            else:
                return Rational(0)

        if high > 1:
            return Rational(1)

        r = _simplest_rational_exact(~high, ~low, high_open, low_open)
        return ~r

    fl = low.floor()
    return fl + _simplest_rational_exact(low - fl, high - fl, low_open, high_open)


def RealInterval(s, upper=None, int base=10, int pad=0, min_prec=53):
    r"""
    Return the real number defined by the string s as an element of
    ``RealIntervalField(prec=n)``, where ``n`` potentially has
    slightly more (controlled by pad) bits than given by ``s``.

    INPUT:

    -  ``s`` -- a string that defines a real number (or
       something whose string representation defines a number)

    -  ``upper`` -- (default: ``None``) - upper endpoint of
       interval if given, in which case ``s`` is the lower endpoint

    -  ``base`` -- an integer between 2 and 36

    -  ``pad`` -- (default: 0) an integer

    -  ``min_prec`` -- number will have at least this many
       bits of precision, no matter what


    EXAMPLES::

        sage: RealInterval('2.3')
        2.300000000000000?
        sage: RealInterval(10)
        10
        sage: RealInterval('1.0000000000000000000000000000000000')
        1
        sage: RealInterval('1.2345678901234567890123456789012345')
        1.23456789012345678901234567890123450?
        sage: RealInterval(29308290382930840239842390482, 3^20).str(style='brackets')
        '[3.48678440100000000000000000000e9 .. 2.93082903829308402398423904820e28]'

    TESTS:

    Make sure we've rounded up ``log(10,2)`` enough to guarantee
    sufficient precision (:trac:`10164`).  This is a little tricky
    because at the time of writing, we don't support intervals long
    enough to trip the error.  However, at least we can make sure
    that we either do it correctly or fail noisily::

        sage: ks = 5*10**5, 10**6
        sage: for k in ks:
        ....:    try:
        ....:        z = RealInterval("1." + "1"*k)
        ....:        assert len(str(z))-4 >= k
        ....:    except TypeError:
        ....:        pass

    """
    if not isinstance(s, str):
        s = str(s)
    if base == 10:
        # hard-code the common case
        bits = int(LOG_TEN_TWO_PLUS_EPSILON*len(s))
    else:
        bits = int(math.log(base,2)*1.00001*len(s))
    R = RealIntervalField(prec=max(bits+pad, min_prec))
    if upper is not None:
        s = (s, upper)
    return RealIntervalFieldElement(R, s, base)


# The default real interval field, with precision 53 bits
RIF = RealIntervalField()

def is_RealIntervalField(x):
    """
    Check if ``x`` is a :class:`RealIntervalField_class`.

    EXAMPLES::

        sage: sage.rings.real_mpfi.is_RealIntervalField(RIF)
        True
        sage: sage.rings.real_mpfi.is_RealIntervalField(RealIntervalField(200))
        True
    """
    return isinstance(x, RealIntervalField_class)

def is_RealIntervalFieldElement(x):
    """
    Check if ``x`` is a :class:`RealIntervalFieldElement`.

    EXAMPLES::

        sage: sage.rings.real_mpfi.is_RealIntervalFieldElement(RIF(2.2))
        True
        sage: sage.rings.real_mpfi.is_RealIntervalFieldElement(RealIntervalField(200)(2.2))
        True
    """
    return isinstance(x, RealIntervalFieldElement)


#### pickle functions
def __create__RealIntervalField_version0(prec, sci_not):
    """
    For pickling.

    EXAMPLES::

        sage: sage.rings.real_mpfi.__create__RealIntervalField_version0(53, False)
        Real Interval Field with 53 bits of precision
    """
    return RealIntervalField(prec, sci_not)

## Keep all old versions!!!
def __create__RealIntervalFieldElement_version0(parent, x, base=10):
    """
    For pickling.

    EXAMPLES::

        sage: sage.rings.real_mpfi.__create__RealIntervalFieldElement_version0(RIF, 2.2)
        2.2000000000000002?
    """
    return RealIntervalFieldElement(parent, x, base=base)

def __create__RealIntervalFieldElement_version1(parent, lower, upper):
    """
    For pickling.

    EXAMPLES::

        sage: sage.rings.real_mpfi.__create__RealIntervalFieldElement_version1(RIF, 2.225, 2.227)
        2.226?
    """
    return parent([lower, upper])<|MERGE_RESOLUTION|>--- conflicted
+++ resolved
@@ -231,24 +231,14 @@
 TESTS::
 
     sage: import numpy
-<<<<<<< HEAD
-    sage: RIF(0,1) < float('2')
-    True
-    sage: RIF(0,1) <= float('1')
-    True
-    sage: RIF(0,1) <= float('0.5')
-    False
-=======
->>>>>>> fbca269f
     sage: RIF(2) == numpy.int8('2')
     True
     sage: numpy.int8('2') == RIF(2)
     True
-    sage: RIF(0,1) < numpy.float('2')
+    sage: RIF(0,1) < float('2')
     Traceback (most recent call last):
     ...
     TypeError: unsupported operand parent(s) for <: ...
-"""
 
 # ****************************************************************************
 #       Copyright (C) 2005-2006 William Stein <wstein@gmail.com>
