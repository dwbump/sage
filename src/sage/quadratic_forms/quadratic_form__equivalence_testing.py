--- conflicted
+++ resolved
@@ -5,12 +5,7 @@
 
 - Anna Haensch (2014-12-01): added test for rational isometry
 """
-<<<<<<< HEAD
-from sage.rings.arith import hilbert_symbol, prime_divisors, is_prime, valuation, GCD, legendre_symbol
-=======
-
 from sage.arith.all import hilbert_symbol, prime_divisors, is_prime, valuation, GCD, legendre_symbol
->>>>>>> 2505dbca
 from sage.rings.integer_ring import ZZ
 from sage.rings.rational_field import QQ
 
