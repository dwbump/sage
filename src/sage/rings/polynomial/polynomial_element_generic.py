--- conflicted
+++ resolved
@@ -802,7 +802,6 @@
             rem = rem[:rem.degree()] - c*other[:d].shift(e)
         return (quo,rem)
 
-<<<<<<< HEAD
     def gcd(self,other,algorithm=None):
         """
         Return the gcd of this polynomial and ``other``
@@ -869,7 +868,7 @@
             return Polynomial.gcd(self,other)
         else:
             raise ValueError("Unknown algorithm '%s'" % algorithm)
-=======
+
     def reverse(self, degree=None):
         """
         Return this polynomial but with the coefficients reversed.
@@ -907,8 +906,6 @@
             x^1267650600228229401496703205376 + 1
         """
         return self[:n]
-
->>>>>>> 698579c2
 
 class Polynomial_generic_domain(Polynomial, IntegralDomainElement):
     def __init__(self, parent, is_gen=False, construct=False):
