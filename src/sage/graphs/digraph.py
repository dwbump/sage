--- conflicted
+++ resolved
@@ -2423,14 +2423,6 @@
 
           - ``'Dijkstra_NetworkX'``: the Dijkstra algorithm, implemented in
             NetworkX. It works with weighted graphs, but no negative weight is
-<<<<<<< HEAD
-            allowed.
-
-          - ``'standard'``, ``'2Dsweep'``, ``'DiFUB'``: these algorithms are
-            implemented in :func:`sage.graphs.distances_all_pairs.diameter`.
-            They work only if ``by_weight==False``. See the function
-            documentation for more information.
-=======
             allowed. It computes all the eccentricities and return the maximum
             value.
 
@@ -2447,7 +2439,6 @@
             if ``by_weight==False``. See the function documentation for more
             information. It computes all the eccentricities and return the
             maximum value.
->>>>>>> f6db6a55
 
           - ``'Dijkstra_Boost'``: the Dijkstra algorithm, implemented in Boost
             (works only with positive weights). It computes all the
@@ -2480,11 +2471,6 @@
 
         TESTS::
 
-<<<<<<< HEAD
-            sage: G = digraphs.Path(5)
-            sage: G.diameter(algorithm = 'DiFUB')
-            +Infinity
-=======
             sage: G = graphs.RandomGNP(40, 0.4).to_directed()
             sage: d1 = G.diameter(algorithm='DiFUB', by_weight=True)
             sage: d2 = max(G.eccentricity(algorithm='Dijkstra_Boost', by_weight=True))
@@ -2501,7 +2487,6 @@
             Traceback (most recent call last):
             ...
             ValueError: the graph contains a negative cycle
->>>>>>> f6db6a55
             sage: G = DiGraph()
             sage: G.diameter()
             Traceback (most recent call last):
@@ -2514,22 +2499,15 @@
         if weight_function is not None:
             by_weight = True
 
-<<<<<<< HEAD
-        if algorithm is None and not by_weight:
-=======
         if by_weight and not weight_function:
             def weight_function(e):
                 return 1 if e[2] is None else e[2]
 
         if algorithm is None:
->>>>>>> f6db6a55
             algorithm = 'DiFUB'
         elif algorithm == 'BFS':
             algorithm = 'standard'
 
-<<<<<<< HEAD
-        if algorithm in ['standard', '2Dsweep', 'DiFUB']:
-=======
         if algorithm in ['2Dsweep', 'DiFUB']:
             if not by_weight:
                 from sage.graphs.distances_all_pairs import diameter
@@ -2541,7 +2519,6 @@
                                 check_weight=check_weight)
 
         if algorithm == 'standard':
->>>>>>> f6db6a55
             if by_weight:
                 raise ValueError("algorithm '" + algorithm + "' does not work" +
                                  " on weighted DiGraphs")
