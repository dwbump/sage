r"""
Index of decoders

The ``codes.decoders`` object may be used to access the decoders that Sage can build.

**Generic decoders**

- :class:`linear_code.LinearCodeSyndromeDecoder <sage.coding.linear_code.LinearCodeSyndromeDecoder>`
- :class:`linear_code.LinearCodeNearestNeighborDecoder <sage.coding.linear_code.LinearCodeNearestNeighborDecoder>`

**Subfield subcode decoder**

- :class:`subfield_subcode.SubfieldSubcodeOriginalCodeDecoder <sage.coding.subfield_subcode.SubfieldSubcodeOriginalCodeDecoder>`

**Generalized Reed-Solomon code decoders**

- :class:`grs.GRSBerlekampWelchDecoder <sage.coding.grs.GRSBerlekampWelchDecoder>`
- :class:`grs.GRSErrorErasureDecoder <sage.coding.grs.GRSErrorErasureDecoder>`
- :class:`grs.GRSGaoDecoder <sage.coding.grs.GRSGaoDecoder>`
- :class:`grs.GRSKeyEquationSyndromeDecoder <sage.coding.grs.GRSKeyEquationSyndromeDecoder>`
- :class:`guruswami_sudan.gs_decoder.GRSGuruswamiSudanDecoder <sage.coding.guruswami_sudan.gs_decoder.GRSGuruswamiSudanDecoder>`

.. NOTE::

    To import these names into the global namespace, use:

        sage: from sage.coding.decoders_catalog import *
"""
#*****************************************************************************
#       Copyright (C) 2009 David Joyner <wdjoyner@gmail.com>
#                     2015 David Lucas <david.lucas@inria.fr>
#
#  Distributed under the terms of the GNU General Public License (GPL),
#  version 2 or later (at your preference).
#
#                  http://www.gnu.org/licenses/
#*****************************************************************************

from linear_code import (LinearCodeSyndromeDecoder, LinearCodeNearestNeighborDecoder)
<<<<<<< HEAD
from subfield_subcode import SubfieldSubcodeOriginalCodeDecoder
from grs import (GRSBerlekampWelchDecoder,
                 GRSGaoDecoder,
                 GRSKeyEquationSyndromeDecoder,
                 GRSErrorErasureDecoder)
from guruswami_sudan.gs_decoder import GRSGuruswamiSudanDecoder
=======
from guruswami_sudan.gs_decoder import GRSGuruswamiSudanDecoder
from grs import (GRSBerlekampWelchDecoder,
                 GRSGaoDecoder,
                 GRSKeyEquationSyndromeDecoder,
                 GRSErrorErasureDecoder)
>>>>>>> f3b4b115
<|MERGE_RESOLUTION|>--- conflicted
+++ resolved
@@ -37,17 +37,9 @@
 #*****************************************************************************
 
 from linear_code import (LinearCodeSyndromeDecoder, LinearCodeNearestNeighborDecoder)
-<<<<<<< HEAD
 from subfield_subcode import SubfieldSubcodeOriginalCodeDecoder
 from grs import (GRSBerlekampWelchDecoder,
                  GRSGaoDecoder,
                  GRSKeyEquationSyndromeDecoder,
                  GRSErrorErasureDecoder)
-from guruswami_sudan.gs_decoder import GRSGuruswamiSudanDecoder
-=======
-from guruswami_sudan.gs_decoder import GRSGuruswamiSudanDecoder
-from grs import (GRSBerlekampWelchDecoder,
-                 GRSGaoDecoder,
-                 GRSKeyEquationSyndromeDecoder,
-                 GRSErrorErasureDecoder)
->>>>>>> f3b4b115
+from guruswami_sudan.gs_decoder import GRSGuruswamiSudanDecoder