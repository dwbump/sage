--- conflicted
+++ resolved
@@ -3160,13 +3160,8 @@
         ...
         ValueError: term ordering must be global
     """
-<<<<<<< HEAD
-    from .finite_rings.finite_field_base import is_FiniteField
+    from .finite_rings.finite_field_base import FiniteField
     from .number_field.number_field_base import NumberField
-=======
-    from .finite_rings.finite_field_base import FiniteField
-    from .number_field.number_field_base import is_NumberField
->>>>>>> e62066f5
     from .polynomial.multi_polynomial_ring import is_MPolynomialRing
     from .polynomial.polynomial_quotient_ring import is_PolynomialQuotientRing
     from .polynomial.polynomial_ring import is_PolynomialRing
@@ -3183,11 +3178,7 @@
     def term_order(A):
         # univariate rings do not have a term order
         if (is_PolynomialRing(A) or is_PolynomialQuotientRing(A)
-<<<<<<< HEAD
-            or ((isinstance(A, NumberField) or is_FiniteField(A))
-=======
-            or ((is_NumberField(A) or isinstance(A, FiniteField))
->>>>>>> e62066f5
+            or (isinstance(A, (NumberField, FiniteField))
                 and not A.is_prime_field())):
             return TermOrder('lex', 1)
         try:
@@ -3210,11 +3201,7 @@
         elif is_QuotientRing(A):
             to_R = A.ambient().hom(R_gens_A, R, check=False)
             return list(to_R(A.defining_ideal()).gens())
-<<<<<<< HEAD
-        elif ((isinstance(A, NumberField) or is_FiniteField(A))
-=======
-        elif ((is_NumberField(A) or isinstance(A, FiniteField))
->>>>>>> e62066f5
+        elif (isinstance(A, (NumberField, FiniteField))
               and not A.is_prime_field()):
             to_R = A.polynomial_ring().hom(R_gens_A, R, check=False)
             return [to_R(A.polynomial())]
