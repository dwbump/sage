--- conflicted
+++ resolved
@@ -32,14 +32,11 @@
                 os.killpg(int(pid), 9)
             except OSError, msg:
                 pass
-<<<<<<< HEAD
             else:
                 j += 1
                 if j > 5:
                     os.kill(int(pid), 9)
                     break
-=======
->>>>>>> cb3f6854
 
 def is_running(pid):
     """
