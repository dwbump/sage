--- conflicted
+++ resolved
@@ -254,11 +254,7 @@
     Consider the `R`-linear map that sends each `G_u` to the sum of
     all words whose standardization (also known as "standard
     permutation"; see
-<<<<<<< HEAD
-    :meth:`~sage.combinat.words.finite_word.standard_permutation`)
-=======
     :meth:`~sage.combinat.words.finite_word.FiniteWord_class.standard_permutation`)
->>>>>>> 5bd56555
     is `u`. This map is an injective `R`-algebra homomorphism, and
     thus embeds `FQSym` into the latter ring.
 
