r"""
Finite Fields of characteristic 2.

This implementation uses NTL's GF2E class to perform the arithmetic
and is the standard implementation for ``GF(2^n)`` for ``n >= 16``.

AUTHORS:

- Martin Albrecht <malb@informatik.uni-bremen.de> (2007-10)
"""

#*****************************************************************************
#       Copyright (C) 2007 Martin Albrecht <malb@informatik.uni-bremen.de>
#
# This program is free software: you can redistribute it and/or modify
# it under the terms of the GNU General Public License as published by
# the Free Software Foundation, either version 2 of the License, or
# (at your option) any later version.
#                  http://www.gnu.org/licenses/
#*****************************************************************************

include "sage/libs/ntl/decl.pxi"
include "sage/libs/pari/decl.pxi"
include "sage/libs/pari/pari_err.pxi"

from sage.structure.sage_object cimport SageObject
from sage.structure.element cimport Element, ModuleElement, RingElement

from sage.structure.parent cimport Parent
from sage.structure.parent_base cimport ParentWithBase
from sage.structure.parent_gens cimport ParentWithGens

from sage.rings.ring cimport Ring

from sage.rings.finite_rings.finite_field_base cimport FiniteField

from sage.libs.pari.all import pari
from sage.libs.pari.gen cimport gen

from sage.interfaces.gap import is_GapElement

from sage.misc.randstate import current_randstate

from element_ext_pari import FiniteField_ext_pariElement
from element_pari_ffelt import FiniteFieldElement_pari_ffelt
from finite_field_ntl_gf2e import FiniteField_ntl_gf2e

from sage.rings.polynomial.polynomial_ring_constructor import PolynomialRing

cdef object is_IntegerMod
cdef object IntegerModRing_generic
cdef object Integer
cdef object Rational
cdef object is_Polynomial
cdef object ConwayPolynomials
cdef object conway_polynomial
cdef object MPolynomial
cdef object Polynomial
cdef object FreeModuleElement
cdef object GF
cdef object GF2, GF2_0, GF2_1

cdef int late_import() except -1:
    """
    Import a bunch of objects to the module name space late,
    i.e. after the module was loaded. This is needed to avoid circular
    imports.
    """
    global is_IntegerMod, \
           IntegerModRing_generic, \
           Integer, \
           Rational, \
           is_Polynomial, \
           ConwayPolynomials, \
           conway_polynomial, \
           MPolynomial, \
           Polynomial, \
           FreeModuleElement, \
           GF, \
           GF2, GF2_0, GF2_1

    if is_IntegerMod is not None:
        return 0

    import sage.rings.finite_rings.integer_mod
    is_IntegerMod = sage.rings.finite_rings.integer_mod.is_IntegerMod

    import sage.rings.finite_rings.integer_mod_ring
    IntegerModRing_generic = sage.rings.finite_rings.integer_mod_ring.IntegerModRing_generic

    import sage.rings.integer
    Integer = sage.rings.integer.Integer

    import sage.rings.rational
    Rational = sage.rings.rational.Rational

    import sage.rings.polynomial.polynomial_element
    is_Polynomial = sage.rings.polynomial.polynomial_element.is_Polynomial

    import sage.databases.conway
    ConwayPolynomials = sage.databases.conway.ConwayPolynomials

    import sage.rings.finite_rings.conway_polynomials
    conway_polynomial = sage.rings.finite_rings.conway_polynomials.conway_polynomial

    import sage.rings.polynomial.multi_polynomial_element
    MPolynomial = sage.rings.polynomial.multi_polynomial_element.MPolynomial

    import sage.rings.polynomial.polynomial_element
    Polynomial = sage.rings.polynomial.polynomial_element.Polynomial

    import sage.modules.free_module_element
    FreeModuleElement = sage.modules.free_module_element.FreeModuleElement

    import sage.rings.finite_rings.constructor
    GF = sage.rings.finite_rings.constructor.FiniteField
    GF2 = GF(2)
    GF2_0 = GF2(0)
    GF2_1 = GF2(1)

cdef extern from "arpa/inet.h":
    unsigned int htonl(unsigned int)

cdef little_endian():
    return htonl(1) != 1

cdef unsigned int switch_endianess(unsigned int i):
    cdef int j
    cdef unsigned int ret = 0
    for j from 0 <= j < sizeof(int):
        (<unsigned char*>&ret)[j] = (<unsigned char*>&i)[sizeof(int)-j-1]
    return ret

cdef class Cache_ntl_gf2e(SageObject):
    """
    This class stores information for an NTL finite field in a Cython
    class so that elements can access it quickly.

    It's modeled on
    :class:`~sage.rings.finite_rings.integer_mod.NativeIntStruct`,
    but includes many functions that were previously included in
    the parent (see :trac:`12062`).
    """
    def __init__(self, parent, Py_ssize_t k, modulus):
        """
        Initialization.

        TESTS::

            sage: k.<a> = GF(2^8, impl="ntl")
        """
        cdef GF2X_c ntl_m, ntl_tmp
        cdef GF2_c c
        cdef Py_ssize_t i

        late_import()
        for i in range(k + 1):
            GF2_conv_long(c, modulus[i])
            GF2X_SetCoeff(ntl_m, i, c)
        GF2EContext_construct_GF2X(&self.F, &ntl_m)

        self._parent = <FiniteField?>parent
        self._zero_element = self._new()
        GF2E_conv_long((<FiniteField_ntl_gf2eElement>self._zero_element).x,0)
        self._one_element = self._new()
        GF2E_conv_long((<FiniteField_ntl_gf2eElement>self._one_element).x,1)
        if k > 1:
            self._gen = self._new()
            GF2E_from_str(&self._gen.x, "[0 1]")
        elif modulus[0]:
            self._gen = self._one_element
        else:
            self._gen = self._zero_element

    def __dealloc__(self):
        GF2EContext_destruct(&self.F)

    def _doctest_for_5340(self):
        r"""
        Every bug fix should have a doctest.  But :trac:`5340` only happens
        when a garbage collection happens between restoring the modulus and
        using it, so it can't be reliably doctested using any of the
        existing Cython functions in this module.  The sole purpose of
        this method is to doctest the fix for :trac:`5340`.

        EXAMPLES::

            sage: k.<a> = GF(2^20)
            sage: k._cache._doctest_for_5340()
            [1 1 0 0 1 1 1 1 0 1 1 0 0 0 0 0 0 0 0 0 1]
            [1 1 0 0 1 1 1 1 0 1 1 0 0 0 0 0 0 0 0 0 1]
        """
        import gc

        # Do a garbage collection, so that this method is repeatable.
        gc.collect()

        # Create a new finite field.
        new_fld = GF(1<<30, 'a', modulus='random')
        # Create a garbage cycle.
        cycle = [new_fld]
        cycle.append(cycle)
        # Make the cycle inaccessible.
        new_fld = None
        cycle = None

        # Set the modulus.
        self.F.restore()
        # Print the current modulus.
        cdef GF2XModulus_c modulus = GF2E_modulus()
        cdef GF2X_c mod_poly = GF2XModulus_GF2X(modulus)
        print GF2X_to_PyString(&mod_poly)

        # do another garbage collection
        gc.collect()

        # and print the modulus again
        modulus = GF2E_modulus()
        mod_poly = GF2XModulus_GF2X(modulus)
        print GF2X_to_PyString(&mod_poly)

    cdef FiniteField_ntl_gf2eElement _new(self):
        """
        Return a new element in ``self``. Use this method to construct
        'empty' elements.
        """
        cdef FiniteField_ntl_gf2eElement y
        self.F.restore()
        y = PY_NEW(FiniteField_ntl_gf2eElement)
        y._parent = self._parent
        y._cache = self
        return y

    def order(self):
        """
        Return the cardinality of the field.

        EXAMPLES::

            sage: k.<a> = GF(2^64)
            sage: k._cache.order()
            18446744073709551616
        """
        self.F.restore()
        return Integer(1) << GF2E_degree()

    def degree(self):
        r"""
        If the field has cardinality `2^n` this method returns `n`.

        EXAMPLES::

            sage: k.<a> = GF(2^64)
            sage: k._cache.degree()
            64
        """
        self.F.restore()
        return Integer(GF2E_degree())

    def import_data(self, e):
        """
        EXAMPLES::

            sage: k.<a> = GF(2^17)
            sage: V = k.vector_space()
            sage: v = [1,0,0,0,0,1,0,0,1,0,0,0,0,1,0,0,0]
            sage: k._cache.import_data(v)
            a^13 + a^8 + a^5 + 1
            sage: k._cache.import_data(V(v))
            a^13 + a^8 + a^5 + 1

        TESTS:

        We check that :trac:`12584` is fixed::

            sage: k(2^63)
            0

        We can coerce from PARI finite field implementations::

            sage: K.<a> = GF(2^19, impl="ntl")
            sage: a^20
            a^6 + a^3 + a^2 + a
<<<<<<< HEAD
            sage: L.<b> = GF(2^19, impl="pari_mod")
            sage: K(b^20)
            a^6 + a^3 + a^2 + a
=======
>>>>>>> 4cd153a4
            sage: M.<c> = GF(2^19, impl="pari_ffelt")
            sage: K(c^20)
            a^6 + a^3 + a^2 + a
        """
        if PY_TYPE_CHECK(e, FiniteField_ntl_gf2eElement) and e.parent() is self._parent: return e
        cdef FiniteField_ntl_gf2eElement res = self._new()
        cdef FiniteField_ntl_gf2eElement x
        cdef FiniteField_ntl_gf2eElement g
        cdef Py_ssize_t i

        if is_IntegerMod(e):
            e = e.lift()
        if PY_TYPE_CHECK(e, int) or \
             PY_TYPE_CHECK(e, Integer) or \
             PY_TYPE_CHECK(e, long):
            GF2E_conv_long(res.x,int(e&1))
            return res

        elif PY_TYPE_CHECK(e, float):
            GF2E_conv_long(res.x,int(e))
            return res

        elif PY_TYPE_CHECK(e, str):
            return self._parent(eval(e.replace("^","**"),self._parent.gens_dict()))

        elif PY_TYPE_CHECK(e, FreeModuleElement):
            if self._parent.vector_space() != e.parent():
                raise TypeError, "e.parent must match self.vector_space"
            ztmp = Integer(e.list(),2)
            # Can't do the following since we can't cimport Integer because of circular imports.
            #for i from 0 <= i < len(e):
            #    if e[i]:
            #        mpz_setbit(ztmp.value, i)
            return self.fetch_int(ztmp)

        elif isinstance(e, (list, tuple)):
            if len(e) > self.degree():
                # could reduce here...
                raise ValueError, "list is too long"
            ztmp = Integer(e,2)
            return self.fetch_int(ztmp)

        elif PY_TYPE_CHECK(e, MPolynomial):
            if e.is_constant():
                return self._parent(e.constant_coefficient())
            else:
                raise TypeError, "no coercion defined"

        elif PY_TYPE_CHECK(e, Polynomial):
            if e.is_constant():
                return self._parent(e.constant_coefficient())
            else:
                return e(self._parent.gen())

        elif PY_TYPE_CHECK(e, Rational):
            num = e.numer()
            den = e.denom()
            if den % 2:
                if num % 2:
                    return self._one_element
                return self._zero_element
            raise ZeroDivisionError

        elif PY_TYPE_CHECK(e, gen):
            pass # handle this in next if clause

        elif PY_TYPE_CHECK(e, FiniteFieldElement_pari_ffelt) or \
             PY_TYPE_CHECK(e, FiniteField_ext_pariElement):
            # Reduce to pari
            e = e._pari_()

        elif is_GapElement(e):
            from sage.interfaces.gap import gfq_gap_to_sage
            return gfq_gap_to_sage(e, self._parent)
        else:
            raise TypeError("unable to coerce %r" % type(e))

        cdef GEN t
        if PY_TYPE_CHECK(e, gen):
            pari_catch_sig_on()
            t = (<gen>e).g
            if typ(t) == t_FFELT:
                t = FF_to_FpXQ(t)
            else:
                t = liftall_shallow(t)

            if typ(t) == t_INT:
                GF2E_conv_long(res.x, itos(t))
                pari_catch_sig_off()
            elif typ(t) == t_POL:
                g = self._gen
                x = self._new()
                GF2E_conv_long(x.x, 1)

                for i from 0 <= i <= degpol(t):
                    if gtolong(gel(t, i+2)):
                        GF2E_add(res.x, res.x, x.x)
                    GF2E_mul(x.x, x.x, g.x)
                pari_catch_sig_off()
            else:
                raise TypeError("bad PARI type %r" % e.type())

            return res

        raise ValueError, "Cannot coerce element %s to this field."%(e)

    cpdef FiniteField_ntl_gf2eElement fetch_int(self, number):
        """
        Given an integer less than `p^n` with base `2`
        representation `a_0 + a_1 \cdot 2 + \cdots + a_k 2^k`, this returns
        `a_0 + a_1 x + \cdots + a_k x^k`, where `x` is the
        generator of this finite field.

        INPUT:

        - ``number`` -- an integer, of size less than the cardinality

        EXAMPLES::

            sage: k.<a> = GF(2^48)
            sage: k._cache.fetch_int(2^33 + 2 + 1)
            a^33 + a + 1

        TESTS:

        We test that #17027 is fixed::

            sage: K.<a> = GF(2^16)
            sage: K._cache.fetch_int(0r)
            0
        """
        cdef FiniteField_ntl_gf2eElement a = self._new()
        cdef GF2X_c _a

        self.F.restore()

        cdef unsigned char *p
        cdef int i

        if number < 0 or number >= self.order():
            raise TypeError, "n must be between 0 and self.order()"

        if PY_TYPE_CHECK(number, int) or PY_TYPE_CHECK(number, long):
            if not number:
                n = 0
            else:
                from sage.misc.functional import log
                n = int(log(number,2))/8 + 1
        elif PY_TYPE_CHECK(number, Integer):
            n = int(number.nbits())/8 + 1
        else:
            raise TypeError, "number %s is not an integer"%number

        p = <unsigned char*>sage_malloc(n)
        for i from 0 <= i < n:
            p[i] = (number%256)
            number = number >> 8
        GF2XFromBytes(_a, p, n)
        GF2E_conv_GF2X(a.x, _a)
        sage_free(p)
        return a

    def polynomial(self):
        """
        Returns the list of 0's and 1's giving the defining polynomial of the
        field.

        EXAMPLES::

            sage: k.<a> = GF(2^20,modulus="minimal_weight")
            sage: k._cache.polynomial()
            [1, 0, 0, 1, 0, 0, 0, 0, 0, 0, 0, 0, 0, 0, 0, 0, 0, 0, 0, 0, 1]
        """
        cdef FiniteField_ntl_gf2eElement P
        cdef GF2X_c _P
        cdef GF2_c c
        self.F.restore()
        cdef int i

        P = -(self._gen**(self.degree()))
        _P = GF2E_rep(P.x)

        ret = []
        for i from 0 <= i < GF2E_degree():
            c = GF2X_coeff(_P,i)
            if not GF2_IsZero(c):
                ret.append(1)
            else:
                ret.append(0)
        ret.append(1)
        return ret

cdef class FiniteField_ntl_gf2eElement(FinitePolyExtElement):
    """
    An element of an NTL:GF2E finite field.
    """

    def __init__(FiniteField_ntl_gf2eElement self, parent=None ):
        """
        Initializes an element in parent. It's much better to use
        parent(<value>) or any specialized method of parent
        (one,zero,gen) instead. Do not call this constructor directly,
        it doesn't make much sense.

        INPUT:

        - ``parent`` -- base field

        OUTPUT:

        A finite field element.

        EXAMPLES::

            sage: k.<a> = GF(2^16)
            sage: from sage.rings.finite_rings.element_ntl_gf2e import FiniteField_ntl_gf2eElement
            sage: FiniteField_ntl_gf2eElement(k)
            0
            sage: k.<a> = GF(2^20)
            sage: a.parent() is k
            True
        """
        if parent is None:
            raise ValueError, "You must provide a parent to construct a finite field element"

    def __cinit__(FiniteField_ntl_gf2eElement self, parent=None ):
        """
        Restores the cache and constructs the underlying NTL element.

        EXAMPLES::

            sage: k.<a> = GF(2^8, impl="ntl") # indirect doctest
        """
        if parent is None:
            return
        if PY_TYPE_CHECK(parent, FiniteField_ntl_gf2e):
            self._parent = parent
            (<Cache_ntl_gf2e>self._parent._cache).F.restore()
            GF2E_construct(&self.x)

    def __dealloc__(FiniteField_ntl_gf2eElement self):
        GF2E_destruct(&self.x)

    cdef FiniteField_ntl_gf2eElement _new(FiniteField_ntl_gf2eElement self):
        cdef FiniteField_ntl_gf2eElement y
        (<Cache_ntl_gf2e>self._parent._cache).F.restore()
        y = PY_NEW(FiniteField_ntl_gf2eElement)
        y._parent = self._parent
        y._cache = self._cache
        return y

    def __repr__(FiniteField_ntl_gf2eElement self):
        """
        Polynomial representation of ``self``.

        EXAMPLES::

            sage: k.<a> = GF(2^16)
            sage: str(a^16) # indirect doctest
            'a^5 + a^3 + a^2 + 1'
            sage: k.<u> = GF(2^16)
            sage: u
            u
        """
        (<Cache_ntl_gf2e>self._parent._cache).F.restore()
        cdef GF2X_c rep = GF2E_rep(self.x)
        cdef GF2_c c
        cdef int i

        if GF2E_IsZero(self.x):
            return "0"

        name = self._parent.variable_name()
        _repr = []

        c = GF2X_coeff(rep, 0)
        if not GF2_IsZero(c):
            _repr.append("1")

        c = GF2X_coeff(rep, 1)
        if not GF2_IsZero(c):
            _repr.append(name)

        for i from 1 < i <= GF2X_deg(rep):
            c = GF2X_coeff(rep, i)
            if not GF2_IsZero(c):
                _repr.append("%s^%d"%(name,i))

        return " + ".join(reversed(_repr))

    def __nonzero__(FiniteField_ntl_gf2eElement self):
        r"""
        Return ``True`` if ``self != k(0)``.

        EXAMPLES::

            sage: k.<a> = GF(2^20)
            sage: bool(a) # indirect doctest
            True
            sage: bool(k(0))
            False
            sage: a.is_zero()
            False
        """
        (<Cache_ntl_gf2e>self._parent._cache).F.restore()
        return not bool(GF2E_IsZero(self.x))

    def is_one(FiniteField_ntl_gf2eElement self):
        r"""
        Return ``True`` if ``self == k(1)``.

        Equivalent to ``self != k(0)``.

        EXAMPLES::

            sage: k.<a> = GF(2^20)
            sage: a.is_one() # indirect doctest
            False
            sage: k(1).is_one()
            True

        """
        (<Cache_ntl_gf2e>self._parent._cache).F.restore()
        return bool(GF2E_equal(self.x,self._cache._one_element.x))

    def is_unit(FiniteField_ntl_gf2eElement self):
        """
        Return ``True`` if ``self`` is nonzero, so it is a unit as an element
        of the finite field.

        EXAMPLES::

            sage: k.<a> = GF(2^17)
            sage: a.is_unit()
            True
            sage: k(0).is_unit()
            False
        """
        (<Cache_ntl_gf2e>self._parent._cache).F.restore()
        if not GF2E_IsZero(self.x):
            return True
        else:
            return False

    def is_square(FiniteField_ntl_gf2eElement self):
        r"""
        Return ``True`` as every element in `\GF{2^n}` is a square.

        EXAMPLES::

            sage: k.<a> = GF(2^18)
            sage: e = k.random_element()
            sage: e
            a^15 + a^14 + a^13 + a^11 + a^10 + a^9 + a^6 + a^5 + a^4 + 1
            sage: e.is_square()
            True
            sage: e.sqrt()
            a^16 + a^15 + a^14 + a^11 + a^9 + a^8 + a^7 + a^6 + a^4 + a^3 + 1
            sage: e.sqrt()^2 == e
            True
        """
        return True

    def sqrt(FiniteField_ntl_gf2eElement self, all=False, extend=False):
        """
        Return a square root of this finite field element in its parent.

        EXAMPLES::

            sage: k.<a> = GF(2^20)
            sage: a.is_square()
            True
            sage: a.sqrt()
            a^19 + a^15 + a^14 + a^12 + a^9 + a^7 + a^4 + a^3 + a + 1
            sage: a.sqrt()^2 == a
            True

        This failed before :trac:`4899`::

            sage: GF(2^16,'a')(1).sqrt()
            1

        """
        # this really should be handled special, its gf2 linear after
        # all
        a = self ** (self._cache.order() // 2)
        if all:
            return [a]
        else:
            return a

    cpdef ModuleElement _add_(self, ModuleElement right):
        """
        Add two elements.

        EXAMPLES::

            sage: k.<a> = GF(2^16)
            sage: e = a^2 + a + 1 # indirect doctest
            sage: f = a^15 + a^2 + 1
            sage: e + f
            a^15 + a
        """
        cdef FiniteField_ntl_gf2eElement r = (<FiniteField_ntl_gf2eElement>self)._new()
        GF2E_add(r.x, (<FiniteField_ntl_gf2eElement>self).x, (<FiniteField_ntl_gf2eElement>right).x)
        return r

    cpdef ModuleElement _iadd_(self, ModuleElement right):
        """
        Add two elements.

        EXAMPLES::

            sage: k.<a> = GF(2^16)
            sage: e = a^2 + a + 1 # indirect doctest
            sage: f = a^15 + a^2 + 1
            sage: e + f
            a^15 + a
        """
        GF2E_add((<FiniteField_ntl_gf2eElement>self).x, (<FiniteField_ntl_gf2eElement>self).x, (<FiniteField_ntl_gf2eElement>right).x)
        return self

    cpdef RingElement _mul_(self, RingElement right):
        """
        Multiply two elements.

        EXAMPLES::

            sage: k.<a> = GF(2^16)
            sage: e = a^2 + a + 1 # indirect doctest
            sage: f = a^15 + a^2 + 1
            sage: e * f
            a^15 + a^6 + a^5 + a^3 + a^2
        """
        cdef FiniteField_ntl_gf2eElement r = (<FiniteField_ntl_gf2eElement>self)._new()
        GF2E_mul(r.x, (<FiniteField_ntl_gf2eElement>self).x, (<FiniteField_ntl_gf2eElement>right).x)
        return r

    cpdef RingElement _imul_(self, RingElement right):
        """
        Multiply two elements.

        EXAMPLES::

            sage: k.<a> = GF(2^16)
            sage: e = a^2 * a + 1 # indirect doctest
            sage: f = a^15 * a^2 + 1
            sage: e * f
            a^9 + a^7 + a + 1
        """
        GF2E_mul((<FiniteField_ntl_gf2eElement>self).x, (<FiniteField_ntl_gf2eElement>self).x, (<FiniteField_ntl_gf2eElement>right).x)
        return self

    cpdef RingElement _div_(self, RingElement right):
        """
        Divide two elements.

        EXAMPLES::

            sage: k.<a> = GF(2^16)
            sage: e = a^2 + a + 1 # indirect doctest
            sage: f = a^15 + a^2 + 1
            sage: e / f
            a^11 + a^8 + a^7 + a^6 + a^5 + a^3 + a^2 + 1
            sage: k(1) / k(0)
            Traceback (most recent call last):
            ...
            ZeroDivisionError: division by zero in finite field.
        """
        cdef FiniteField_ntl_gf2eElement r = (<FiniteField_ntl_gf2eElement>self)._new()
        if GF2E_IsZero((<FiniteField_ntl_gf2eElement>right).x):
            raise ZeroDivisionError, 'division by zero in finite field.'
        GF2E_div(r.x, (<FiniteField_ntl_gf2eElement>self).x, (<FiniteField_ntl_gf2eElement>right).x)
        return r

    cpdef RingElement _idiv_(self, RingElement right):
        """
        Divide two elements.

        EXAMPLES::

            sage: k.<a> = GF(2^16)
            sage: e = a^2 / a + 1 # indirect doctest
            sage: f = a^15 / a^2 + 1
            sage: e / f
            a^15 + a^12 + a^10 + a^9 + a^6 + a^5 + a^3
        """
        GF2E_div((<FiniteField_ntl_gf2eElement>self).x, (<FiniteField_ntl_gf2eElement>self).x, (<FiniteField_ntl_gf2eElement>right).x)
        return self

    cpdef ModuleElement _sub_(self, ModuleElement right):
        """
        Subtract two elements.

        EXAMPLES::

            sage: k.<a> = GF(2^16)
            sage: e = a^2 - a + 1 # indirect doctest
            sage: f = a^15 - a^2 + 1
            sage: e - f
            a^15 + a
        """
        cdef FiniteField_ntl_gf2eElement r = (<FiniteField_ntl_gf2eElement>self)._new()
        GF2E_sub(r.x, (<FiniteField_ntl_gf2eElement>self).x, (<FiniteField_ntl_gf2eElement>right).x)
        return r

    cpdef ModuleElement _isub_(self, ModuleElement right):
        """
        Subtract two elements.

        EXAMPLES::

            sage: k.<a> = GF(2^16)
            sage: e = a^2 - a + 1 # indirect doctest
            sage: f = a^15 - a^2 + 1
            sage: e - f
            a^15 + a
        """
        GF2E_sub((<FiniteField_ntl_gf2eElement>self).x, (<FiniteField_ntl_gf2eElement>self).x, (<FiniteField_ntl_gf2eElement>right).x)
        return self

    def __neg__(FiniteField_ntl_gf2eElement self):
        """
        Return this element.

        EXAMPLES::

            sage: k.<a> = GF(2^16)
            sage: -a
            a
        """
        cdef FiniteField_ntl_gf2eElement r = (<FiniteField_ntl_gf2eElement>self)._new()
        r.x = (<FiniteField_ntl_gf2eElement>self).x
        return r

    def __invert__(FiniteField_ntl_gf2eElement self):
        """
        Return the multiplicative inverse of an element.

        EXAMPLES::

            sage: k.<a> = GF(2^16)
            sage: ~a
            a^15 + a^4 + a^2 + a
            sage: a * ~a
            1
        """
        cdef FiniteField_ntl_gf2eElement r = (<FiniteField_ntl_gf2eElement>self)._new()
        cdef FiniteField_ntl_gf2eElement o = (<FiniteField_ntl_gf2eElement>self)._parent._cache._one_element
        GF2E_div(r.x, o.x, (<FiniteField_ntl_gf2eElement>self).x)
        return r

    def __pow__(FiniteField_ntl_gf2eElement self, exp, other):
        """
        EXAMPLES::

            sage: k.<a> = GF(2^63)
            sage: a^2
            a^2
            sage: a^64
            a^25 + a^24 + a^23 + a^18 + a^17 + a^16 + a^12 + a^10 + a^9 + a^5 + a^4 + a^3 + a^2 + a
            sage: a^(2^64)
            a^2
            sage: a^(2^128)
            a^4
        """
        cdef int exp_int
        cdef FiniteField_ntl_gf2eElement r = (<FiniteField_ntl_gf2eElement>self)._new()

        try:
            exp_int = exp
            if exp != exp_int:
                raise OverflowError
            GF2E_power(r.x, (<FiniteField_ntl_gf2eElement>self).x, exp_int)
            return r
        except OverflowError:
            # we could try to factor out the order first
            from sage.groups.generic import power
            return power(self,exp)

    def __richcmp__(left, right, int op):
        """
        Comparison of finite field elements.

        EXAMPLES::

            sage: k.<a> = GF(2^20)
            sage: e = k.random_element()
            sage: f = loads(dumps(e))
            sage: e is f
            False
            sage: e == f
            True
            sage: e != (e + 1)
            True

        .. NOTE::

            Finite fields are unordered. However, we adopt the convention that
            an element ``e`` is bigger than element ``f`` if its polynomial
            representation is bigger.

        EXAMPLES::

            sage: K.<a> = GF(2^100)
            sage: a < a^2
            True
            sage: a > a^2
            False
            sage: a+1 > a^2
            False
            sage: a+1 < a^2
            True
            sage: a+1 < a
            False
            sage: a+1 == a
            False
            sage: a == a
            True
        """
        return (<Element>left)._richcmp(right, op)

    cdef int _cmp_c_impl(left, Element right) except -2:
        """
        Comparison of finite field elements.
        """
        (<Cache_ntl_gf2e>left._parent._cache).F.restore()
        c = GF2E_equal((<FiniteField_ntl_gf2eElement>left).x, (<FiniteField_ntl_gf2eElement>right).x)
        if c == 1:
            return 0
        else:
            r = cmp(GF2X_deg(GF2E_rep((<FiniteField_ntl_gf2eElement>left).x)), GF2X_deg(GF2E_rep((<FiniteField_ntl_gf2eElement>right).x)))
            if r:
                return r
            li = left.integer_representation()
            ri = right.integer_representation()
            return cmp(li,ri)

    def _integer_(FiniteField_ntl_gf2eElement self, Integer):
        """
        Convert ``self`` to an integer if it is in the prime subfield.

        EXAMPLES::

            sage: k.<b> = GF(2^16); k
            Finite Field in b of size 2^16
            sage: ZZ(k(1))
            1
            sage: ZZ(k(0))
            0
            sage: ZZ(b)
            Traceback (most recent call last):
            ...
            TypeError: not in prime subfield
            sage: GF(2)(b^(2^16-1)) # indirect doctest
            1
        """
        if self.is_zero(): return Integer(0)
        elif self.is_one(): return Integer(1)
        else:
            raise TypeError, "not in prime subfield"

    def __int__(FiniteField_ntl_gf2eElement self):
        """
        Return the int representation of ``self``.  When ``self`` is in the
        prime subfield, the integer returned is equal to ``self`` and
        otherwise raises an error.

        EXAMPLES::

            sage: k.<a> = GF(2^20)
            sage: int(k(0))
            0
            sage: int(k(1))
            1
            sage: int(a)
            Traceback (most recent call last):
            ...
            TypeError: Cannot coerce element to an integer.
            sage: int(a^2 + 1)
            Traceback (most recent call last):
            ...
            TypeError: Cannot coerce element to an integer.

        """
        if self == 0:
            return int(0)
        elif self == 1:
            return int(1)
        else:
            raise TypeError("Cannot coerce element to an integer.")

    def integer_representation(FiniteField_ntl_gf2eElement self):
        r"""
        Return the int representation of ``self``.  When ``self`` is in the
        prime subfield, the integer returned is equal to ``self`` and not
        to ``log_repr``.

        Elements of this field are represented as ints in as follows:
        for `e \in \GF{p}[x]` with `e = a_0 + a_1 x + a_2 x^2 + \cdots`,
        `e` is represented as: `n = a_0 + a_1  p + a_2  p^2 + \cdots`.

        EXAMPLES::

            sage: k.<a> = GF(2^20)
            sage: a.integer_representation()
            2
            sage: (a^2 + 1).integer_representation()
            5
            sage: k.<a> = GF(2^70)
            sage: (a^65 + a^64 + 1).integer_representation()
            55340232221128654849L
        """
        cdef unsigned int i = 0
        ret = int(0)
        cdef unsigned long shift = 0
        cdef GF2X_c r = GF2E_rep(self.x)

        if GF2X_IsZero(r):
            return 0

        if little_endian():
            while GF2X_deg(r) >= sizeof(int)*8:
                BytesFromGF2X(<unsigned char *>&i, r, sizeof(int))
                ret += int(i) << shift
                shift += sizeof(int)*8
                GF2X_RightShift(r,r,(sizeof(int)*8))
            BytesFromGF2X(<unsigned char *>&i, r, sizeof(int))
            ret += int(i) << shift
        else:
            while GF2X_deg(r) >= sizeof(int)*8:
                BytesFromGF2X(<unsigned char *>&i, r, sizeof(int))
                ret += int(switch_endianess(i)) << shift
                shift += sizeof(int)*8
                GF2X_RightShift(r,r,(sizeof(int)*8))
            BytesFromGF2X(<unsigned char *>&i, r, sizeof(int))
            ret += int(switch_endianess(i)) << shift

        return int(ret)

    def polynomial(FiniteField_ntl_gf2eElement self, name=None):
        r"""
        Return ``self`` viewed as a polynomial over
        ``self.parent().prime_subfield()``.

        INPUT:

        - ``name`` -- (optional) variable name

        EXAMPLES::

            sage: k.<a> = GF(2^17)
            sage: e = a^15 + a^13 + a^11 + a^10 + a^9 + a^8 + a^7 + a^6 + a^4 + a + 1
            sage: e.polynomial()
            a^15 + a^13 + a^11 + a^10 + a^9 + a^8 + a^7 + a^6 + a^4 + a + 1

            sage: from sage.rings.polynomial.polynomial_element import is_Polynomial
            sage: is_Polynomial(e.polynomial())
            True

            sage: e.polynomial('x')
            x^15 + x^13 + x^11 + x^10 + x^9 + x^8 + x^7 + x^6 + x^4 + x + 1
        """
        cdef GF2X_c r = GF2E_rep(self.x)
        cdef int i

        C = []
        for i from 0 <= i <= GF2X_deg(r):
            C.append(GF2_conv_to_long(GF2X_coeff(r,i)))
        return self._parent.polynomial_ring(name)(C)

    def charpoly(self, var='x'):
        r"""
        Return the characteristic polynomial of ``self`` as a polynomial
        in var over the prime subfield.

        INPUT:

        - ``var`` -- string (default: ``'x'``)

        OUTPUT:

        polynomial

        EXAMPLES::

            sage: k.<a> = GF(2^8, impl="ntl")
            sage: b = a^3 + a
            sage: b.minpoly()
            x^4 + x^3 + x^2 + x + 1
            sage: b.charpoly()
            x^8 + x^6 + x^4 + x^2 + 1
            sage: b.charpoly().factor()
            (x^4 + x^3 + x^2 + x + 1)^2
            sage: b.charpoly('Z')
            Z^8 + Z^6 + Z^4 + Z^2 + 1
        """
        f = self.minpoly(var)
        cdef int d = f.degree(), n = self.parent().degree()
        cdef int pow = n/d
        return f if pow == 1 else f**pow


    def minpoly(self, var='x'):
        r"""
        Return the minimal polynomial of ``self``, which is the smallest
        degree polynomial `f \in \GF{2}[x]` such that ``f(self) == 0``.

        INPUT:

        - ``var`` -- string (default: ``'x'``)

        OUTPUT:

        polynomial

        EXAMPLES::

            sage: K.<a> = GF(2^100)
            sage: f = a.minpoly(); f
            x^100 + x^57 + x^56 + x^55 + x^52 + x^48 + x^47 + x^46 + x^45 + x^44 + x^43 + x^41 + x^37 + x^36 + x^35 + x^34 + x^31 + x^30 + x^27 + x^25 + x^24 + x^22 + x^20 + x^19 + x^16 + x^15 + x^11 + x^9 + x^8 + x^6 + x^5 + x^3 + 1
            sage: f(a)
            0
            sage: g = K.random_element()
            sage: g.minpoly()(g)
            0
        """
        (<Cache_ntl_gf2e>self._parent._cache).F.restore()
        cdef GF2X_c r = GF2X_IrredPolyMod(GF2E_rep(self.x), GF2E_modulus())
        cdef int i
        C = []
        for i from 0 <= i <= GF2X_deg(r):
            C.append(GF2_conv_to_long(GF2X_coeff(r,i)))
        return self._parent.polynomial_ring(var)(C)

    def trace(self):
        """
        Return the trace of ``self``.

        EXAMPLES::

            sage: K.<a> = GF(2^25)
            sage: a.trace()
            0
            sage: a.charpoly()
            x^25 + x^8 + x^6 + x^2 + 1
            sage: parent(a.trace())
            Finite Field of size 2

            sage: b = a+1
            sage: b.trace()
            1
            sage: b.charpoly()[1]
            1
        """
        if GF2_IsOne(GF2E_trace(self.x)):
            return GF2_1
        else:
            return GF2_0

    def weight(self):
        """
        Returns the number of non-zero coefficients in the polynomial
        representation of ``self``.

        EXAMPLES::

            sage: K.<a> = GF(2^21)
            sage: a.weight()
            1
            sage: (a^5+a^2+1).weight()
            3
            sage: b = 1/(a+1); b
            a^20 + a^19 + a^18 + a^17 + a^16 + a^15 + a^14 + a^13 + a^12 + a^11 + a^10 + a^9 + a^8 + a^7 + a^6 + a^4 + a^3 + a^2
            sage: b.weight()
            18
        """
        return GF2X_weight(GF2E_rep(self.x))

    def _magma_init_(self, magma):
        r"""
        Return a string representation of ``self`` that MAGMA can
        understand.

        EXAMPLES::

            sage: k.<a> = GF(2^16)
            sage: a._magma_init_(magma)      # random; optional - magma
            '_sage_[...]'

        .. NOTE::

            This method calls MAGMA to setup the parent.
        """
        km = magma(self.parent())
        vn_m = km.gen(1).name()
        vn_s = str(self.parent().polynomial_ring().gen())
        return str(self.polynomial()).replace(vn_s,vn_m)

    def __copy__(self):
        """
        Return a copy of this element.  Actually just returns ``self``, since
        finite field elements are immutable.

        EXAMPLES::

            sage: k.<a> = GF(2^16)
            sage: copy(a) is a
            True
        """
        return self

    def _gap_init_(self):
        r"""
        Return a string that evaluates to the GAP representation of
        this element.

        A ``NotImplementedError`` is raised if
        ``self.parent().modulus()`` is not a Conway polynomial, as
        the isomorphism of finite fields is not implemented yet.

        EXAMPLES::

            sage: k.<b> = GF(2^16)
            sage: b._gap_init_()
            'Z(65536)^1'
        """
        F = self._parent
        if not F.is_conway():
            raise NotImplementedError, "conversion of (NTL) finite field element to GAP not implemented except for fields defined by Conway polynomials."
        if F.order() > 65536:
            raise TypeError, "order (=%s) must be at most 65536."%F.order()
        if self == 0:
            return '0*Z(%s)'%F.order()
        assert F.degree() > 1
        g = F.multiplicative_generator()
        n = self.log(g)
        return 'Z(%s)^%s'%(F.order(), n)

    def __hash__(FiniteField_ntl_gf2eElement self):
        """
        Return the hash of this finite field element.  We hash the parent
        and the underlying integer representation of this element.

        EXAMPLES::

            sage: k.<a> = GF(2^18)
            sage: {a:1,a:0} # indirect doctest
            {a: 0}
        """
        return hash(self.integer_representation()) # todo, come up with a faster version

    def _vector_(FiniteField_ntl_gf2eElement self, reverse=False):
        r"""
        Return a vector in ``self.parent().vector_space()``
        matching ``self``. The most significant bit is to the
        right.

        INPUT:

        - ``reverse`` -- reverse the order of the bits from little endian to
          big endian.

        EXAMPLES::

            sage: k.<a> = GF(2^16)
            sage: e = a^14 + a^13 + 1
            sage: vector(e) # little endian
            (1, 0, 0, 0, 0, 0, 0, 0, 0, 0, 0, 0, 0, 1, 1, 0)

            sage: e._vector_(reverse=True) # big endian
            (0, 1, 1, 0, 0, 0, 0, 0, 0, 0, 0, 0, 0, 0, 0, 1)
        """
        #vector(foo) might pass in ZZ
        if PY_TYPE_CHECK(reverse, Parent):
            raise TypeError, "Base field is fixed to prime subfield."

        cdef GF2X_c r = GF2E_rep(self.x)
        cdef int i

        (<Cache_ntl_gf2e>self._parent._cache).F.restore()

        C = []
        for i from 0 <= i < GF2E_degree():
            C.append(GF2_conv_to_long(GF2X_coeff(r,i)))
        if reverse:
            C = list(reversed(C))
        return self._parent.vector_space()(C)

    def __reduce__(FiniteField_ntl_gf2eElement self):
        """
        Used for supporting pickling of finite field elements.

        EXAMPLES::

            sage: k.<a> = GF(2^16)
            sage: loads(dumps(a)) == a
            True
        """
        return unpickleFiniteField_ntl_gf2eElement, (self._parent, str(self))

    def log(self, base):
        """
        Return `x` such that `b^x = a`, where `x` is `a` and `b`
        is the base.

        INPUT:

        - ``base`` -- finite field element that generates the multiplicative
          group.

        OUTPUT:

        Integer `x` such that `a^x = b`, if it exists.
        Raises a ``ValueError`` exception if no such `x` exists.

        EXAMPLES::

            sage: F = GF(17)
            sage: F(3^11).log(F(3))
            11
            sage: F = GF(113)
            sage: F(3^19).log(F(3))
            19
            sage: F = GF(next_prime(10000))
            sage: F(23^997).log(F(23))
            997

            sage: F = FiniteField(2^10, 'a')
            sage: g = F.gen()
            sage: b = g; a = g^37
            sage: a.log(b)
            37
            sage: b^37; a
            a^8 + a^7 + a^4 + a + 1
            a^8 + a^7 + a^4 + a + 1

        AUTHOR: David Joyner and William Stein (2005-11)
        """
        from  sage.groups.generic import discrete_log

        b = self.parent()(base)
        return discrete_log(self, b)

def unpickleFiniteField_ntl_gf2eElement(parent, elem):
    """
    EXAMPLES::

        sage: k.<a> = GF(2^20)
        sage: e = k.random_element()
        sage: f = loads(dumps(e)) # indirect doctest
        sage: e == f
        True
    """
    return parent(elem)

from sage.structure.sage_object import register_unpickle_override
register_unpickle_override('sage.rings.finite_field_ntl_gf2e', 'unpickleFiniteField_ntl_gf2eElement', unpickleFiniteField_ntl_gf2eElement)<|MERGE_RESOLUTION|>--- conflicted
+++ resolved
@@ -281,12 +281,6 @@
             sage: K.<a> = GF(2^19, impl="ntl")
             sage: a^20
             a^6 + a^3 + a^2 + a
-<<<<<<< HEAD
-            sage: L.<b> = GF(2^19, impl="pari_mod")
-            sage: K(b^20)
-            a^6 + a^3 + a^2 + a
-=======
->>>>>>> 4cd153a4
             sage: M.<c> = GF(2^19, impl="pari_ffelt")
             sage: K(c^20)
             a^6 + a^3 + a^2 + a
