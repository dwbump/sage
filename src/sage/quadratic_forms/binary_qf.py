--- conflicted
+++ resolved
@@ -795,10 +795,6 @@
                                   [ 0 -1]
             -x^2 + 2*x*y + 2*y^2, [ 1 -4]
             )
-<<<<<<< HEAD
-=======
-
->>>>>>> fc36a57a
         """
         if self.is_reduced():
             if transformation:
@@ -948,8 +944,7 @@
             raise ValueError("%s must be indefinite and reduced" % self)
         if self.discriminant().is_square():
             # Buchmann/Vollmer assume the discriminant to be non-square
-            raise NotImplementedError('computation of cycles is only '
-<<<<<<< HEAD
+            raise NotImplementedError('computation of cycles is only ' +
                     'implemented for non-square discrimiants')
         if proper:
             # Prop 6.10.5 in Buchmann Vollmer
@@ -966,16 +961,6 @@
                 Q1 = Q1._RhoTau()
             self._cycle_list = C
         return self._cycle_list
-=======
-                    'implemented for non-square discriminants')
-        C = [self]
-        Q1 = self._RhoTau()
-        while not self == Q1:
-            C.append(Q1)
-            Q1 = Q1._RhoTau()
-        self._cycle_list = C
-        return C
->>>>>>> fc36a57a
 
     def is_positive_definite(self):
         """
