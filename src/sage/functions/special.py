--- conflicted
+++ resolved
@@ -801,12 +801,8 @@
         0.724009721659
         sage: jsn = jacobi("sn",x,1)
         sage: P = plot(jsn,0,1)
-<<<<<<< HEAD
-        sage: P.show()
-=======
 
     To view this, type P.show().
->>>>>>> 7673753d
     """
     _init()
     return meval("jacobi_%s(%s,%s)"%(sym, x, m))
