--- conflicted
+++ resolved
@@ -2212,21 +2212,12 @@
                'Title': 'Moments des $q$-polynômes de Laguerre et la bijection de Foata-Zeilberger'},
               'MathSciNet:1418763': {'Author': 'Simion, R., Stanton, D.',
                'Title': 'Octabasic Laguerre polynomials and permutation statistics'}},
-<<<<<<< HEAD
              'Code': 'def statistic(x):\r\n    return len(x.nestings())',
              'Description': 'The number of nestings of a perfect matching.\r\n\r\nThis is the number of pairs of edges $((a,b), (c,d))$ such that $a\\le c\\le d\\le b$. i.e., the edge $(c,d)$ is nested inside $(a,b)$.',
              'Domain': 'Cc0012',
              'Name': 'The number of nestings of a perfect matching.',
              'References': '[1]  [[MathSciNet:1288802]]\r\n[2]  [[MathSciNet:1418763]]',
              'SageCode': 'def statistic(x):\r\n    return len(x.nestings())'}
-=======
-             'Code': 'def statistic(x):\n    return len(x.nestings())',
-             'Description': 'The number of nestings of a perfect matching. \n\n\nThis is the number of pairs of edges $((a,b), (c,d))$ such that $a\\le c\\le d\\le b$. i.e., the edge $(c,d)$ is nested inside $(a,b)$.',
-             'Domain': 'Cc0012',
-             'Name': 'The number of nestings of a perfect matching.',
-             'References': '[1]  [[MathSciNet:1288802]]\n[2]  [[MathSciNet:1418763]]',
-             'SageCode': 'def statistic(x):\n    return len(x.nestings())'}
->>>>>>> 27752e9a
         """
         fields = "Bibliography,Code,Description,Domain,Name,References,SageCode"
         fields_Bibliography = "Author,Title"
