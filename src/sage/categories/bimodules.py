r"""
Bimodules
"""
#*****************************************************************************
#  Copyright (C) 2005      David Kohel <kohel@maths.usyd.edu>
#                          William Stein <wstein@math.ucsd.edu>
#                2008      Teresa Gomez-Diaz (CNRS) <Teresa.Gomez-Diaz@univ-mlv.fr>
#                2008-2009 Nicolas M. Thiery <nthiery at users.sf.net>
#
#  Distributed under the terms of the GNU General Public License (GPL)
#                  http://www.gnu.org/licenses/
#******************************************************************************

from sage.categories.category import Category, CategoryWithParameters
from sage.categories.left_modules import LeftModules
from sage.categories.right_modules import RightModules

from sage.categories.rings import Rings
_Rings = Rings()

#?class Bimodules(Category_over_base_rng, Category_over_base_rng):
class Bimodules(CategoryWithParameters):
    """
    The category of `(R,S)`-bimodules

    For `R` and `S` rings, a `(R,S)`-bimodule `X` is a left `R`-module
    and right `S`-module such that the left and right actions commute:
    `r*(x*s) = (r*x)*s`.

    EXAMPLES::

        sage: Bimodules(QQ, ZZ)
        Category of bimodules over Rational Field on the left and Integer Ring on the right
        sage: Bimodules(QQ, ZZ).super_categories()
        [Category of left modules over Rational Field, Category of right modules over Integer Ring]
    """

    def __init__(self, left_base, right_base, name=None):
        """
        EXAMPLES::

            sage: C = Bimodules(QQ, ZZ)
            sage: TestSuite(C).run()
        """
        if not ( left_base in Rings or
                 (isinstance(left_base, Category)
                  and left_base.is_subcategory(Rings())) ):
            raise ValueError("the left base must be a ring or a subcategory of Rings()")
        if not ( right_base in Rings or
                 (isinstance(right_base, Category)
                  and right_base.is_subcategory(Rings())) ):
            raise ValueError("the right base must be a ring or a subcategory of Rings()")
        self._left_base_ring = left_base
        self._right_base_ring = right_base
        Category.__init__(self, name)

    def _make_named_class_key(self, name):
        r"""
        Return what the element/parent/... classes depend on.

        Since :trac:`11935`, the element and parent classes of a
        bimodule only depend on the categories of the left and right
        base ring.

        .. SEEALSO::

            - :meth:`CategoryWithParameters`
            - :meth:`CategoryWithParameters._make_named_class_key`

        EXAMPLES::

            sage: Bimodules(QQ,ZZ)._make_named_class_key('parent_class')
            (Category of quotient fields,
             Join of Category of euclidean domains and Category of infinite enumerated sets)

            sage: Bimodules(Fields(), ZZ)._make_named_class_key('element_class')
            (Category of fields,
             Join of Category of euclidean domains and Category of infinite enumerated sets)

            sage: Bimodules(QQ, Rings())._make_named_class_key('element_class')
            (Category of quotient fields, Category of rings)

            sage: Bimodules(Fields(), Rings())._make_named_class_key('element_class')
            (Category of fields, Category of rings)
        """
        return (self._left_base_ring  if isinstance(self._left_base_ring,  Category) else self._left_base_ring.category(),
                self._right_base_ring if isinstance(self._right_base_ring, Category) else self._right_base_ring.category())

    @classmethod
    def an_instance(cls):
        """
        Return an instance of this class.

        EXAMPLES::

            sage: Bimodules.an_instance()
            Category of bimodules over Rational Field on the left and Real Field with 53 bits of precision on the right
        """
        from sage.rings.all import QQ, RR
        return cls(QQ, RR)

    def _repr_object_names(self):
        """
        EXAMPLES::

            sage: Bimodules(QQ, ZZ) # indirect doctest
            Category of bimodules over Rational Field on the left and Integer Ring on the right
        """
        return "bimodules over %s on the left and %s on the right" \
            %(self._left_base_ring, self._right_base_ring)

    def left_base_ring(self):
        """
        Return the left base ring over which elements of this category are
        defined.

        EXAMPLES::

            sage: Bimodules(QQ, ZZ).left_base_ring()
            Rational Field
        """
        return self._left_base_ring

    def right_base_ring(self):
        """
        Return the right base ring over which elements of this category are
        defined.

        EXAMPLES::

            sage: Bimodules(QQ, ZZ).right_base_ring()
            Integer Ring
        """
        return self._right_base_ring

    def _latex_(self):
        """
        Return a latex representation of ``self``.

        EXAMPLES::

            sage: print Bimodules(QQ, ZZ)._latex_()
            {\mathbf{Bimodules}}_{\Bold{Q}, \Bold{Z}}
        """
        from sage.misc.latex import latex
        return "{{{0}}}_{{{1}, {2}}}".format(Category._latex_(self),
                                             latex(self._left_base_ring),
                                             latex(self._right_base_ring))

    def super_categories(self):
        """
        EXAMPLES::

            sage: Bimodules(QQ, ZZ).super_categories()
            [Category of left modules over Rational Field, Category of right modules over Integer Ring]
        """
        R = self.left_base_ring()
        S = self.right_base_ring()
        return [LeftModules(R), RightModules(S)]

<<<<<<< HEAD
    def is_structure_category(self):
        r"""
        Return whether ``self`` is a structure category.

        .. SEEALSO:: :meth:`Category.is_structure_category`

        The category of bimodules defines no new structure: a left and
        right module-morphism between two bimodules is a bimodule
        morphism.
=======
    def additional_structure(self):
        r"""
        Return ``None``.

        Indeed, the category of bimodules defines no additional
        structure: a left and right module-morphism between two
        bimodules is a bimodule morphism.

        .. SEEALSO:: :meth:`Category.additional_structure`
>>>>>>> 43b25d4a

        .. TODO:: Should this category be a :class:`CategoryWithAxiom`?

        EXAMPLES::

<<<<<<< HEAD
            sage: Bimodules(QQ, ZZ).is_structure_category()
            False
        """
        return False
=======
            sage: Bimodules(QQ, ZZ).additional_structure()
        """
        return None
>>>>>>> 43b25d4a

    class ParentMethods:
        pass

    class ElementMethods:
        pass<|MERGE_RESOLUTION|>--- conflicted
+++ resolved
@@ -158,17 +158,6 @@
         S = self.right_base_ring()
         return [LeftModules(R), RightModules(S)]
 
-<<<<<<< HEAD
-    def is_structure_category(self):
-        r"""
-        Return whether ``self`` is a structure category.
-
-        .. SEEALSO:: :meth:`Category.is_structure_category`
-
-        The category of bimodules defines no new structure: a left and
-        right module-morphism between two bimodules is a bimodule
-        morphism.
-=======
     def additional_structure(self):
         r"""
         Return ``None``.
@@ -178,22 +167,14 @@
         bimodules is a bimodule morphism.
 
         .. SEEALSO:: :meth:`Category.additional_structure`
->>>>>>> 43b25d4a
 
         .. TODO:: Should this category be a :class:`CategoryWithAxiom`?
 
         EXAMPLES::
 
-<<<<<<< HEAD
-            sage: Bimodules(QQ, ZZ).is_structure_category()
-            False
-        """
-        return False
-=======
             sage: Bimodules(QQ, ZZ).additional_structure()
         """
         return None
->>>>>>> 43b25d4a
 
     class ParentMethods:
         pass
