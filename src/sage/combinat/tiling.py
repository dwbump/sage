r"""
Tiling Solver

Tiling a n-dimensional box into non-intersecting n-dimensional polyominoes.

This uses dancing links code which is in Sage.  Dancing links were
originally introduced by Donald Knuth in 2000 [Knuth1]_. In
particular, Knuth used dancing links to solve tilings of a region by
2d pentaminoes.  Here we extend the method to any dimension.

In particular, the :mod:`sage.games.quantumino` module is based on
the Tiling Solver and allows to solve the 3d Quantumino puzzle.

This module defines two classes:

- :class:`sage.combinat.tiling.Polyomino` class, to represent polyominoes
  in arbitrary dimension. The goal of this class is to return all the
  rotated, reflected and/or translated copies of a polyomino that are
  contained in a certain box.

- :class:`sage.combinat.tiling.TilingSolver` class, to solve the general
  problem of tiling a rectangular `n`-dimensional box with a set of
  `n`-dimensional polyominoes. One can specify if rotations and reflections
  are allowed or not and if pieces can be reused or not. This class convert
  the tiling data into rows of a matrix that are passed to the DLX solver.
  It also allows to compute the number of solutions.

AUTHOR:

    - Sebastien Labbe, June 2011, initial version
    - Sebastien Labbe, July 2015, count solutions up to rotations

EXAMPLES:

2d Easy Example
---------------

Here is a 2d example. Let us try to fill the `3 \times 2` rectangle with a
`1 \times 2` rectangle and a `2 \times 2` square. Obviously, there are two
solutions::

    sage: from sage.combinat.tiling import TilingSolver, Polyomino
    sage: p = Polyomino([(0,0), (0,1)])
    sage: q = Polyomino([(0,0), (0,1), (1,0), (1,1)])
    sage: T = TilingSolver([p,q], box=[3,2])
    sage: it = T.solve()
    sage: next(it)
    [Polyomino: [(0, 0), (0, 1), (1, 0), (1, 1)], Color: gray, Polyomino: [(2, 0), (2, 1)], Color: gray]
    sage: next(it)
    [Polyomino: [(1, 0), (1, 1), (2, 0), (2, 1)], Color: gray, Polyomino: [(0, 0), (0, 1)], Color: gray]
    sage: next(it)
    Traceback (most recent call last):
    ...
    StopIteration
    sage: T.number_of_solutions()
    2

1d Easy Example
---------------

Here is an easy one dimensional example where we try to tile a stick of
length 6 with three sticks of length 1, 2 and 3. There are six solutions::

    sage: p = Polyomino([[0]])
    sage: q = Polyomino([[0],[1]])
    sage: r = Polyomino([[0],[1],[2]])
    sage: T = TilingSolver([p,q,r], box=[6])
    sage: len(T.rows())
    15
    sage: it = T.solve()
    sage: next(it)
    [Polyomino: [(0,)], Color: gray, Polyomino: [(1,), (2,)], Color: gray, Polyomino: [(3,), (4,), (5,)], Color: gray]
    sage: next(it)
    [Polyomino: [(0,)], Color: gray, Polyomino: [(1,), (2,), (3,)], Color: gray, Polyomino: [(4,), (5,)], Color: gray]
    sage: T.number_of_solutions()
    6

2d Puzzle allowing reflections
------------------------------

The following is a puzzle owned by Florent Hivert::

    sage: from sage.combinat.tiling import Polyomino, TilingSolver
    sage: L = []
    sage: L.append(Polyomino([(0,0),(0,1),(0,2),(0,3),(1,0),(1,1),(1,2),(1,3)], 'yellow'))
    sage: L.append(Polyomino([(0,0),(0,1),(0,2),(0,3),(1,0),(1,1),(1,2)], "black"))
    sage: L.append(Polyomino([(0,0),(0,1),(0,2),(0,3),(1,0),(1,1),(1,3)], "gray"))
    sage: L.append(Polyomino([(0,0),(0,1),(0,2),(0,3),(1,0),(1,3)],"cyan"))
    sage: L.append(Polyomino([(0,0),(0,1),(0,2),(0,3),(1,0),(1,1)],"red"))
    sage: L.append(Polyomino([(0,0),(0,1),(0,2),(0,3),(1,1),(1,2)],"blue"))
    sage: L.append(Polyomino([(0,0),(0,1),(0,2),(0,3),(1,1),(1,3)],"green"))
    sage: L.append(Polyomino([(0,1),(0,2),(0,3),(1,0),(1,1),(1,3)],"magenta"))
    sage: L.append(Polyomino([(0,1),(0,2),(0,3),(1,0),(1,1),(1,2)],"orange"))
    sage: L.append(Polyomino([(0,0),(0,1),(0,2),(1,0),(1,1),(1,2)],"pink"))

By default, rotations are allowed and reflections are not. In this case,
there are no solution::

    sage: T = TilingSolver(L, (8,8))
    sage: T.number_of_solutions()                       # long time (2.5 s)
    0

If reflections are allowed, there are solutions. Solve the puzzle and show
one solution::

    sage: T = TilingSolver(L, (8,8), reflection=True)
    sage: solution = next(T.solve())                                  # long time (7s)
    sage: G = sum([piece.show2d() for piece in solution], Graphics()) # long time (<1s)
    sage: G.show(aspect_ratio=1, axes=False)                          # long time (2s)

Compute the number of solutions::

    sage: T.number_of_solutions()                         # long time (2.6s)
    328

Create a animation of all the solutions::

    sage: a = T.animate()                            # not tested
    sage: a                                          # not tested
    Animation with 328 frames

3d Puzzle
---------

The same thing done in 3d *without* allowing reflections this time::

    sage: from sage.combinat.tiling import Polyomino, TilingSolver
    sage: L = []
    sage: L.append(Polyomino([(0,0,0),(0,1,0),(0,2,0),(0,3,0),(1,0,0),(1,1,0),(1,2,0),(1,3,0)]))
    sage: L.append(Polyomino([(0,0,0),(0,1,0),(0,2,0),(0,3,0),(1,0,0),(1,1,0),(1,2,0)]))
    sage: L.append(Polyomino([(0,0,0),(0,1,0),(0,2,0),(0,3,0),(1,0,0),(1,1,0),(1,3,0)]))
    sage: L.append(Polyomino([(0,0,0),(0,1,0),(0,2,0),(0,3,0),(1,0,0),(1,3,0)]))
    sage: L.append(Polyomino([(0,0,0),(0,1,0),(0,2,0),(0,3,0),(1,0,0),(1,1,0)]))
    sage: L.append(Polyomino([(0,0,0),(0,1,0),(0,2,0),(0,3,0),(1,1,0),(1,2,0)]))
    sage: L.append(Polyomino([(0,0,0),(0,1,0),(0,2,0),(0,3,0),(1,1,0),(1,3,0)]))
    sage: L.append(Polyomino([(0,1,0),(0,2,0),(0,3,0),(1,0,0),(1,1,0),(1,3,0)]))
    sage: L.append(Polyomino([(0,1,0),(0,2,0),(0,3,0),(1,0,0),(1,1,0),(1,2,0)]))
    sage: L.append(Polyomino([(0,0,0),(0,1,0),(0,2,0),(1,0,0),(1,1,0),(1,2,0)]))

Solve the puzzle and show one solution::

    sage: T = TilingSolver(L, (8,8,1))
    sage: solution = next(T.solve())                                   # long time (8s)
    sage: G = sum([p.show3d(size=0.85) for p in solution], Graphics()) # long time (<1s)
    sage: G.show(aspect_ratio=1, viewer='tachyon')                     # long time (2s)

Let us compute the number of solutions::

    sage: T.number_of_solutions()                              # long time (3s)
    328

Donald Knuth example : the Y pentamino
--------------------------------------

Donald Knuth [Knuth1]_ considered the problem of packing 45 Y pentaminoes into a
`15 \times 15` square::

    sage: from sage.combinat.tiling import Polyomino, TilingSolver
    sage: y = Polyomino([(0,0),(1,0),(2,0),(3,0),(2,1)])
    sage: T = TilingSolver([y], box=(5,10), reusable=True, reflection=True)
    sage: T.number_of_solutions()
    10
    sage: solution = next(T.solve())
    sage: G = sum([p.show2d() for p in solution], Graphics())
    sage: G.show(aspect_ratio=1)                       # long time (2s)

::

    sage: T = TilingSolver([y], box=(15,15), reusable=True, reflection=True)
    sage: T.number_of_solutions()                      # not tested
    212

Animation of Donald Knuth's dancing links
-----------------------------------------

Animation of the solutions::

    sage: from sage.combinat.tiling import Polyomino, TilingSolver
    sage: Y = Polyomino([(0,0),(1,0),(2,0),(3,0),(2,1)], color='yellow')
    sage: T = TilingSolver([Y], box=(15,15), reusable=True, reflection=True)
    sage: a = T.animate(stop=40)            # long time  # optional -- ImageMagick
    sage: a                                 # long time  # optional -- ImageMagick
    Animation with 40 frames

Incremental animation of the solutions (one piece is removed/added at a time)::

    sage: a = T.animate('incremental', stop=40)   # long time  # optional -- ImageMagick
    sage: a                                       # long time  # optional -- ImageMagick
    Animation with 40 frames
    sage: a.show(delay=50, iterations=1)          # long time  # optional -- ImageMagick

5d Easy Example
---------------

Here is a 5d example. Let us try to fill the `2 \times 2 \times 2 \times 2
\times 2` rectangle with reusable `1 \times 1 \times 1 \times 1 \times 1`
rectangles. Obviously, there is one solution::

    sage: from sage.combinat.tiling import Polyomino, TilingSolver
    sage: p = Polyomino([(0,0,0,0,0)])
    sage: T = TilingSolver([p], box=(2,2,2,2,2), reusable=True)
    sage: rows = T.rows()                               # long time (3s)
    sage: rows                                          # long time (fast)
    [[0], [1], [2], [3], [4], [5], [6], [7], [8], [9], [10], [11], [12], [13], [14], [15], [16], [17], [18], [19], [20], [21], [22], [23], [24], [25], [26], [27], [28], [29], [30], [31]]
    sage: T.number_of_solutions()                       # long time (fast)
    1

REFERENCES:

.. [Knuth1] Knuth, Donald (2000). "Dancing links". :arxiv:`cs/0011047`.

"""
#*****************************************************************************
#       Copyright (C) 2011-2015 Sebastien Labbe <slabqc@gmail.com>
#
#  Distributed under the terms of the GNU General Public License (GPL)
#  as published by the Free Software Foundation; either version 2 of
#  the License, or (at your option) any later version.
#                  http://www.gnu.org/licenses/
#*****************************************************************************
import itertools
from sage.structure.sage_object import SageObject
from sage.modules.free_module_element import vector
from sage.misc.mrange import xmrange
from sage.misc.cachefunc import cached_method, cached_function
from sage.misc.superseded import deprecated_function_alias

#######################################
# n-cube isometry group transformations
#######################################
def ncube_isometry_group(n, orientation_preserving=True):
    r"""
    Return the isometry group of the `n`-cube as a list of matrices.

    INPUT:

    - ``n`` -- positive integer, dimension of the space
    - ``orientation_preserving`` -- bool (optional, default: ``True``),
      whether the orientation is preserved

    OUTPUT:

        list of matrices

    EXAMPLES::

        sage: from sage.combinat.tiling import ncube_isometry_group
        sage: ncube_isometry_group(2)
        [
        [1 0]  [ 0  1]  [-1  0]  [ 0 -1]
        [0 1], [-1  0], [ 0 -1], [ 1  0]
        ]
        sage: ncube_isometry_group(2, orientation_preserving=False)
        [
        [1 0]  [ 0 -1]  [ 1  0]  [ 0  1]  [0 1]  [-1  0]  [ 0 -1]  [-1  0]
        [0 1], [-1  0], [ 0 -1], [-1  0], [1 0], [ 0 -1], [ 1  0], [ 0  1]
        ]

    There are 24 orientation preserving isometries of the 3-cube::

        sage: ncube_isometry_group(3)
        [
        [1 0 0]  [ 1  0  0]  [-1  0  0]  [-1  0  0]  [0 0 1]  [ 0  0 -1]
        [0 1 0]  [ 0 -1  0]  [ 0  1  0]  [ 0 -1  0]  [1 0 0]  [ 1  0  0]
        [0 0 1], [ 0  0 -1], [ 0  0 -1], [ 0  0  1], [0 1 0], [ 0 -1  0],
        <BLANKLINE>
        [ 0  0 -1]  [ 0  0  1]  [0 1 0]  [ 0 -1  0]  [ 0  1  0]  [ 0 -1  0]
        [-1  0  0]  [-1  0  0]  [0 0 1]  [ 0  0 -1]  [ 0  0 -1]  [ 0  0  1]
        [ 0  1  0], [ 0 -1  0], [1 0 0], [ 1  0  0], [-1  0  0], [-1  0  0],
        <BLANKLINE>
        [ 0  1  0]  [ 0 -1  0]  [ 0  1  0]  [ 0 -1  0]  [ 1  0  0]  [ 1  0  0]
        [ 1  0  0]  [ 1  0  0]  [-1  0  0]  [-1  0  0]  [ 0  0 -1]  [ 0  0  1]
        [ 0  0 -1], [ 0  0  1], [ 0  0  1], [ 0  0 -1], [ 0  1  0], [ 0 -1  0],
        <BLANKLINE>
        [-1  0  0]  [-1  0  0]  [ 0  0 -1]  [ 0  0  1]  [ 0  0  1]  [ 0  0 -1]
        [ 0  0  1]  [ 0  0 -1]  [ 0  1  0]  [ 0 -1  0]  [ 0  1  0]  [ 0 -1  0]
        [ 0  1  0], [ 0 -1  0], [ 1  0  0], [ 1  0  0], [-1  0  0], [-1  0  0]
        ]

    TESTS::

        sage: ncube_isometry_group(1)
        [[1]]
        sage: ncube_isometry_group(0)
        Traceback (most recent call last):
        ...
        ValueError: ['B', 0] is not a valid Cartan type

    Is deprecated::

        sage: from sage.combinat.tiling import orthogonal_transformation
        sage: L = orthogonal_transformation(2)
        doctest:...: DeprecationWarning: orthogonal_transformation is
        deprecated. Please use sage.combinat.tiling.ncube_isometry_group
        instead. See http://trac.sagemath.org/18987 for details.
    """
    from sage.combinat.root_system.weyl_group import WeylGroup
    L = [w.matrix() for w in WeylGroup(['B', n])]
    if orientation_preserving:
        return [m for m in L if m.det() == 1]
    else:
        return L

orthogonal_transformation = deprecated_function_alias(18987, ncube_isometry_group)
@cached_function
def ncube_isometry_group_cosets(n, orientation_preserving=True):
    r"""
    Return the quotient of the isometry group of the `n`-cube by the
    the isometry group of the rectangular parallelepiped.

    INPUT:

    - ``n`` -- positive integer, dimension of the space
    - ``orientation_preserving`` -- bool (optional, default: ``True``),
      whether the orientation is preserved

    OUTPUT:

        list of cosets, each coset being a sorted list of matrices

    EXAMPLES::

        sage: from sage.combinat.tiling import ncube_isometry_group_cosets
        sage: sorted(ncube_isometry_group_cosets(2))
        [[
        [-1  0]  [1 0]
        [ 0 -1], [0 1]
        ], [
        [ 0 -1]  [ 0  1]
        [ 1  0], [-1  0]
        ]]
        sage: sorted(ncube_isometry_group_cosets(2, False))
        [[
        [-1  0]  [-1  0]  [ 1  0]  [1 0]
        [ 0 -1], [ 0  1], [ 0 -1], [0 1]
        ], [
        [ 0 -1]  [ 0 -1]  [ 0  1]  [0 1]
        [-1  0], [ 1  0], [-1  0], [1 0]
        ]]

    ::

        sage: sorted(ncube_isometry_group_cosets(3))
        [[
        [-1  0  0]  [-1  0  0]  [ 1  0  0]  [1 0 0]
        [ 0 -1  0]  [ 0  1  0]  [ 0 -1  0]  [0 1 0]
        [ 0  0  1], [ 0  0 -1], [ 0  0 -1], [0 0 1]
        ], [
        [-1  0  0]  [-1  0  0]  [ 1  0  0]  [ 1  0  0]
        [ 0  0 -1]  [ 0  0  1]  [ 0  0 -1]  [ 0  0  1]
        [ 0 -1  0], [ 0  1  0], [ 0  1  0], [ 0 -1  0]
        ], [
        [ 0 -1  0]  [ 0 -1  0]  [ 0  1  0]  [ 0  1  0]
        [-1  0  0]  [ 1  0  0]  [-1  0  0]  [ 1  0  0]
        [ 0  0 -1], [ 0  0  1], [ 0  0  1], [ 0  0 -1]
        ], [
        [ 0 -1  0]  [ 0 -1  0]  [ 0  1  0]  [0 1 0]
        [ 0  0 -1]  [ 0  0  1]  [ 0  0 -1]  [0 0 1]
        [ 1  0  0], [-1  0  0], [-1  0  0], [1 0 0]
        ], [
        [ 0  0 -1]  [ 0  0 -1]  [ 0  0  1]  [0 0 1]
        [-1  0  0]  [ 1  0  0]  [-1  0  0]  [1 0 0]
        [ 0  1  0], [ 0 -1  0], [ 0 -1  0], [0 1 0]
        ], [
        [ 0  0 -1]  [ 0  0 -1]  [ 0  0  1]  [ 0  0  1]
        [ 0 -1  0]  [ 0  1  0]  [ 0 -1  0]  [ 0  1  0]
        [-1  0  0], [ 1  0  0], [ 1  0  0], [-1  0  0]
        ]]

    TESTS::

        sage: cosets = ncube_isometry_group_cosets(3, False)
        sage: len(cosets)
        6
        sage: map(len, cosets)
        [8, 8, 8, 8, 8, 8]
        sage: type(cosets[0][0])
        <type 'sage.matrix.matrix_rational_dense.Matrix_rational_dense'>

    """
    from sage.misc.misc_c import prod
    from sage.matrix.constructor import diagonal_matrix
    G = ncube_isometry_group(n, orientation_preserving)

    # Construct the subgroup H of G of diagonal matrices
    it = itertools.product((1,-1), repeat=n)
    if orientation_preserving:
        H = [diagonal_matrix(L) for L in it if prod(L) == 1]
    else:
        H = [diagonal_matrix(L) for L in it]

    # Make sure that H is a subset of G
    G_set = set(G)
    for h in H: h.set_immutable()
    assert all(h in G_set for h in H), "H must be a subset of G"

    # Construct the cosets
    cosets = []
    while G_set:
        g = G_set.pop()
        left_coset = sorted(h*g for h in H)
        right_coset = sorted(g*h for h in H)
        assert left_coset == right_coset, "H must be a normal subgroup of G"
        for c in left_coset: c.set_immutable()
        G_set.difference_update(left_coset)
        cosets.append(left_coset)
    return cosets

##############################
# Class Polyomino
##############################
class Polyomino(SageObject):
    r"""
    Return the polyomino defined by a set of coordinates.

    The polyomino is the union of the unit square (or cube, or n-cube)
    centered at those coordinates. Such an object should be connected, but
    the code do not make this assumption.

    INPUT:

    - ``coords`` - iterable of tuple
    - ``color`` - string (optional, default: ``'gray'``), the color

    EXAMPLES::

        sage: from sage.combinat.tiling import Polyomino
        sage: Polyomino([(0,0,0), (0,1,0), (1,1,0), (1,1,1)], color='blue')
        Polyomino: [(0, 0, 0), (0, 1, 0), (1, 1, 0), (1, 1, 1)], Color: blue
    """
    def __init__(self, coords, color='gray'):
        r"""
        INPUT:

        - ``coords`` - iterable of tuple
        - ``color`` - string (optional, default: ``'gray'``), the color

        EXAMPLES::

            sage: from sage.combinat.tiling import Polyomino
            sage: Polyomino([(0,0,0), (0,1,0), (1,1,0), (1,1,1)], color='blue')
            Polyomino: [(0, 0, 0), (0, 1, 0), (1, 1, 0), (1, 1, 1)], Color: blue

        ::

            sage: from sage.combinat.tiling import Polyomino
            sage: Polyomino([(0,0), (1,0), (2,0)])
            Polyomino: [(0, 0), (1, 0), (2, 0)], Color: gray
        """
        assert isinstance(color, str)
        self._color = color
        self._blocs = frozenset(tuple(c) for c in coords)
        assert len(self._blocs) != 0, "Polyomino must be non empty"
        dimension_set = set(len(a) for a in self._blocs)
        assert len(dimension_set) <= 1, "coord must be all of the same dimension"
        self._dimension = dimension_set.pop()

    def __repr__(self):
        r"""
        String representation.

        EXAMPLES::

            sage: from sage.combinat.tiling import Polyomino
            sage: Polyomino([(0,0,0), (0,1,0), (1,1,0), (1,1,1)], color='red')
            Polyomino: [(0, 0, 0), (0, 1, 0), (1, 1, 0), (1, 1, 1)], Color: red
        """
        s = "Polyomino: %s, " % sorted(self._blocs)
        s += "Color: %s" % self._color
        return s

    def __hash__(self):
        r"""
        EXAMPLES::

            sage: from sage.combinat.tiling import Polyomino
            sage: p = Polyomino([(0,0,0), (0,1,0), (1,1,0), (1,1,1)], color='blue')
            sage: hash(p)     # random
            2059134902
        """
        return hash(self._blocs)

    def __eq__(self, other):
        r"""
        Return whether self is equal to other.

        INPUT:

        - ``other`` - a polyomino

        OUTPUT:

            boolean

        EXAMPLES::

            sage: from sage.combinat.tiling import Polyomino
            sage: p = Polyomino([(0,0,0), (0,1,0), (1,1,0), (1,1,1)], color='blue')
            sage: q = Polyomino([(0,0,0), (0,1,0), (1,1,0), (1,1,1)], color='red')
            sage: p == q
            True
            sage: r = Polyomino([(0,0,0), (0,1,0), (1,1,0)], color='blue')
            sage: p == r
            False
        """
        return self._blocs == other._blocs

    def __ne__(self, other):
        r"""
        Return whether self is not equal to other.

        INPUT:

        - ``other`` - a polyomino

        OUTPUT:

            boolean

        EXAMPLES::

            sage: from sage.combinat.tiling import Polyomino
            sage: p = Polyomino([(0,0,0), (0,1,0), (1,1,0), (1,1,1)], color='blue')
            sage: q = Polyomino([(0,0,0), (0,1,0), (1,1,0), (1,1,1)], color='red')
            sage: p != q
            False
            sage: r = Polyomino([(0,0,0), (0,1,0), (1,1,0)], color='blue')
            sage: p != r
            True
        """
        return self._blocs != other._blocs

    def __iter__(self):
        r"""
        EXAMPLES::

            sage: from sage.combinat.tiling import Polyomino
            sage: p = Polyomino([(0,0,0), (0,1,0), (1,1,0), (1,1,1)], color='blue')
            sage: it = iter(p)
            sage: next(it)
            (1, 1, 0)
        """
        return iter(self._blocs)

    def color(self):
        r"""
        Return the color of the polyomino.

        EXAMPLES::

            sage: from sage.combinat.tiling import Polyomino
            sage: p = Polyomino([(0,0,0), (0,1,0), (1,1,0), (1,1,1)], color='blue')
            sage: p.color()
            'blue'
        """
        return self._color

    def __len__(self):
        r"""
        Return the size of the polyomino, i.e. the number of n-dimensional
        unit cubes.

        EXAMPLES::

            sage: from sage.combinat.tiling import Polyomino
            sage: p = Polyomino([(0,0,0), (0,1,0), (1,1,0), (1,1,1)], color='blue')
            sage: len(p)
            4
        """
        return len(self._blocs)

<<<<<<< HEAD
    def orthogonals(self, orientation_preserving=True):
        r"""
        Iterator over the images of self under orthogonal transformations.

        .. NOTE::

            No guarantee of uniqueness.

        INPUT:

        - ``orientation_preserving`` - bool (optional, default: ``True``),
          whether the orientation is preserved

        OUTPUT:

            iterator of Polyomino

        EXAMPLES::

            sage: from sage.combinat.tiling import Polyomino
            sage: p = Polyomino([(0,0,0), (0,1,0), (1,1,0), (1,1,1)], color='blue')
            sage: L = list(p.orthogonals())
            sage: len(L)
            24
            sage: L = list(p.orthogonals(False))
            sage: len(L)
            48
        """
        return (m * self for m in
                orthogonal_transformation(self._dimension,
                                          orientation_preserving))

    def canonical_orthogonals(self, orientation_preserving=True):
        r"""
        Iterator over the image of self under orthogonal transformations
        where the coordinates are all nonnegative and minimal.

        .. NOTE::

            No guarantee of uniqueness.

        INPUT:

        - ``orientation_preserving`` - bool (optional, default: ``True``),
          whether the orientation is preserved

        OUTPUT:

            iterator of Polyomino

        EXAMPLES::

            sage: from sage.combinat.tiling import Polyomino
            sage: p = Polyomino([(0,0,0), (0,1,0), (1,1,0), (1,1,1)], color='blue')
            sage: L = list(p.canonical_orthogonals())
            sage: len(L)
            24

        They might not be all different::

            sage: s = set(p.canonical_orthogonals())
            sage: len(s)
            12

        With the non orientation-preserving::

            sage: s = set(p.canonical_orthogonals(False))
            sage: len(s)
            24
        """
        for q in self.orthogonals(orientation_preserving):
            yield q.canonical()

    def canonical(self):
        r"""
        Returns the translated copy of self having minimal and nonnegative
        coordinates

        EXAMPLES::

            sage: from sage.combinat.tiling import Polyomino
            sage: p = Polyomino([(0,0,0),(1,0,0),(1,1,0),(1,1,1),(1,2,0)], color='deeppink')
            sage: p
            Polyomino: [(0, 0, 0), (1, 0, 0), (1, 1, 0), (1, 1, 1), (1, 2, 0)], Color: deeppink
            sage: p.canonical()
            Polyomino: [(0, 0, 0), (1, 0, 0), (1, 1, 0), (1, 1, 1), (1, 2, 0)], Color: deeppink

        TESTS::

            sage: p
            Polyomino: [(0, 0, 0), (1, 0, 0), (1, 1, 0), (1, 1, 1), (1, 2, 0)], Color: deeppink
            sage: p + (3,4,5)
            Polyomino: [(3, 4, 5), (4, 4, 5), (4, 5, 5), (4, 5, 6), (4, 6, 5)], Color: deeppink
            sage: (p + (3,4,5)).canonical()
            Polyomino: [(0, 0, 0), (1, 0, 0), (1, 1, 0), (1, 1, 1), (1, 2, 0)], Color: deeppink
        """
        minxyz, maxxyz = self.bounding_box()
        return self - minxyz
=======
>>>>>>> 23d109a7

    def __sub__(self, v):
        r"""
        Return a translated copy of self by the opposite of the
        vector v.

        INPUT:

        - ``v`` - tuple

        OUPUT:

            polyomino

        EXAMPLES::

            sage: from sage.combinat.tiling import Polyomino
            sage: p = Polyomino([(0,0,0),(1,0,0),(1,1,0),(1,1,1),(1,2,0)], color='deeppink')
            sage: p - (2,2,2)
            Polyomino: [(-2, -2, -2), (-1, -2, -2), (-1, -1, -2), (-1, -1, -1), (-1, 0, -2)], Color: deeppink
        """
        if not len(v) == self._dimension:
            raise ValueError("Dimension of input vector must match the "
                             "dimension of the polyomino")
        v = vector(v)
        return Polyomino([vector(p)-v for p in self], color=self._color)

    def __add__(self, v):
        r"""
        Return a translated copy of self by the vector v.

        INPUT:

        - ``v`` - tuple

        OUPUT:

            polyomino

        EXAMPLES::

            sage: from sage.combinat.tiling import Polyomino
            sage: p = Polyomino([(0,0,0),(1,0,0),(1,1,0),(1,1,1),(1,2,0)], color='deeppink')
            sage: p + (2,2,2)
            Polyomino: [(2, 2, 2), (3, 2, 2), (3, 3, 2), (3, 3, 3), (3, 4, 2)], Color: deeppink
        """
        if not len(v) == self._dimension:
            raise ValueError("Dimension of input vector must match "
                             "the dimension of the polyomino")
        v = vector(v)
        return Polyomino([vector(p)+v for p in self], color=self._color)

    def __rmul__(self, m):
        r"""
        Return the image of the polyomino under the application of the
        matrix m.

        INPUT:

        - ``m`` - square matrix, matching the dimension of self.

        OUPUT:

            Polyomino

        EXAMPLES::

            sage: from sage.combinat.tiling import Polyomino
            sage: p = Polyomino([(0,0,0),(1,0,0),(1,1,0),(1,1,1),(1,2,0)], color='deeppink')
            sage: m = matrix(3, [1,0,0,0,1,0,0,0,1])
            sage: m * p
            Polyomino: [(0, 0, 0), (1, 0, 0), (1, 1, 0), (1, 1, 1), (1, 2, 0)], Color: deeppink
            sage: m = matrix(3, [1,0,0,0,0,-1,0,1,0])
            sage: m * p
            Polyomino: [(0, 0, 0), (1, -1, 1), (1, 0, 0), (1, 0, 1), (1, 0, 2)], Color: deeppink

        TESTS::

            sage: m = matrix(2, [1,0,0,1])
            sage: m * p
            Traceback (most recent call last):
            ...
            ValueError: Dimension of input matrix must match the dimension of the polyomino
        """
        if not m.nrows() == m.ncols() == self._dimension:
            raise ValueError("Dimension of input matrix must match the "
                             "dimension of the polyomino")
        return Polyomino([m * vector(p) for p in self], color=self._color)

    def bounding_box(self):
        r"""
        EXAMPLES::

            sage: from sage.combinat.tiling import Polyomino
            sage: p = Polyomino([(0,0,0),(1,0,0),(1,1,0),(1,1,1),(1,2,0)], color='deeppink')
            sage: p.bounding_box()
            [[0, 0, 0], [1, 2, 1]]
        """
        zipped_coords = zip(*self)
        return [[min(_) for _ in zipped_coords], [max(_) for _ in zipped_coords]]

    def canonical(self):
        r"""
        Returns the translated copy of self having minimal and positive
        coordinates

        EXAMPLES::

            sage: from sage.combinat.tiling import Polyomino
            sage: p = Polyomino([(0,0,0),(1,0,0),(1,1,0),(1,1,1),(1,2,0)], color='deeppink')
            sage: p
            Polyomino: [(0, 0, 0), (1, 0, 0), (1, 1, 0), (1, 1, 1), (1, 2, 0)], Color: deeppink
            sage: p.canonical()
            Polyomino: [(0, 0, 0), (1, 0, 0), (1, 1, 0), (1, 1, 1), (1, 2, 0)], Color: deeppink

        TESTS::

            sage: p
            Polyomino: [(0, 0, 0), (1, 0, 0), (1, 1, 0), (1, 1, 1), (1, 2, 0)], Color: deeppink
            sage: p + (3,4,5)
            Polyomino: [(3, 4, 5), (4, 4, 5), (4, 5, 5), (4, 5, 6), (4, 6, 5)], Color: deeppink
            sage: (p + (3,4,5)).canonical()
            Polyomino: [(0, 0, 0), (1, 0, 0), (1, 1, 0), (1, 1, 1), (1, 2, 0)], Color: deeppink
        """
        minxyz, maxxyz = self.bounding_box()
        return self - minxyz

    def canonical_isometric_copies(self, orientation_preserving=True, modpi=False):
        r"""
        Return the set of image of self under isometries of the `n`-cube
        where the coordinates are all positive and minimal.

        INPUT:

        - ``orientation_preserving`` - bool (optional, default: ``True``),
          whether the orientation is preserved
        - ``modpi`` -- bool (default: ``False``), whether to quotient by
          rotations of angle pi on planes generated by two axes.

        OUTPUT:

            set of Polyomino

        EXAMPLES::

            sage: from sage.combinat.tiling import Polyomino
            sage: p = Polyomino([(0,0,0), (0,1,0), (1,1,0), (1,1,1)], color='blue')
            sage: s = p.canonical_isometric_copies()
            sage: len(s)
            12

        With the non orientation-preserving::

            sage: s = p.canonical_isometric_copies(orientation_preserving=False)
            sage: len(s)
            24

        Modulo rotation by angle 180 degrees::

            sage: s = p.canonical_isometric_copies(modpi=True)
            sage: len(s)
            3

        TESTS::

            sage: from sage.games.quantumino import pentaminos
            sage: [len(p.canonical_isometric_copies((5,8,2), modpi=False)) for p in pentaminos]
            [24, 24, 24, 24, 24, 24, 12, 12, 24, 24, 24, 24, 12, 12, 24, 24, 12]
            sage: [len(p.canonical_isometric_copies((5,8,2), modpi=True)) for p in pentaminos]
            [6, 6, 6, 6, 6, 6, 3, 3, 6, 6, 6, 6, 3, 3, 6, 6, 3]
        """
        if modpi:
            L = ncube_isometry_group_cosets(self._dimension, orientation_preserving)
            P_cosets = set(frozenset((m * self).canonical() for m in coset) for coset in L)
            return set(next(iter(s)) for s in P_cosets)
        else:
            L = ncube_isometry_group(self._dimension, orientation_preserving)
            return set((m * self).canonical() for m in L)

    def translated_copies_iterator(self, box):
        r"""
        Returns an iterator over the translated images of self inside a
        box.

        INPUT:

        - ``box`` - tuple, size of the box

        OUTPUT:

            iterator of 3d polyominoes

        EXAMPLES::

            sage: from sage.combinat.tiling import Polyomino
            sage: p = Polyomino([(0,0,0),(1,0,0),(1,1,0),(1,1,1),(1,2,0)], color='deeppink')
            sage: for t in p.translated_copies_iterator(box=(5,8,2)): t
            Polyomino: [(0, 0, 0), (1, 0, 0), (1, 1, 0), (1, 1, 1), (1, 2, 0)], Color: deeppink
            Polyomino: [(0, 1, 0), (1, 1, 0), (1, 2, 0), (1, 2, 1), (1, 3, 0)], Color: deeppink
            Polyomino: [(0, 2, 0), (1, 2, 0), (1, 3, 0), (1, 3, 1), (1, 4, 0)], Color: deeppink
            Polyomino: [(0, 3, 0), (1, 3, 0), (1, 4, 0), (1, 4, 1), (1, 5, 0)], Color: deeppink
            Polyomino: [(0, 4, 0), (1, 4, 0), (1, 5, 0), (1, 5, 1), (1, 6, 0)], Color: deeppink
            Polyomino: [(0, 5, 0), (1, 5, 0), (1, 6, 0), (1, 6, 1), (1, 7, 0)], Color: deeppink
            Polyomino: [(1, 0, 0), (2, 0, 0), (2, 1, 0), (2, 1, 1), (2, 2, 0)], Color: deeppink
            Polyomino: [(1, 1, 0), (2, 1, 0), (2, 2, 0), (2, 2, 1), (2, 3, 0)], Color: deeppink
            Polyomino: [(1, 2, 0), (2, 2, 0), (2, 3, 0), (2, 3, 1), (2, 4, 0)], Color: deeppink
            Polyomino: [(1, 3, 0), (2, 3, 0), (2, 4, 0), (2, 4, 1), (2, 5, 0)], Color: deeppink
            Polyomino: [(1, 4, 0), (2, 4, 0), (2, 5, 0), (2, 5, 1), (2, 6, 0)], Color: deeppink
            Polyomino: [(1, 5, 0), (2, 5, 0), (2, 6, 0), (2, 6, 1), (2, 7, 0)], Color: deeppink
            Polyomino: [(2, 0, 0), (3, 0, 0), (3, 1, 0), (3, 1, 1), (3, 2, 0)], Color: deeppink
            Polyomino: [(2, 1, 0), (3, 1, 0), (3, 2, 0), (3, 2, 1), (3, 3, 0)], Color: deeppink
            Polyomino: [(2, 2, 0), (3, 2, 0), (3, 3, 0), (3, 3, 1), (3, 4, 0)], Color: deeppink
            Polyomino: [(2, 3, 0), (3, 3, 0), (3, 4, 0), (3, 4, 1), (3, 5, 0)], Color: deeppink
            Polyomino: [(2, 4, 0), (3, 4, 0), (3, 5, 0), (3, 5, 1), (3, 6, 0)], Color: deeppink
            Polyomino: [(2, 5, 0), (3, 5, 0), (3, 6, 0), (3, 6, 1), (3, 7, 0)], Color: deeppink
            Polyomino: [(3, 0, 0), (4, 0, 0), (4, 1, 0), (4, 1, 1), (4, 2, 0)], Color: deeppink
            Polyomino: [(3, 1, 0), (4, 1, 0), (4, 2, 0), (4, 2, 1), (4, 3, 0)], Color: deeppink
            Polyomino: [(3, 2, 0), (4, 2, 0), (4, 3, 0), (4, 3, 1), (4, 4, 0)], Color: deeppink
            Polyomino: [(3, 3, 0), (4, 3, 0), (4, 4, 0), (4, 4, 1), (4, 5, 0)], Color: deeppink
            Polyomino: [(3, 4, 0), (4, 4, 0), (4, 5, 0), (4, 5, 1), (4, 6, 0)], Color: deeppink
            Polyomino: [(3, 5, 0), (4, 5, 0), (4, 6, 0), (4, 6, 1), (4, 7, 0)], Color: deeppink

        This method is independant of the translation of the polyomino::

            sage: q = Polyomino([(0,0,0), (1,0,0)])
            sage: list(q.translated_copies_iterator((2,2,1)))
            [Polyomino: [(0, 0, 0), (1, 0, 0)], Color: gray, Polyomino: [(0, 1, 0), (1, 1, 0)], Color: gray]
            sage: q = Polyomino([(34,7,-9), (35,7,-9)])
            sage: list(q.translated_copies_iterator((2,2,1)))
            [Polyomino: [(0, 0, 0), (1, 0, 0)], Color: gray, Polyomino: [(0, 1, 0), (1, 1, 0)], Color: gray]

        Inside smaller boxes::

            sage: list(p.translated_copies_iterator(box=(2,2,3)))
            []
            sage: list(p.translated_copies_iterator(box=(2,3,2)))
            [Polyomino: [(0, 0, 0), (1, 0, 0), (1, 1, 0), (1, 1, 1), (1, 2, 0)], Color: deeppink]
            sage: list(p.translated_copies_iterator(box=(3,2,2)))
            []
            sage: list(p.translated_copies_iterator(box=(1,1,1)))
            []
            sage: list(p.translated_copies_iterator(box=(1,1,-1)))
            []
        """
        if not len(box) == self._dimension:
            raise ValueError("Dimension of input box must match the "
                             "dimension of the polyomino")
        minxyz, maxxyz = map(vector, self.bounding_box())
        size = maxxyz - minxyz
        cano = self.canonical()
        for v in xmrange(vector(box) - vector(size), tuple):
            yield cano + v

    def isometric_copies_iterator(self, box, orientation_preserving=True, modpi=False):
        r"""
        Return the translated and isometric images of self that lies in the box.

        INPUT:

        - ``box`` - tuple of size three, size of the box
        - ``orientation_preserving`` - bool (optional, default: ``True``),
          whether the orientation is preserved
        - ``modpi`` -- bool (default: ``False``), whether to quotient by
          rotations of angle pi on planes generated by two axes.

        EXAMPLES::

            sage: from sage.combinat.tiling import Polyomino
            sage: p = Polyomino([(0,0,0),(1,0,0),(1,1,0),(1,1,1),(1,2,0)], color='deeppink')
            sage: L = list(p.isometric_copies_iterator(box=(5,8,2)))
            sage: len(L)
            360

        ::

            sage: p = Polyomino([(0,0,0),(1,0,0),(1,1,0),(1,2,0),(1,2,1)], color='orange')
            sage: L = list(p.isometric_copies_iterator(box=(5,8,2)))
            sage: len(L)
            180
            sage: L = list(p.isometric_copies_iterator((5,8,2), False))
            sage: len(L)
            360
            sage: L = list(p.isometric_copies_iterator((5,8,2), modpi=True))
            sage: len(L)
            45
        """
        if not len(box) == self._dimension:
            raise ValueError("Dimension of input box must match the "
                             "dimension of the polyomino")
        all_distinct_cano = self.canonical_isometric_copies(orientation_preserving, modpi)
        for cano in all_distinct_cano:
            for t in cano.translated_copies_iterator(box=box):
                yield t

    def neighbor_edges(self):
        r"""
        Return an iterator over the pairs of neighbor coordinates of the
        polyomino.

        Two points `P` and `Q` are neighbor if `P - Q` has one coordinate
        equal to `+1` or `-1` and zero everywhere else.

        EXAMPLES::

            sage: from sage.combinat.tiling import Polyomino
            sage: p = Polyomino([(0,0,0),(0,0,1)])
            sage: list(sorted(edge) for edge in p.neighbor_edges())
            [[(0, 0, 0), (0, 0, 1)]]

        In 3d::

            sage: p = Polyomino([(0,0,0),(1,0,0),(1,1,0),(1,1,1),(1,2,0)], color='deeppink')
            sage: L = sorted(sorted(edge) for edge in p.neighbor_edges())
            sage: for a in L: a
            [(0, 0, 0), (1, 0, 0)]
            [(1, 0, 0), (1, 1, 0)]
            [(1, 1, 0), (1, 1, 1)]
            [(1, 1, 0), (1, 2, 0)]

        In 2d::

            sage: p = Polyomino([(0,0),(1,0),(1,1),(1,2)])
            sage: L = sorted(sorted(edge) for edge in p.neighbor_edges())
            sage: for a in L: a
            [(0, 0), (1, 0)]
            [(1, 0), (1, 1)]
            [(1, 1), (1, 2)]
        """
        for P, Q in itertools.combinations(self, 2):
            P, Q = vector(P), vector(Q)
            s = sorted(map(abs, Q-P))
            firsts = s[:-1]
            last = s[-1]
            if last == 1 and all(f == 0 for f in firsts):
                yield P, Q

    def center(self):
        r"""
        Return the center of the polyomino.

        EXAMPLES::

            sage: from sage.combinat.tiling import Polyomino
            sage: p = Polyomino([(0,0,0),(0,0,1)])
            sage: p.center()
            (0, 0, 1/2)

        In 3d::

            sage: p = Polyomino([(0,0,0),(1,0,0),(1,1,0),(1,1,1),(1,2,0)], color='deeppink')
            sage: p.center()
            (4/5, 4/5, 1/5)

        In 2d::

            sage: p = Polyomino([(0,0),(1,0),(1,1),(1,2)])
            sage: p.center()
            (3/4, 3/4)
        """
        return sum(vector(t) for t in self) / len(self)

    def boundary(self):
        r"""
        Return the boundary of a 2d polyomino.

        INPUT:

        - ``self`` - a 2d polyomino

        OUTPUT:

        - list of edges (an edge is a pair of adjacent 2d coordinates)

        EXAMPLES::

            sage: from sage.combinat.tiling import Polyomino
            sage: p = Polyomino([(0,0), (1,0), (0,1), (1,1)])
            sage: p.boundary()
            [((0.5, 1.5), (1.5, 1.5)), ((-0.5, -0.5), (0.5, -0.5)), ((0.5, -0.5), (1.5, -0.5)), ((-0.5, 1.5), (0.5, 1.5)), ((-0.5, 0.5), (-0.5, 1.5)), ((-0.5, -0.5), (-0.5, 0.5)), ((1.5, 0.5), (1.5, 1.5)), ((1.5, -0.5), (1.5, 0.5))]
            sage: len(_)
            8
            sage: p = Polyomino([(5,5)])
            sage: p.boundary()
            [((4.5, 5.5), (5.5, 5.5)), ((4.5, 4.5), (5.5, 4.5)), ((4.5, 4.5), (4.5, 5.5)), ((5.5, 4.5), (5.5, 5.5))]
        """
        if self._dimension != 2:
            raise NotImplementedError("The method boundary is currently "
                                      "implemented "
                                      "only for dimension 2")
        from collections import defaultdict
        horizontal = defaultdict(int)
        vertical = defaultdict(int)
        for a in self:
            x, y = a = tuple(a)
            horizontal[a] += 1
            vertical[a] += 1
            horizontal[(x, y+1)] -= 1
            vertical[(x+1, y)] -= 1
        edges = []
        h = 0.5
        for (x, y), coeff in horizontal.iteritems():
            if coeff != 0:
                edges.append(((x-h, y-h), (x+h, y-h)))
        for (x, y), coeff in vertical.iteritems():
            if coeff != 0:
                edges.append(((x-h, y-h), (x-h, y+h)))
        return edges

    def show3d(self, size=1):
        r"""
        Returns a 3d Graphic object representing the polyomino.

        INPUT:

        - ``self`` - a polyomino of dimension 3
        - ``size`` - number (optional, default: ``1``), the size of each
          ``1 \times 1 \times 1`` cube. This does a homothety with respect
          to the center of the polyomino.

        EXAMPLES::

            sage: from sage.combinat.tiling import Polyomino
            sage: p = Polyomino([(0,0,0), (0,1,0), (1,1,0), (1,1,1)], color='blue')
            sage: p.show3d()                # long time (2s)
            Graphics3d Object
        """
        assert self._dimension == 3, "Dimension of the polyomino must be 3."
        from sage.plot.graphics import Graphics
        from sage.plot.plot3d.platonic import cube
        G = Graphics()
        for p in self:
            G += cube(p, color=self._color)
        center = self.center()
        G = G.translate(-center)
        G = G.scale(size)
        G = G.translate(center)
        return G

    def show2d(self, size=0.7, color='black', thickness=1):
        r"""
        Returns a 2d Graphic object representing the polyomino.

        INPUT:

        - ``self`` - a polyomino of dimension 2
        - ``size`` - number (optional, default: ``0.7``), the size of each
          square.
        - ``color`` - color (optional, default: ``'black'``), color of
          the boundary line.
        - ``thickness`` - number (optional, default: ``1``), how thick the
          boundary line is.

        EXAMPLES::

            sage: from sage.combinat.tiling import Polyomino
            sage: p = Polyomino([(0,0),(1,0),(1,1),(1,2)], color='deeppink')
            sage: p.show2d()              # long time (0.5s)
            Graphics object consisting of 17 graphics primitives
        """
        assert self._dimension == 2, "Dimension of the polyomino must be 2."
        from sage.plot.graphics import Graphics
        from sage.plot.circle import circle
        from sage.plot.line import line
        from sage.plot.polygon import polygon
        h = size / 2.0
        G = Graphics()
        for a, b in self:
            G += circle((a, b), h, fill=True, color=self._color)
        k = h / 2.0
        for P, Q in self.neighbor_edges():
            a, b = (P + Q) / 2.0
            G += polygon([(a-k, b-k), (a+k, b-k), (a+k, b+k), (a-k, b+k),
                          (a-k, b-k)], color=self._color)
        for edge in self.boundary():
            G += line(edge, color=color, thickness=thickness)
        return G

    canonical_orthogonals = deprecated_function_alias(18987, canonical_isometric_copies)
    translated = deprecated_function_alias(18987, translated_copies_iterator)
    translated_orthogonals = deprecated_function_alias(18987, isometric_copies_iterator)

#######################
# General tiling solver
#######################
class TilingSolver(SageObject):
    r"""
    Tiling solver

    Solve the problem of tiling a rectangular box with a certain number
    of pieces, called polyominoes, where each polyomino must be used
    exactly once.

    INPUT:

    - ``pieces`` - iterable of Polyominoes
    - ``box`` - tuple, size of the box
    - ``rotation`` - bool (optional, default: ``True``), whether to allow
      rotations
    - ``reflection`` - bool (optional, default: ``False``), whether to allow
      reflections
    - ``reusable`` - bool (optional, default: ``False``), whether to allow
      the pieces to be reused

    EXAMPLES:

    By default, rotations are allowed and reflections are not allowed::

        sage: from sage.combinat.tiling import TilingSolver, Polyomino
        sage: p = Polyomino([(0,0,0)])
        sage: q = Polyomino([(0,0,0), (0,0,1)])
        sage: r = Polyomino([(0,0,0), (0,0,1), (0,0,2)])
        sage: T = TilingSolver([p,q,r], box=(1,1,6))
        sage: T
        Tiling solver of 3 pieces into the box (1, 1, 6)
        Rotation allowed: True
        Reflection allowed: False
        Reusing pieces allowed: False

    Solutions are given by an iterator::

        sage: it = T.solve()
        sage: for p in next(it): p
        Polyomino: [(0, 0, 0)], Color: gray
        Polyomino: [(0, 0, 1), (0, 0, 2)], Color: gray
        Polyomino: [(0, 0, 3), (0, 0, 4), (0, 0, 5)], Color: gray

    Another solution::

        sage: for p in next(it): p
        Polyomino: [(0, 0, 0)], Color: gray
        Polyomino: [(0, 0, 1), (0, 0, 2), (0, 0, 3)], Color: gray
        Polyomino: [(0, 0, 4), (0, 0, 5)], Color: gray

    TESTS::

        sage: T = TilingSolver([p,q,r], box=(1,1,6), rotation=False, reflection=True)
        Traceback (most recent call last):
        ...
        NotImplementedError: When reflection is allowed and rotation is not allowed
    """
    def __init__(self, pieces, box, rotation=True,
                 reflection=False, reusable=False):
        r"""
        Constructor.

        EXAMPLES::

            sage: from sage.combinat.tiling import TilingSolver, Polyomino
            sage: p = Polyomino([(0,0,0)])
            sage: q = Polyomino([(0,0,0), (0,0,1)])
            sage: r = Polyomino([(0,0,0), (0,0,1), (0,0,2)])
            sage: T = TilingSolver([p,q,r], box=(1,1,6))
            sage: T
            Tiling solver of 3 pieces into the box (1, 1, 6)
            Rotation allowed: True
            Reflection allowed: False
            Reusing pieces allowed: False
        """
        self._pieces = pieces
        self._box = box
        self._rotation = rotation
        self._reflection = reflection
        if not self._rotation and self._reflection:
            raise NotImplementedError("When reflection is allowed and "
                                      "rotation is not allowed")
        self._reusable = reusable

    def __repr__(self):
        r"""
        String representation

        EXAMPLES::

            sage: from sage.combinat.tiling import TilingSolver, Polyomino
            sage: p = Polyomino([(0,0,0)])
            sage: q = Polyomino([(0,0,0), (0,0,1)])
            sage: r = Polyomino([(0,0,0), (0,0,1), (0,0,2)])
            sage: TilingSolver([p,q,r], box=(1,1,6))
            Tiling solver of 3 pieces into the box (1, 1, 6)
            Rotation allowed: True
            Reflection allowed: False
            Reusing pieces allowed: False

        """
        N = len(self._pieces)
        s = "Tiling solver of %s pieces into the box %s\n" % (N, self._box)
        s += "Rotation allowed: %s\n" % self._rotation
        s += "Reflection allowed: %s\n" % self._reflection
        s += "Reusing pieces allowed: %s" % self._reusable
        return s

    def is_suitable(self):
        r"""
        Return whether the volume of the box is equal to sum of the volume
        of the polyominoes and the number of rows sent to the DLX solver is
        larger than zero.

        If these conditions are not verified, then the problem is not suitable
        in the sense that there are no solution.

        EXAMPLES::

            sage: from sage.combinat.tiling import TilingSolver, Polyomino
            sage: p = Polyomino([(0,0,0)])
            sage: q = Polyomino([(0,0,0), (0,0,1)])
            sage: r = Polyomino([(0,0,0), (0,0,1), (0,0,2)])
            sage: T = TilingSolver([p,q,r], box=(1,1,6))
            sage: T.is_suitable()
            True
            sage: T = TilingSolver([p,q,r], box=(1,1,7))
            sage: T.is_suitable()
            False
        """
        if self._reusable:
            return len(self.rows()) != 0
        else:
            from sage.misc.misc_c import prod
            return (sum(len(p) for p in self.pieces()) == prod(self._box)
                    and len(self.rows()) != 0)

    def pieces(self):
        r"""
        Return the list of pieces.

        OUTPUT:

            list of 3d polyominoes

        EXAMPLES::

            sage: from sage.combinat.tiling import TilingSolver, Polyomino
            sage: p = Polyomino([(0,0,0)])
            sage: q = Polyomino([(0,0,0), (0,0,1)])
            sage: r = Polyomino([(0,0,0), (0,0,1), (0,0,2)])
            sage: T = TilingSolver([p,q,r], box=(1,1,6))
            sage: for p in T._pieces: p
            Polyomino: [(0, 0, 0)], Color: gray
            Polyomino: [(0, 0, 0), (0, 0, 1)], Color: gray
            Polyomino: [(0, 0, 0), (0, 0, 1), (0, 0, 2)], Color: gray
        """
        return self._pieces

    def space(self):
        r"""
        Returns an iterator over all the non negative integer coordinates
        contained in the box.

        EXAMPLES::

            sage: from sage.combinat.tiling import TilingSolver, Polyomino
            sage: p = Polyomino([(0,0,0)])
            sage: q = Polyomino([(0,0,0), (0,0,1)])
            sage: r = Polyomino([(0,0,0), (0,0,1), (0,0,2)])
            sage: T = TilingSolver([p,q,r], box=(1,1,6))
            sage: list(T.space())
            [(0, 0, 0), (0, 0, 1), (0, 0, 2), (0, 0, 3), (0, 0, 4), (0, 0, 5)]
        """
        return xmrange(self._box, tuple)

    @cached_method
    def coord_to_int_dict(self):
        r"""
        Returns a dictionary mapping coordinates to integers.

        OUTPUT:

            dict

        EXAMPLES::

            sage: from sage.combinat.tiling import TilingSolver, Polyomino
            sage: p = Polyomino([(0,0,0)])
            sage: q = Polyomino([(0,0,0), (0,0,1)])
            sage: r = Polyomino([(0,0,0), (0,0,1), (0,0,2)])
            sage: T = TilingSolver([p,q,r], box=(1,1,6))
            sage: A = T.coord_to_int_dict()
            sage: sorted(A.iteritems())
            [((0, 0, 0), 3), ((0, 0, 1), 4), ((0, 0, 2), 5), ((0, 0, 3), 6), ((0, 0, 4), 7), ((0, 0, 5), 8)]

        Reusable pieces::

            sage: p = Polyomino([(0,0), (0,1)])
            sage: q = Polyomino([(0,0), (0,1), (1,0), (1,1)])
            sage: T = TilingSolver([p,q], box=[3,2], reusable=True)
            sage: B = T.coord_to_int_dict()
            sage: sorted(B.iteritems())
            [((0, 0), 0), ((0, 1), 1), ((1, 0), 2), ((1, 1), 3), ((2, 0), 4), ((2, 1), 5)]
        """
        if self._reusable:
            return dict((c, i) for i, c in enumerate(self.space()))
        else:
            number_of_pieces = len(self._pieces)
            return dict((c, i+number_of_pieces)
                        for i, c in enumerate(self.space()))

    @cached_method
    def int_to_coord_dict(self):
        r"""
        Returns a dictionary mapping integers to coordinates.

        EXAMPLES::

            sage: from sage.combinat.tiling import TilingSolver, Polyomino
            sage: p = Polyomino([(0,0,0)])
            sage: q = Polyomino([(0,0,0), (0,0,1)])
            sage: r = Polyomino([(0,0,0), (0,0,1), (0,0,2)])
            sage: T = TilingSolver([p,q,r], box=(1,1,6))
            sage: B = T.int_to_coord_dict()
            sage: sorted(B.iteritems())
            [(3, (0, 0, 0)), (4, (0, 0, 1)), (5, (0, 0, 2)), (6, (0, 0, 3)), (7, (0, 0, 4)), (8, (0, 0, 5))]

        Reusable pieces::

            sage: from sage.combinat.tiling import Polyomino, TilingSolver
            sage: p = Polyomino([(0,0), (0,1)])
            sage: q = Polyomino([(0,0), (0,1), (1,0), (1,1)])
            sage: T = TilingSolver([p,q], box=[3,2], reusable=True)
            sage: B = T.int_to_coord_dict()
            sage: sorted(B.iteritems())
            [(0, (0, 0)), (1, (0, 1)), (2, (1, 0)), (3, (1, 1)), (4, (2, 0)), (5, (2, 1))]

        TESTS:

        The methods ``int_to_coord_dict`` and ``coord_to_int_dict`` returns
        dictionary that are inverse of each other::

            sage: A = T.coord_to_int_dict()
            sage: B = T.int_to_coord_dict()
            sage: all(A[B[i]] == i for i in B)
            True
            sage: all(B[A[i]] == i for i in A)
            True

        """
        if self._reusable:
            return dict((i, c) for i, c in enumerate(self.space()))
        else:
            number_of_pieces = len(self._pieces)
            return dict((i+number_of_pieces, c)
                        for i, c in enumerate(self.space()))

    @cached_method
    def rows_for_piece(self, i, modpi=False):
        r"""
        Return the rows for the i-th piece.

        INPUT:

        - ``i`` -- integer, the i-th piece
        - ``modpi`` -- bool (default: ``False``), whether to consider only
          rows for positions up to rotations of angle pi on planes
          generated by two axes.

        EXAMPLES::

            sage: from sage.combinat.tiling import TilingSolver, Polyomino
            sage: p = Polyomino([(0,0,0)])
            sage: q = Polyomino([(0,0,0), (0,0,1)])
            sage: r = Polyomino([(0,0,0), (0,0,1), (0,0,2)])
            sage: T = TilingSolver([p,q,r], box=(1,1,6))
            sage: T.rows_for_piece(0)
            [[0, 3], [0, 4], [0, 5], [0, 6], [0, 7], [0, 8]]
            sage: T.rows_for_piece(1)
            [[1, 3, 4], [1, 4, 5], [1, 5, 6], [1, 6, 7], [1, 8, 7]]
            sage: T.rows_for_piece(2)
            [[2, 3, 4, 5], [2, 4, 5, 6], [2, 5, 6, 7], [2, 8, 6, 7]]

        Less rows when using ``modpi=True``::

            sage: a = Polyomino([(0,0,0), (0,0,1), (1,0,0)])
            sage: b = Polyomino([(0,0,0), (1,0,0), (0,1,0)])
            sage: T = TilingSolver([a,b], box=(2,1,3))
            sage: T.rows_for_piece(0)
            [[0, 5, 3, 6],
             [0, 7, 4, 6],
             [0, 2, 3, 6],
             [0, 7, 3, 4],
             [0, 5, 2, 3],
             [0, 3, 4, 6],
             [0, 5, 2, 6],
             [0, 7, 3, 6]]
            sage: T.rows_for_piece(0, modpi=True)
            [[0, 2, 3, 6], [0, 7, 3, 4]]
            sage: T.rows_for_piece(1, modpi=True)
            [[1, 2, 3, 6], [1, 7, 3, 4]]
        """
        p = self._pieces[i]
        if self._rotation:
            if self._reflection:
                orientation_preserving = False
            else:
                orientation_preserving = True
            it = p.isometric_copies_iterator(self._box,
                          orientation_preserving=orientation_preserving,
                          modpi=modpi)
        else:
            if self._reflection:
                raise NotImplementedError("Reflection allowed, Rotation not "
                                          "allowed is not implemented")
            else:
                it = p.translated_copies_iterator(self._box)
        coord_to_int = self.coord_to_int_dict()
        rows = []
        for q in it:
            L = [] if self._reusable else [i]
            L.extend(coord_to_int[coord] for coord in q)
            rows.append(L)
        return rows

    @cached_method
    def rows(self):
        r"""
        Creation of the rows

        EXAMPLES::

            sage: from sage.combinat.tiling import TilingSolver, Polyomino
            sage: p = Polyomino([(0,0,0)])
            sage: q = Polyomino([(0,0,0), (0,0,1)])
            sage: r = Polyomino([(0,0,0), (0,0,1), (0,0,2)])
            sage: T = TilingSolver([p,q,r], box=(1,1,6))
            sage: rows = T.rows()
            sage: for row in rows: row
            [0, 3]
            [0, 4]
            [0, 5]
            [0, 6]
            [0, 7]
            [0, 8]
            [1, 3, 4]
            [1, 4, 5]
            [1, 5, 6]
            [1, 6, 7]
            [1, 8, 7]
            [2, 3, 4, 5]
            [2, 4, 5, 6]
            [2, 5, 6, 7]
            [2, 8, 6, 7]
        """
        rows = []
        for i in range(len(self._pieces)):
            rows.extend(self.rows_for_piece(i))
        return rows

    def _rows_modpi(self, i):
        r"""
        Return a list of rows representing the solutions up to isometries of
        the box.

        The positions of the ``i``-th pieces are chosen up to rotation of
        angle pi on planes generated by two axes. In dimension 3, there are
        four times less rows for that piece.

        It is currently implemented only when the pieces are not reusable.

        INPUT:

        - ``i`` - integer, the i-th piece to consider, that piece must not
          be isometric to itself by a isometry that preserve the box.

        EXAMPLES::

            sage: from sage.combinat.tiling import TilingSolver, Polyomino
            sage: p = Polyomino([(0,0,0), (1,0,0), (1,1,0), (1,0,1), (2,0,1)], color='red')
            sage: T = TilingSolver([p], box=(3,4,2))
            sage: T._rows_modpi(0)
            [[0, 4, 3, 11, 2, 5],
             [0, 7, 5, 6, 13, 4],
             [0, 11, 12, 19, 13, 10],
             [0, 14, 13, 15, 12, 21],
             [0, 9, 12, 1, 18, 10],
             [0, 11, 3, 20, 12, 14],
             [0, 22, 5, 13, 16, 14],
             [0, 9, 12, 20, 2, 10],
             [0, 22, 11, 12, 4, 14],
             [0, 14, 13, 16, 24, 6],
             [0, 4, 3, 1, 13, 11],
             [0, 5, 6, 15, 13, 3],
             [0, 9, 11, 12, 19, 21],
             [0, 14, 13, 21, 23, 11]]

        We test that there are four times less rows for that polyomino::

            sage: len(T.rows()) / len(T._rows_modpi(0))
            4

        Now, a real use case. A solution of the game Quantumino is a tiling
        of a 5x8x2 box. Since a 5x8x2 box has four orientation preserving
        isometries, each solution up to rotation is counted four times by
        this dancing links solver::

            sage: from sage.games.quantumino import QuantuminoSolver
            sage: from sage.combinat.matrices.dancing_links import dlx_solver
            sage: q = QuantuminoSolver(0)
            sage: T = q.tiling_solver()
            sage: dlx_solver(T.rows())                  # long time (10s)
            Dancing links solver for 96 columns and 5484 rows

        It is possible to avoid to compute 4 times each solution up to
        rotations. This is done by choosing a piece (here the 0-th) and
        considering 4 times less positions for that piece. To be precise,
        90 positions instead of 360, therefore the dancing links solver
        below has 270 less rows::

            sage: dlx_solver(T._rows_modpi(0))          # long time (10s)
            Dancing links solver for 96 columns and 5214 rows
        """
        assert not self._reusable, ("this code assumes the pieces are not reusable")
        len_pieces = len(self._pieces)
        if not 0 <= i < len_pieces:
            raise ValueError("i(={}) must be 0 <= i < {}".format(i,len_pieces))
        rows = []
        for j in range(len_pieces):
            if j == i:
                rows.extend(self.rows_for_piece(j, modpi=True))
            else:
                rows.extend(self.rows_for_piece(j))
        return rows

    def nrows_per_piece(self):
        r"""
        Return the number of rows necessary by each piece.

        OUPUT:

            list

        EXAMPLES::

            sage: from sage.games.quantumino import QuantuminoSolver
            sage: q = QuantuminoSolver(0)
            sage: T = q.tiling_solver()
            sage: T.nrows_per_piece()             # long time (10s)
            [360, 360, 360, 360, 360, 180, 180, 672, 672, 360, 360, 180, 180, 360, 360, 180]
        """
        return [len(self.rows_for_piece(i)) for i in range(len(self._pieces))]

    def starting_rows(self):
        r"""
        Return the starting rows for each piece.

        EXAMPLES::

            sage: from sage.combinat.tiling import TilingSolver, Polyomino
            sage: p = Polyomino([(0,0,0)])
            sage: q = Polyomino([(0,0,0), (0,0,1)])
            sage: r = Polyomino([(0,0,0), (0,0,1), (0,0,2)])
            sage: T = TilingSolver([p,q,r], box=(1,1,6))
            sage: T.starting_rows()
            [0, 6, 11, 15]
        """
        s = 0
        S = [s]
        for a in self.nrows_per_piece():
            s += a
            S.append(s)
        return S

    def row_to_polyomino(self, row_number):
        r"""
        Return a polyomino associated to a row.

        INPUT:

        - ``row_number`` -- integer, the i-th row

        OUTPUT:

            polyomino

        EXAMPLES::

            sage: from sage.combinat.tiling import TilingSolver, Polyomino
            sage: a = Polyomino([(0,0,0), (0,0,1), (1,0,0)], color='blue')
            sage: b = Polyomino([(0,0,0), (1,0,0), (0,1,0)], color='red')
            sage: T = TilingSolver([a,b], box=(2,1,3))
            sage: len(T.rows())
            16

        ::

            sage: T.row_to_polyomino(7)
            Polyomino: [(0, 0, 1), (1, 0, 1), (1, 0, 2)], Color: blue

        ::

            sage: T.row_to_polyomino(13)
            Polyomino: [(0, 0, 1), (0, 0, 2), (1, 0, 1)], Color: red
        """
        row = self.rows()[row_number]
        if self._reusable:
            starting_rows = self.starting_rows()
            no = -1
            while starting_rows[no] < row_number:
                no += 1
            indices = row
        else:
            no = row[0]
            indices = row[1:]
        int_to_coord = self.int_to_coord_dict()
        coords = [int_to_coord[i] for i in indices]
        return Polyomino(coords, color=self._pieces[no].color())

    def dlx_solver(self):
        r"""
        Return the sage DLX solver of that 3d tiling problem.

        OUTPUT:

            DLX Solver

        EXAMPLES::

            sage: from sage.combinat.tiling import TilingSolver, Polyomino
            sage: p = Polyomino([(0,0,0)])
            sage: q = Polyomino([(0,0,0), (0,0,1)])
            sage: r = Polyomino([(0,0,0), (0,0,1), (0,0,2)])
            sage: T = TilingSolver([p,q,r], box=(1,1,6))
            sage: T.dlx_solver()
            Dancing links solver for 9 columns and 15 rows
        """
        from sage.combinat.matrices.dancing_links import dlx_solver
        return dlx_solver(self.rows())

    def _dlx_solutions_iterator(self):
        r"""
        Return an iterator over the row indices of the solutions.

        OUPUT:

            iterator

        EXAMPLES::

            sage: from sage.combinat.tiling import TilingSolver, Polyomino
            sage: p = Polyomino([(0,0,0)])
            sage: q = Polyomino([(0,0,0), (0,0,1)])
            sage: r = Polyomino([(0,0,0), (0,0,1), (0,0,2)])
            sage: T = TilingSolver([p,q,r], box=(1,1,6))
            sage: list(T._dlx_solutions_iterator())
            [[0, 7, 14], [0, 12, 10], [6, 13, 5], [6, 14, 2], [11, 9, 5], [11, 10, 3]]
        """
        if len(self.rows()) == 0:
            raise StopIteration
        x = self.dlx_solver()
        while x.search() == 1:
            yield x.get_solution()

    def _dlx_common_prefix_solutions_iterator(self):
        r"""
        Return an iterator over the row indices of solutions and of partial
        solutions, i.e. the common prefix of two consecutive solutions.

        The purpose is to illustrate the backtracking and construct an
        animation of the evolution of solutions.

        OUPUT:

            iterator

        EXAMPLES::

            sage: from sage.combinat.tiling import TilingSolver, Polyomino
            sage: p = Polyomino([(0,0,0)])
            sage: q = Polyomino([(0,0,0), (0,0,1)])
            sage: r = Polyomino([(0,0,0), (0,0,1), (0,0,2)])
            sage: T = TilingSolver([p,q,r], box=(1,1,6))
            sage: list(T._dlx_solutions_iterator())
            [[0, 7, 14], [0, 12, 10], [6, 13, 5], [6, 14, 2], [11, 9, 5], [11, 10, 3]]
            sage: list(T._dlx_common_prefix_solutions_iterator())
            [[0, 7, 14], [0], [0, 12, 10], [], [6, 13, 5], [6], [6, 14, 2], [], [11, 9, 5], [11], [11, 10, 3]]

        ::

            sage: from sage.combinat.tiling import TilingSolver, Polyomino
            sage: y = Polyomino([(0,0),(1,0),(2,0),(3,0),(2,1)], color='yellow')
            sage: T = TilingSolver([y], box=(5,10), reusable=True, reflection=True)
            sage: for a in T._dlx_common_prefix_solutions_iterator(): a
            [64, 83, 149, 44, 179, 62, 35, 162, 132, 101]
            [64, 83, 149, 44, 179]
            [64, 83, 149, 44, 179, 154, 35, 162, 132, 175]
            [64, 83, 149]
            [64, 83, 149, 97, 39, 162, 35, 62, 48, 106]
            [64]
            [64, 157, 149, 136, 179, 62, 35, 162, 132, 101]
            [64, 157, 149, 136, 179]
            [64, 157, 149, 136, 179, 154, 35, 162, 132, 175]
            []
            [82, 119, 58, 97, 38, 87, 8, 63, 48, 107]
            [82, 119, 58, 97, 38]
            [82, 119, 58, 97, 38, 161, 8, 63, 140, 107]
            [82, 119]
            [82, 119, 150, 136, 180, 63, 8, 161, 131, 175]
            [82, 119, 150]
            [82, 119, 150, 171, 38, 87, 8, 63, 48, 107]
            [82, 119, 150, 171, 38]
            [82, 119, 150, 171, 38, 161, 8, 63, 140, 107]
        """
        it = self._dlx_solutions_iterator()
        B = next(it)
        while True:
            yield B
            A, B = B, next(it)
            common_prefix = []
            for a, b in itertools.izip(A, B):
                if a == b:
                    common_prefix.append(a)
                else:
                    break
            yield common_prefix

    def _dlx_incremental_solutions_iterator(self):
        r"""
        Return an iterator over the row indices of the incremental
        solutions.

        Between two incremental solution, either one piece is added or one
        piece is removed.

        The purpose is to illustrate the backtracking and construct an
        animation of the evolution of solutions.

        OUPUT:

            iterator

        EXAMPLES::

            sage: from sage.combinat.tiling import TilingSolver, Polyomino
            sage: p = Polyomino([(0,0,0)])
            sage: q = Polyomino([(0,0,0), (0,0,1)])
            sage: r = Polyomino([(0,0,0), (0,0,1), (0,0,2)])
            sage: T = TilingSolver([p,q,r], box=(1,1,6))
            sage: list(T._dlx_solutions_iterator())
            [[0, 7, 14], [0, 12, 10], [6, 13, 5], [6, 14, 2], [11, 9, 5], [11, 10, 3]]
            sage: list(T._dlx_incremental_solutions_iterator())
            [[0, 7, 14], [0, 7], [0], [0, 12], [0, 12, 10], [0, 12], [0], [], [6], [6, 13], [6, 13, 5], [6, 13], [6], [6, 14], [6, 14, 2], [6, 14], [6], [], [11], [11, 9], [11, 9, 5], [11, 9], [11], [11, 10], [11, 10, 3]]

        ::

            sage: y = Polyomino([(0,0),(1,0),(2,0),(3,0),(2,1)], color='yellow')
            sage: T = TilingSolver([y], box=(5,10), reusable=True, reflection=True)
            sage: for a in T._dlx_solutions_iterator(): a
            [64, 83, 149, 44, 179, 62, 35, 162, 132, 101]
            [64, 83, 149, 44, 179, 154, 35, 162, 132, 175]
            [64, 83, 149, 97, 39, 162, 35, 62, 48, 106]
            [64, 157, 149, 136, 179, 62, 35, 162, 132, 101]
            [64, 157, 149, 136, 179, 154, 35, 162, 132, 175]
            [82, 119, 58, 97, 38, 87, 8, 63, 48, 107]
            [82, 119, 58, 97, 38, 161, 8, 63, 140, 107]
            [82, 119, 150, 136, 180, 63, 8, 161, 131, 175]
            [82, 119, 150, 171, 38, 87, 8, 63, 48, 107]
            [82, 119, 150, 171, 38, 161, 8, 63, 140, 107]
            sage: len(list(T._dlx_incremental_solutions_iterator()))
            123
        """
        it = self._dlx_solutions_iterator()
        B = next(it)
        while True:
            yield B
            A, B = B, next(it)
            common_prefix = 0
            for a, b in itertools.izip(A, B):
                if a == b:
                    common_prefix += 1
                else:
                    break
            for i in xrange(1, len(A)-common_prefix):
                yield A[:-i]
            for j in xrange(common_prefix, len(B)):
                yield B[:j]

    def solve(self, partial=None):
        r"""
        Returns an iterator of list of 3d polyominoes that are an exact
        cover of the box.

        INPUT:

        - ``partial`` - string (optional, default: ``None``), whether to
          include partial (incomplete) solutions. It can be one of the
          following:

          - ``None`` - include only complete solution
          - ``'common_prefix'`` - common prefix between two consecutive solutions
          - ``'incremental'`` - one piece change at a time

        OUTPUT:

            iterator of list of 3d polyominoes

        EXAMPLES::

            sage: from sage.combinat.tiling import TilingSolver, Polyomino
            sage: p = Polyomino([(0,0,0)])
            sage: q = Polyomino([(0,0,0), (0,0,1)])
            sage: r = Polyomino([(0,0,0), (0,0,1), (0,0,2)])
            sage: T = TilingSolver([p,q,r], box=(1,1,6))
            sage: it = T.solve()
            sage: for p in next(it): p
            Polyomino: [(0, 0, 0)], Color: gray
            Polyomino: [(0, 0, 1), (0, 0, 2)], Color: gray
            Polyomino: [(0, 0, 3), (0, 0, 4), (0, 0, 5)], Color: gray
            sage: for p in next(it): p
            Polyomino: [(0, 0, 0)], Color: gray
            Polyomino: [(0, 0, 1), (0, 0, 2), (0, 0, 3)], Color: gray
            Polyomino: [(0, 0, 4), (0, 0, 5)], Color: gray
            sage: for p in next(it): p
            Polyomino: [(0, 0, 0), (0, 0, 1)], Color: gray
            Polyomino: [(0, 0, 2), (0, 0, 3), (0, 0, 4)], Color: gray
            Polyomino: [(0, 0, 5)], Color: gray

        Including the partial solutions::

            sage: it = T.solve(partial='common_prefix')
            sage: for p in next(it): p
            Polyomino: [(0, 0, 0)], Color: gray
            Polyomino: [(0, 0, 1), (0, 0, 2)], Color: gray
            Polyomino: [(0, 0, 3), (0, 0, 4), (0, 0, 5)], Color: gray
            sage: for p in next(it): p
            Polyomino: [(0, 0, 0)], Color: gray
            sage: for p in next(it): p
            Polyomino: [(0, 0, 0)], Color: gray
            Polyomino: [(0, 0, 1), (0, 0, 2), (0, 0, 3)], Color: gray
            Polyomino: [(0, 0, 4), (0, 0, 5)], Color: gray
            sage: for p in next(it): p
            sage: for p in next(it): p
            Polyomino: [(0, 0, 0), (0, 0, 1)], Color: gray
            Polyomino: [(0, 0, 2), (0, 0, 3), (0, 0, 4)], Color: gray
            Polyomino: [(0, 0, 5)], Color: gray

        Colors are preserved when the polyomino can be reused::

            sage: p = Polyomino([(0,0,0)], color='yellow')
            sage: q = Polyomino([(0,0,0), (0,0,1)], color='yellow')
            sage: r = Polyomino([(0,0,0), (0,0,1), (0,0,2)], color='yellow')
            sage: T = TilingSolver([p,q,r], box=(1,1,6), reusable=True)
            sage: it = T.solve()
            sage: for p in next(it): p
            Polyomino: [(0, 0, 0)], Color: yellow
            Polyomino: [(0, 0, 1)], Color: yellow
            Polyomino: [(0, 0, 2)], Color: yellow
            Polyomino: [(0, 0, 3)], Color: yellow
            Polyomino: [(0, 0, 4)], Color: yellow
            Polyomino: [(0, 0, 5)], Color: yellow

        TESTS::

            sage: T = TilingSolver([p,q,r], box=(1,1,7))
            sage: next(T.solve())
            Traceback (most recent call last):
            ...
            StopIteration

        """
        if not self.is_suitable():
            raise StopIteration
        if partial is None:
            it = self._dlx_solutions_iterator()
        elif partial == 'common_prefix':
            it = self._dlx_common_prefix_solutions_iterator()
        elif partial == 'incremental':
            it = self._dlx_incremental_solutions_iterator()
        else:
            raise ValueError("Unknown value for partial (=%s)" % partial)
        for solution in it:
            yield map(self.row_to_polyomino, solution)

    def number_of_solutions(self):
        r"""
        Return the number of distinct solutions.

        OUPUT:

            integer

        EXAMPLES::

            sage: from sage.combinat.tiling import TilingSolver, Polyomino
            sage: p = Polyomino([(0,0)])
            sage: q = Polyomino([(0,0), (0,1)])
            sage: r = Polyomino([(0,0), (0,1), (0,2)])
            sage: T = TilingSolver([p,q,r], box=(1,6))
            sage: T.number_of_solutions()
            6

        ::

            sage: T = TilingSolver([p,q,r], box=(1,7))
            sage: T.number_of_solutions()
            0
        """
        if not self.is_suitable():
            return 0
        x = self.dlx_solver()
        N = 0
        while x.search() == 1:
            N += 1
        return N

    def animate(self, partial=None, stop=None, size=0.75, axes=False):
        r"""
        Return an animation of evolving solutions.

        INPUT:

        - ``partial`` - string (optional, default: ``None``), whether to
          include partial (incomplete) solutions. It can be one of the
          following:

          - ``None`` - include only complete solutions
          - ``'common_prefix'`` - common prefix between two consecutive solutions
          - ``'incremental'`` - one piece change at a time

        - ``stop`` - integer (optional, default:``None``), number of frames

        - ``size`` - number (optional, default: ``0.75``), the size of each
          ``1 \times 1`` square. This does a homothety with respect
          to the center of each polyomino.

        - ``axes`` - bool (optional, default:``False``), whether the x and
          y axes are shown.

        EXAMPLES::

            sage: from sage.combinat.tiling import Polyomino, TilingSolver
            sage: y = Polyomino([(0,0),(1,0),(2,0),(3,0),(2,1)], color='cyan')
            sage: T = TilingSolver([y], box=(5,10), reusable=True, reflection=True)
            sage: a = T.animate()
            sage: a                   # optional -- ImageMagick
            Animation with 10 frames

        Include partial solutions (common prefix between two consecutive
        solutions)::

            sage: a = T.animate('common_prefix')
            sage: a             # optional -- ImageMagick
            Animation with 19 frames

        Incremental solutions (one piece removed or added at a time)::

            sage: a = T.animate('incremental')      # long time (2s)
            sage: a                                 # long time (2s)  # optional -- ImageMagick
            Animation with 123 frames

        ::

            sage: a.show()                 # optional -- ImageMagick

        The ``show`` function takes arguments to specify the delay between
        frames (measured in hundredths of a second, default value 20) and
        the number of iterations (default value 0, which means to iterate
        forever). To iterate 4 times with half a second between each frame::

            sage: a.show(delay=50, iterations=4)  # optional -- ImageMagick

        Limit the number of frames::

            sage: a = T.animate('incremental', stop=13)     # not tested
            sage: a                                         # not tested
            Animation with 13 frames
        """
        dimension = len(self._box)
        if dimension == 2:
            from sage.plot.graphics import Graphics
            from sage.plot.animate import Animation
            it = self.solve(partial=partial)
            it = itertools.islice(it, stop)
            L = [sum([piece.show2d(size)
                      for piece in solution], Graphics()) for solution in it]
            xmax, ymax = self._box
            xmax = xmax-0.5
            ymax = ymax-0.5
            a = Animation(L, xmin=-0.5, ymin=-0.5,
                          xmax=xmax, ymax=ymax, aspect_ratio=1, axes=axes)
            return a
        elif dimension == 3:
            raise NotImplementedError("3d Animation must be implemented "
                                      "in Jmol first")
        else:
            raise NotImplementedError("Dimension must be 2 or 3 in order "
                                      "to make an animation")<|MERGE_RESOLUTION|>--- conflicted
+++ resolved
@@ -292,7 +292,7 @@
         sage: L = orthogonal_transformation(2)
         doctest:...: DeprecationWarning: orthogonal_transformation is
         deprecated. Please use sage.combinat.tiling.ncube_isometry_group
-        instead. See http://trac.sagemath.org/18987 for details.
+        instead. See http://trac.sagemath.org/19107 for details.
     """
     from sage.combinat.root_system.weyl_group import WeylGroup
     L = [w.matrix() for w in WeylGroup(['B', n])]
@@ -301,7 +301,7 @@
     else:
         return L
 
-orthogonal_transformation = deprecated_function_alias(18987, ncube_isometry_group)
+orthogonal_transformation = deprecated_function_alias(19107, ncube_isometry_group)
 @cached_function
 def ncube_isometry_group_cosets(n, orientation_preserving=True):
     r"""
@@ -569,108 +569,6 @@
         """
         return len(self._blocs)
 
-<<<<<<< HEAD
-    def orthogonals(self, orientation_preserving=True):
-        r"""
-        Iterator over the images of self under orthogonal transformations.
-
-        .. NOTE::
-
-            No guarantee of uniqueness.
-
-        INPUT:
-
-        - ``orientation_preserving`` - bool (optional, default: ``True``),
-          whether the orientation is preserved
-
-        OUTPUT:
-
-            iterator of Polyomino
-
-        EXAMPLES::
-
-            sage: from sage.combinat.tiling import Polyomino
-            sage: p = Polyomino([(0,0,0), (0,1,0), (1,1,0), (1,1,1)], color='blue')
-            sage: L = list(p.orthogonals())
-            sage: len(L)
-            24
-            sage: L = list(p.orthogonals(False))
-            sage: len(L)
-            48
-        """
-        return (m * self for m in
-                orthogonal_transformation(self._dimension,
-                                          orientation_preserving))
-
-    def canonical_orthogonals(self, orientation_preserving=True):
-        r"""
-        Iterator over the image of self under orthogonal transformations
-        where the coordinates are all nonnegative and minimal.
-
-        .. NOTE::
-
-            No guarantee of uniqueness.
-
-        INPUT:
-
-        - ``orientation_preserving`` - bool (optional, default: ``True``),
-          whether the orientation is preserved
-
-        OUTPUT:
-
-            iterator of Polyomino
-
-        EXAMPLES::
-
-            sage: from sage.combinat.tiling import Polyomino
-            sage: p = Polyomino([(0,0,0), (0,1,0), (1,1,0), (1,1,1)], color='blue')
-            sage: L = list(p.canonical_orthogonals())
-            sage: len(L)
-            24
-
-        They might not be all different::
-
-            sage: s = set(p.canonical_orthogonals())
-            sage: len(s)
-            12
-
-        With the non orientation-preserving::
-
-            sage: s = set(p.canonical_orthogonals(False))
-            sage: len(s)
-            24
-        """
-        for q in self.orthogonals(orientation_preserving):
-            yield q.canonical()
-
-    def canonical(self):
-        r"""
-        Returns the translated copy of self having minimal and nonnegative
-        coordinates
-
-        EXAMPLES::
-
-            sage: from sage.combinat.tiling import Polyomino
-            sage: p = Polyomino([(0,0,0),(1,0,0),(1,1,0),(1,1,1),(1,2,0)], color='deeppink')
-            sage: p
-            Polyomino: [(0, 0, 0), (1, 0, 0), (1, 1, 0), (1, 1, 1), (1, 2, 0)], Color: deeppink
-            sage: p.canonical()
-            Polyomino: [(0, 0, 0), (1, 0, 0), (1, 1, 0), (1, 1, 1), (1, 2, 0)], Color: deeppink
-
-        TESTS::
-
-            sage: p
-            Polyomino: [(0, 0, 0), (1, 0, 0), (1, 1, 0), (1, 1, 1), (1, 2, 0)], Color: deeppink
-            sage: p + (3,4,5)
-            Polyomino: [(3, 4, 5), (4, 4, 5), (4, 5, 5), (4, 5, 6), (4, 6, 5)], Color: deeppink
-            sage: (p + (3,4,5)).canonical()
-            Polyomino: [(0, 0, 0), (1, 0, 0), (1, 1, 0), (1, 1, 1), (1, 2, 0)], Color: deeppink
-        """
-        minxyz, maxxyz = self.bounding_box()
-        return self - minxyz
-=======
->>>>>>> 23d109a7
-
     def __sub__(self, v):
         r"""
         Return a translated copy of self by the opposite of the
@@ -773,7 +671,7 @@
 
     def canonical(self):
         r"""
-        Returns the translated copy of self having minimal and positive
+        Returns the translated copy of self having minimal and nonnegative
         coordinates
 
         EXAMPLES::
@@ -800,7 +698,7 @@
     def canonical_isometric_copies(self, orientation_preserving=True, modpi=False):
         r"""
         Return the set of image of self under isometries of the `n`-cube
-        where the coordinates are all positive and minimal.
+        where the coordinates are all nonnegative and minimal.
 
         INPUT:
 
@@ -1147,9 +1045,9 @@
             G += line(edge, color=color, thickness=thickness)
         return G
 
-    canonical_orthogonals = deprecated_function_alias(18987, canonical_isometric_copies)
-    translated = deprecated_function_alias(18987, translated_copies_iterator)
-    translated_orthogonals = deprecated_function_alias(18987, isometric_copies_iterator)
+    canonical_orthogonals = deprecated_function_alias(19107, canonical_isometric_copies)
+    translated = deprecated_function_alias(19107, translated_copies_iterator)
+    translated_orthogonals = deprecated_function_alias(19107, isometric_copies_iterator)
 
 #######################
 # General tiling solver
